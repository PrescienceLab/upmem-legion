-- Copyright 2018 Stanford University, NVIDIA Corporation
--
-- Licensed under the Apache License, Version 2.0 (the "License");
-- you may not use this file except in compliance with the License.
-- You may obtain a copy of the License at
--
--     http://www.apache.org/licenses/LICENSE-2.0
--
-- Unless required by applicable law or agreed to in writing, software
-- distributed under the License is distributed on an "AS IS" BASIS,
-- WITHOUT WARRANTIES OR CONDITIONS OF ANY KIND, either express or implied.
-- See the License for the specific language governing permissions and
-- limitations under the License.

-- Bishop Code Generation

local ast = require("bishop/ast")
local log = require("bishop/log")
local std = require("bishop/std")
local regex = require("bishop/regex")
local data = require("common/data")
local regent_std = require("regent/std")
local regent_codegen_hooks = require("regent/codegen_hooks")

local c = terralib.includecstring [[
#include "legion.h"
#include "bishop_c.h"
#include <stdio.h>
#include <stdlib.h>
#include <string.h>
]]

local codegen = {}

local processor_isa = {
  x86 = c.X86_ISA,
  cuda = c.CUDA_ISA,
}

local processor_kind = {
  loc = c.LOC_PROC,
  toc = c.TOC_PROC,
  io = c.IO_PROC,
  openmp = c.OMP_PROC,
  util = c.UTIL_PROC,
  group = c.PROC_GROUP,
  set = c.PROC_SET,
}

local memory_kind = {
  global = c.GLOBAL_MEM,
  sysmem = c.SYSTEM_MEM,
  regmem = c.REGDMA_MEM,
  fbmem = c.GPU_FB_MEM,
  zcmem = c.Z_COPY_MEM,
  disk = c.DISK_MEM,
  hdf = c.HDF_MEM,
  file = c.FILE_MEM,
  l1cache = c.LEVEL1_CACHE,
  l2cache = c.LEVEL2_CACHE,
  l3cache = c.LEVEL3_CACHE,
}

local layout_field_name = "__layouts"
local instance_field_name = "__instances"
local slice_field_name = "__slices"

function codegen.type(ty)
  if std.is_processor_type(ty) then
    return c.legion_processor_t
  elseif std.is_processor_list_type(ty) then
    return c.bishop_processor_list_t
  elseif std.is_memory_type(ty) then
    return c.legion_memory_t
  elseif std.is_memory_list_type(ty) then
    return c.bishop_memory_list_t
  elseif std.is_isa_type(ty) then
    return c.legion_processor_kind_t
  elseif std.is_processor_kind_type(ty) then
    return c.legion_processor_kind_t
  elseif std.is_memory_kind_type(ty) then
    return c.legion_memory_kind_t
  elseif std.is_point_type(ty) then
    return c.legion_domain_point_t
  elseif ty == int or ty == bool then
    return ty
  else
    assert(false, "type '" .. tostring(ty) .. "' should not be used for " ..
      "actual terra code generation")
  end
end

function codegen.expr(binders, state_var, node)
  local value = terralib.newsymbol(codegen.type(node.expr_type))
  local actions = quote
    var [value]
  end

  if node:is(ast.typed.expr.Keyword) then
    local keyword = node.value
    if keyword == "processors" then
      assert(std.is_processor_list_type(node.expr_type))
      actions = quote
        [actions]
        [value] = c.bishop_all_processors()
      end
      elseif keyword == "memories" then
      assert(std.is_memory_list_type(node.expr_type))
      actions = quote
        [actions]
        [value] = c.bishop_all_memories()
      end
    elseif std.is_isa_type(node.expr_type) then
      actions = quote
        [actions]
        [value] = [ processor_isa[keyword] ]
      end
    elseif std.is_processor_kind_type(node.expr_type) then
      actions = quote
        [actions]
        [value] = [ processor_kind[keyword] ]
      end
    elseif std.is_memory_kind_type(node.expr_type) then
      actions = quote
        [actions]
        [value] = [ memory_kind[keyword] ]
      end
    else
      log.error(node, "keyword " .. keyword .. " is not yet supported")
    end

  elseif node:is(ast.typed.expr.Unary) then
    local rhs = codegen.expr(binders, state_var, node.rhs)
    actions = quote
      [rhs.actions]
      [actions]
      [value] = [std.quote_unary_op(node.op, rhs.value)]
    end

  elseif node:is(ast.typed.expr.Binary) then
    local lhs = codegen.expr(binders, state_var, node.lhs)
    local rhs = codegen.expr(binders, state_var, node.rhs)
    actions = quote
      [lhs.actions]
      [rhs.actions]
      [actions]
      [value] = [std.quote_binary_op(node.op, lhs.value, rhs.value)]
    end

  elseif node:is(ast.typed.expr.Ternary) then
    local cond = codegen.expr(binders, state_var, node.cond)
    local true_expr = codegen.expr(binders, state_var, node.true_expr)
    local false_expr = codegen.expr(binders, state_var, node.false_expr)
    actions = quote
      [actions]
      [cond.actions]
      if [cond.value] then
        [true_expr.actions]
        [value] = [true_expr.value]
      else
        [false_expr.actions]
        [value] = [false_expr.value]
      end
    end

  elseif node:is(ast.typed.expr.Filter) then
    local base = codegen.expr(binders, state_var, node.value)
    actions = quote
      [actions]
      [base.actions]
      [value] = [base.value]
    end
    node.constraints:map(function(constraint)
      assert(constraint:is(ast.typed.FilterConstraint))
      local v = codegen.expr(binders, state_var, constraint.value)
      if constraint.field == "isa" then
        assert(std.is_processor_list_type(node.value.expr_type))
        assert(std.is_isa_type(constraint.value.expr_type))
        actions = quote
          [actions]
          [v.actions]
          [value] = c.bishop_filter_processors_by_isa([value], [v.value])
          if [value].size == 0 then
            c.bishop_logger_debug("expression '%s' yields an empty list",
              [node:unparse()])
          end
          c.bishop_delete_processor_list([base.value])
        end

      elseif constraint.field == "kind" then
        if std.is_processor_list_type(node.value.expr_type) then
          assert(std.is_processor_kind_type(constraint.value.expr_type))
          actions = quote
            [actions]
            [v.actions]
            [value] = c.bishop_filter_processors_by_kind([value], [v.value])
            if [value].size == 0 then
              c.bishop_logger_debug("expression '%s' yields an empty list",
                [node:unparse()])
            end
            c.bishop_delete_processor_list([base.value])
          end
        elseif std.is_memory_list_type(node.value.expr_type) then
          assert(std.is_memory_kind_type(constraint.value.expr_type))
          actions = quote
            [actions]
            [v.actions]
            [value] = c.bishop_filter_memories_by_kind([value], [v.value])
            if [value].size == 0 then
              c.bishop_logger_debug("expression '%s' yields an empty list",
                [node:unparse()])
            end
            c.bishop_delete_memory_list([base.value])
          end
        else
          assert(false, "unsupported")
        end

      else
        assert(false, "unreachable")
      end
    end)

  elseif node:is(ast.typed.expr.Index) then
    local base = codegen.expr(binders, state_var, node.value)
    local index = codegen.expr(binders, state_var, node.index)
    if std.is_point_type(node.value.expr_type) then
      actions = quote
        [actions]
        [base.actions]
        [index.actions]
        [value] = [base.value].point_data[ [index.value] ]
      end
    else
      local cleanup
      if std.is_processor_list_type(node.value.expr_type) then
        cleanup = c.bishop_delete_processor_list
      else
        assert(std.is_memory_list_type(node.value_expr_type))
        cleanup = c.bishop_delete_memory_list
      end
      actions = quote
        [actions]
        [base.actions]
        [index.actions]
        do
          std.assert([index.value] >= 0 and [index.value] < [base.value].size,
            ["index " .. tostring(index.value) .. " is out-of-bounds"])
          [value] = [base.value].list[ [index.value] ]
        end
        [cleanup](base.value)
      end
    end
  elseif node:is(ast.typed.expr.Field) then
    if node.field == "memories" then
      local base = codegen.expr(binders, state_var, node.value)
      actions = quote
        [actions]
        [base.actions]
        do
          [value] = c.bishop_filter_memories_by_visibility([base.value])
          if [value].size == 0 then
            c.bishop_logger_debug("  expression '%s' yields an empty list",
              [node:unparse()])
          end
        end
      end
    elseif node.field == "size" then
      local base = codegen.expr(binders, state_var, node.value)
      actions = quote
        [actions]
        [base.actions]
        [value] = [base.value].size
      end

    else
      log.error(node, "field " .. node.field  ..  " is not supported")
    end
  elseif node:is(ast.typed.expr.Constant) then
    actions = quote
      [actions]
      [value] = [node.value]
    end
  elseif node:is(ast.typed.expr.Variable) then
    if binders[node.value] then
      actions = quote
        [actions]
        [value] = [ binders[node.value] ]
      end
    else
      actions = quote
        [actions]
        [value] = [state_var].[node.value]
      end
    end
  elseif node:is(ast.typed.expr.Coerce) then
    if node.expr_type == int and std.is_point_type(node.value.expr_type) then
      local base = codegen.expr(binders, state_var, node.value)
      actions = quote
        [actions]
        [base.actions]
        [value] = [ base.value ].point_data[0]
      end
    else
      assert(false, "unknown coercion from type " ..
        tostring(node.value.expr_type) ..
        " to type " .. tostring(node.expr_type))
    end

  else
    assert(false, "unexpected node type: " .. tostring(node.node_type))
  end

  return {
    actions = actions,
    value = value,
  }
end

local function expr_constant(c)
  return ast.typed.expr.Constant {
    value = c,
    position = ast.trivial_pos(),
    expr_type = int,
  }
end

local function expr_keyword(keyword, ty)
  return ast.typed.expr.Keyword {
    value = keyword,
    position = ast.trivial_pos(),
    expr_type = ty,
  }
end

local default_task_properties = {
  priority = expr_constant(0),
  target = ast.typed.expr.Filter {
    value = expr_keyword("processors", std.processor_list_type),
    constraints = terralib.newlist {
      ast.typed.FilterConstraint {
        field = "isa",
        value = expr_keyword("x86", std.isa_type),
        position = ast.trivial_pos(),
      }
    },
    expr_type = std.processor_list_type,
    position = ast.trivial_pos(),
  },
}

local function merge_task_properties(rules)
  local properties = {}
  for key, value in pairs(default_task_properties) do
    properties[key] = value
  end
  for idx = 1, #rules do
    for _, property in pairs(rules[idx].properties) do
      properties[property.field] = property.value
    end
  end
  return properties
end

local default_task_target_binder = std.newsymbol()

local default_region_pattern_matches = terralib.newlist({
  ast.typed.PatternMatch {
    field = "target",
    binder = default_task_target_binder,
    position = ast.trivial_pos(),
  }
})

local default_region_properties = {
  create = expr_keyword("allow", std.compile_option_type),
  target = ast.typed.expr.Filter {
    value = ast.typed.expr.Field {
      value = ast.typed.expr.Variable {
        value = default_task_target_binder,
        expr_type = std.processor_type,
        position = ast.trivial_pos(),
      },
      field = "memories",
      expr_type = std.memory_list_type,
      position = ast.trivial_pos(),
    },
    constraints = terralib.newlist {
      ast.typed.FilterConstraint {
        field = "kind",
        value = expr_keyword("sysmem", std.memory_kind_type),
        position = ast.trivial_pos(),
      }
    },
    expr_type = std.memory_list_type,
    position = ast.trivial_pos(),
  },
}

local function merge_region_properties(rules, signature)
  local all_properties = terralib.newlist()
  local num_reqs = 0
  if signature.reqs then num_reqs = #signature.reqs end
  for idx = 1, num_reqs do
    local properties = {}
    for key, value in pairs(default_region_properties) do
      properties[key] = value(value)
    end
    if regent_std.is_reduction_op(signature.reqs[idx].privilege) then
      properties.create.value = "demand"
    end
    for ridx = 1, #rules do
      local rule = rules[ridx]
      local region_elem =
        rule.selector.elements[#rule.selector.elements]
      local matched = #region_elem.name == 0
      region_elem.name:map(function(name)
        matched = matched or
          signature.region_params[name][idx]
      end)
      if matched then
        for _, property in pairs(rules[ridx].properties) do
          properties[property.field] = property.value(property.value)
        end
      end
    end
    all_properties:insert(properties)
  end
  return all_properties
end

local function tostring_selectors(rules)
  if #rules == 0 then return "default policy" end
  local str = rules[1].selector:unparse()
  for idx = 2, #rules do
    str = str .. ", " .. rules[idx].selector:unparse()
  end
  return str
end

function codegen.pattern_match(binders, task_var, pattern)
  local actions = quote end
  if pattern.field == "index" then
    local binder =
      terralib.newsymbol(c.legion_domain_point_t, pattern.binder)
    binders[pattern.binder] = binder
    actions = quote
      [actions]
      var [binder] = c.legion_task_get_index_point([task_var])
    end
  elseif pattern.field == "target" then
    local binder = terralib.newsymbol(c.legion_processor_t, pattern.binder)
    binders[pattern.binder] = binder
    actions = quote
      [actions]
      var [binder] = c.legion_task_get_target_proc([task_var])
    end
  else
    log.error(elem, "field " .. pattern.field ..
    " is not supported for pattern match")
  end
  return actions
end

function codegen.elem_pattern_match(binders, task_var, elem)
  local actions = quote end
  elem.patterns:map(function(pattern)
    actions = quote
      [actions]
      [codegen.pattern_match(binders, task_var, pattern)]
    end
  end)
  return actions
end

function codegen.select_task_options(rules, automata, signature,
                                     mapper_state_type)
  local rt_var = terralib.newsymbol(c.legion_mapper_runtime_t)
  local ctx_var = terralib.newsymbol(c.legion_mapper_context_t)
  local task_var = terralib.newsymbol(c.legion_task_t)
  local options_var = terralib.newsymbol(&c.legion_task_options_t)
  local state_var = terralib.newsymbol(&mapper_state_type)

  local binders = {}
  local task_rules =
    data.filter(function(rule) return rule.rule_type == "task" end, rules)
  local last_elems =
    task_rules:map(function(rule)
      return rule.selector.elements[#rule.selector.elements]
    end)
  -- TODO: handle binder naming collision
  local body = quote
    [last_elems:map(std.curry2(codegen.elem_pattern_match, binders, task_var))]
  end

  local properties = merge_task_properties(task_rules)
  for key, value_ast in pairs(properties) do
    if key == "target" then
      local value = codegen.expr(binders, state_var, value_ast)
      if std.is_processor_list_type(value_ast.expr_type) then
        local result = terralib.newsymbol(c.legion_processor_t)
        value.actions = quote
          [value.actions]
          var [result]
          if [value.value].size > 0 then
            [result] = [value.value].list[0]
          else
            [result] = c.bishop_get_no_processor()
          end
        end
        value.value = result
      end
      body = quote
        [body]
        [value.actions]
        [options_var].initial_proc = [value.value]
      end
    elseif key == "memoize" or key == "map_locally" then
      local value = codegen.expr(binders, state_var, value_ast)
      body = quote
        [body]
        [value.actions]
        [options_var].[key]= [value.value]
      end
    end
  end

  local selector_summary =
    terralib.constant(rawstring, tostring_selectors(rules))
  return terra(ptr : &opaque, [rt_var], [ctx_var], [task_var], [options_var])
    c.bishop_logger_debug("[select_task_options] merged from %s",
                          selector_summary)
    var [state_var] = [&mapper_state_type](ptr)
    -- XXX: These should be handled in the same way as other properties
    [options_var].inline_task = false
    [options_var].map_locally = false
    [options_var].stealable = false
<<<<<<< HEAD
    [options_var].replicate = false
=======
    [options_var].memoize = false
>>>>>>> 03ad653c
    [body]
  end
end

function codegen.slice_task(rules, automata, state_id, signature, mapper_state_type)
  local rt_var = terralib.newsymbol(c.legion_mapper_runtime_t)
  local ctx_var = terralib.newsymbol(c.legion_mapper_context_t)
  local task_var = terralib.newsymbol(c.legion_task_t)
  local slice_task_output_var = terralib.newsymbol(c.legion_slice_task_output_t)
  local state_var = terralib.newsymbol(&mapper_state_type)
  local slice_cache_var = terralib.newsymbol(c.bishop_slice_cache_t)
  local point_var = terralib.newsymbol(c.legion_domain_point_t)
  local body = quote end

  local task_rules =
    data.filter(function(rule) return rule.rule_type == "task" end, rules)
  local last_elems =
    task_rules:map(function(rule)
      return rule.selector.elements[#rule.selector.elements]
    end)
  local binders = {}
  -- TODO: handle binder naming collision
  last_elems:map(function(elem)
    elem.patterns:map(function(pattern)
      if pattern.field == "index" then
        local binder =
          terralib.newsymbol(c.legion_domain_point_t, pattern.binder)
        binders[pattern.binder] = binder
        body = quote
          [body]
          var [binder] = [point_var]
        end
      end
    end)
  end)

  local task_properties = merge_task_properties(task_rules)
  local target = task_properties.target
  local value = codegen.expr(binders, state_var, target)
  -- TODO: distribute across slices processors in the list,
  --       instead of assigning all to the first processor
  if std.is_processor_list_type(target.expr_type) then
    local result = terralib.newsymbol(c.legion_processor_t)
    value.actions = quote
      [value.actions]
      var [result]
      if [value.value].size > 0 then
        [result] = [value.value].list[0]
      else
        [result] = c.bishop_get_no_processor()
      end
    end
    value.value = result
  end

  body = quote
    [body]
    [value.actions]
    var singleton : c.legion_domain_t
    var dim = [point_var].dim
    singleton.dim = dim
    singleton.is_id = 0
    for idx = 0, dim do
      var c = [point_var].point_data[idx]
      singleton.rect_data[idx] = c
      singleton.rect_data[idx + dim] = c
    end
    var slice = c.legion_task_slice_t {
      domain = singleton,
      proc = [value.value],
      recurse = false,
      stealable = false,
    }
    c.legion_slice_task_output_slices_add([slice_task_output_var], slice)
  end

  local selector_summary =
    terralib.constant(rawstring, tostring_selectors(task_rules))
  return terra(ptr : &opaque, [rt_var], [ctx_var], [task_var],
               slice_task_input : c.legion_slice_task_input_t,
               [slice_task_output_var])
    c.bishop_logger_debug("[slice_task] merged from %s", selector_summary)
    var [state_var] = [&mapper_state_type](ptr)
    var [slice_cache_var] = [state_var].[slice_field_name][ [state_id] ]

    if not c.bishop_slice_cache_has_cached_slices(
        [slice_cache_var], slice_task_input.domain) then
      var iterator = c.legion_domain_point_iterator_create(slice_task_input.domain)
      while c.legion_domain_point_iterator_has_next(iterator) do
        var [point_var] = c.legion_domain_point_iterator_next(iterator)
        [body]
      end
      -- TODO: set true when in debug mode
      c.legion_slice_task_output_verify_correctness_set([slice_task_output_var], false)
      c.legion_domain_point_iterator_destroy(iterator)
      c.bishop_slice_cache_add_entry([slice_cache_var], slice_task_input.domain,
          [slice_task_output_var])
    else
      c.bishop_slice_cache_copy_cached_slices([slice_cache_var],
          slice_task_input.domain, [slice_task_output_var])
    end
  end
end

function codegen.map_task(rules, automata, state_id, signature, mapper_state_type)
  local rt_var = terralib.newsymbol(c.legion_mapper_runtime_t)
  local ctx_var = terralib.newsymbol(c.legion_mapper_context_t)
  local task_var = terralib.newsymbol(c.legion_task_t)
  local map_task_input_var = terralib.newsymbol(c.legion_map_task_input_t)
  local map_task_output_var = terralib.newsymbol(c.legion_map_task_output_t)
  local state_var = terralib.newsymbol(&mapper_state_type)
  local layout_arr_var = terralib.newsymbol(&c.legion_layout_constraint_set_t)
  local instance_cache_var = terralib.newsymbol(c.bishop_instance_cache_t)
  local body = quote end

  local binders = {}
  local task_rules =
    data.filter(function(rule) return rule.rule_type == "task" end, rules)
  local region_rules =
    data.filter(function(rule) return rule.rule_type == "region" end, rules)
  local last_elems =
    rules:map(function(rule)
      if rule.rule_type == "task" then
        return rule.selector.elements[#rule.selector.elements]
      elseif rule.rule_type == "region" then
        return rule.selector.elements[#rule.selector.elements - 1]
      else
        assert(false, "unreachable")
      end
    end)
  -- TODO: handle binder naming collision
  -- TODO: handle pattern match on tasks differently than that on regions
  local body = quote
    [default_region_pattern_matches:map(std.curry2(codegen.pattern_match,
                                                   binders, task_var))]
    [last_elems:map(std.curry2(codegen.elem_pattern_match, binders, task_var))]
  end

  -- generate task mapping code
  local task_properties = merge_task_properties(task_rules)
  for key, value_ast in pairs(task_properties) do
    local value = codegen.expr(binders, state_var, value_ast)
    if key == "target" then
      if std.is_processor_list_type(value_ast.expr_type) then
        local result = terralib.newsymbol(c.legion_processor_t)
        value.actions = quote
          [value.actions]
          var [result]
          if [value.value].size > 0 then
            [result] = [value.value].list[0]
          else
            [result] = c.bishop_get_no_processor()
          end
        end
        value.value = result
      end
      body = quote
        [body]
        [value.actions]
        c.legion_map_task_output_target_procs_clear([map_task_output_var])
        c.legion_map_task_output_target_procs_add([map_task_output_var],
                                                  [value.value])
      end
    elseif key == "priority" then
      body = quote
        [body]
        [value.actions]
        c.legion_map_task_output_task_priority_set([map_task_output_var],
                                                   [value.value])
      end
    end
  end

  -- generate region mapping code
  body = quote
    [body]
    c.legion_map_task_output_chosen_instances_clear_all([map_task_output_var])
  end
  assert(signature)
  local rule_properties = merge_region_properties(region_rules, signature)
  for idx = 1, #rule_properties do
    local privilege =
      regent_std.privilege_mode(signature.reqs[idx].privilege)
    if privilege == c.NO_ACCESS then
      body = quote
        [body]
        do
          c.legion_map_task_output_chosen_instances_add(
            [map_task_output_var], [&c.legion_physical_instance_t](0), 0)
        end
      end
    else
      local req_var = terralib.newsymbol(c.legion_region_requirement_t)
      local fields_var =
        terralib.newsymbol(
            c.legion_field_id_t[#signature.reqs[idx].fields])
      local region_var = terralib.newsymbol(c.legion_logical_region_t)

      local target =
        codegen.expr(binders, state_var, rule_properties[idx].target)
      if std.is_memory_list_type(rule_properties[idx].target.expr_type) then
        local result = terralib.newsymbol(c.legion_memory_t)
        target.actions = quote
          [target.actions]
          var [result]
          if [target.value].size > 0 then
            [result] = [target.value].list[0]
          else
            [result] = c.bishop_get_no_memory()
          end
        end
        target.value = result
      end

      local level = rule_properties[idx].create.value
      if privilege == c.REDUCE or level == "demand" then
        local layout_var = terralib.newsymbol(c.legion_layout_constraint_set_t)
        local layout_init = quote
          [layout_var] = c.legion_layout_constraint_set_create()
          var fields_size = [#signature.reqs[idx].fields]
          var [fields_var]
          c.legion_region_requirement_get_privilege_fields([req_var],
            [fields_var], fields_size)
          c.legion_layout_constraint_set_add_field_constraint(
            [layout_var], [fields_var], fields_size, false, false)
        end
        if privilege == c.REDUCE then
          layout_init = quote
            [layout_init]
            var redop = c.legion_region_requirement_get_redop([req_var])
            c.legion_layout_constraint_set_add_specialized_constraint(
              [layout_var], c.REDUCTION_FOLD_SPECIALIZE, redop)
          end
        else
          layout_init = quote
            [layout_init]
            var dims : uint[4]
            dims[0], dims[1], dims[2], dims[3] =
              c.DIM_X, c.DIM_Y, c.DIM_Z, c.DIM_F
            c.legion_layout_constraint_set_add_ordering_constraint(
              [layout_var], dims, 4, false)
          end
        end

        layout_init = quote
          var [layout_var] = [layout_arr_var][ [idx - 1] ]

          -- TODO: invalidate cached layout constraints if necessary
          if [layout_var].impl == [&opaque](0) then
            [layout_init]
            c.legion_layout_constraint_set_add_memory_constraint(
              [layout_var], c.legion_memory_kind([target.value]))
            c.bishop_logger_debug(
              "[map_task] initialize layout constraints for region %d", [idx - 1])
            [layout_arr_var][ [idx - 1] ] = [layout_var]
          end
        end

        local inst_var = terralib.newsymbol(c.legion_physical_instance_t)
        local inst_creation = quote
          var success =
            c.legion_mapper_runtime_create_physical_instance_layout_constraint(
              [rt_var], [ctx_var], [target.value], [layout_var], &[region_var],
              1, &[inst_var], true, 0)
          std.assert(success, "instance creation must succeed")
        end

        body = quote
          [body]
          do
            [target.actions]
            var [inst_var]
            var [req_var] = c.legion_task_get_region([task_var], [idx - 1])
            var [region_var] = c.legion_region_requirement_get_region([req_var])
            [layout_init]
            [inst_creation]
            c.legion_map_task_output_chosen_instances_add([map_task_output_var],
              &[inst_var], 1)
            c.legion_physical_instance_destroy([inst_var])
          end
        end
      else
        assert(privilege ~= c.REDUCE and (level == "allow" or level == "forbid"))

        local inst_var = terralib.newsymbol(&c.legion_physical_instance_t)
        local layout_var = terralib.newsymbol(c.legion_layout_constraint_set_t)
        local cache_success_var = terralib.newsymbol(bool)
        local cache_init = quote
          --- TODO: Some layout constraints may require multiple instances
          [inst_var] = [&c.legion_physical_instance_t](
              c.malloc([terralib.sizeof(c.legion_physical_instance_t)]))
          var [layout_var] = c.legion_layout_constraint_set_create()
          var fields_size = [#signature.reqs[idx].fields]
          var [fields_var]
          c.legion_region_requirement_get_privilege_fields([req_var], [fields_var],
              fields_size)
          c.legion_layout_constraint_set_add_field_constraint([layout_var], [fields_var],
              fields_size, false, false)
          var dims : uint[4]
          dims[0], dims[1], dims[2], dims[3] = c.DIM_X, c.DIM_Y, c.DIM_Z, c.DIM_F
          c.legion_layout_constraint_set_add_ordering_constraint([layout_var], dims, 4, false)
        end

        if level == "forbid" then
          cache_init = quote
            [cache_init]
            var success =
              c.legion_mapper_runtime_find_physical_instance_layout_constraint(
                [rt_var], [ctx_var], [target.value], [layout_var], &[region_var],
                1, [inst_var], true, false)
            std.assert(success, "instance must be found")
          end
        else
          cache_init = quote
            [cache_init]
            var created : bool
            var success =
              c.legion_mapper_runtime_find_or_create_physical_instance_layout_constraint(
                [rt_var], [ctx_var], [target.value], [layout_var], &[region_var],
                1, [inst_var], &created, true, 0, false)
            std.assert(success, "instance creation must succeed")
          end
        end
        cache_init = quote
          [cache_init]
          [cache_success_var] =
            c.bishop_instance_cache_register_instances([instance_cache_var], [idx - 1],
              [region_var], [target.value], [inst_var])
        end

        body = quote
          [body]
          do
            [target.actions]
            var [req_var] = c.legion_task_get_region([task_var], [idx - 1])
            var [region_var] = c.legion_region_requirement_get_region([req_var])

            var [cache_success_var] = true
            var [inst_var] = c.bishop_instance_cache_get_cached_instances(
                [instance_cache_var], [idx - 1], [region_var], [target.value])
            if [inst_var] ~= [&c.legion_physical_instance_t](nil) then
              var success =
                c.legion_mapper_runtime_acquire_instances([rt_var], [ctx_var],
                    [inst_var], 1)
              std.assert(success, "instance acquire must succeed")
            else
              -- TODO: invalidate cached instances
              [cache_init]
              c.bishop_logger_debug(
                "[map_task] initialize instance cache for region %d", [idx - 1])
            end
            c.legion_map_task_output_chosen_instances_add([map_task_output_var],
              [inst_var], 1)
            if not[cache_success_var] then
              c.free([inst_var])
            end
          end
        end
      end
    end
  end

  local selector_summary =
    terralib.constant(rawstring, tostring_selectors(rules))
  local f = terra(ptr : &opaque, [rt_var], [ctx_var], [task_var],
               [map_task_input_var], [map_task_output_var])
    c.bishop_logger_debug("[map_task] merged from %s",
                          selector_summary)
    var [state_var] = [&mapper_state_type](ptr)
    var [layout_arr_var] = [state_var].[layout_field_name][ [state_id] ]
    var [instance_cache_var] = [state_var].[instance_field_name][ [state_id] ]
    [body]
  end
  return f
end

function codegen.mapper_init(assignments, automata, signatures)
  local entries = terralib.newlist()
  local binders = {}
  -- TODO: we might need to randomly generate this name with multiple mappers
  local mapper_state_type = terralib.types.newstruct("mapper_state")
  mapper_state_type.entries = assignments:map(function(assignment)
    assert(assignment.binder ~= layout_field_name)
    return {
      field = assignment.binder,
      type = codegen.type(assignment.value.expr_type),
    }
  end)
  mapper_state_type.entries:insertall({
    { field = layout_field_name,   type = &&c.legion_layout_constraint_set_t, },
    { field = instance_field_name, type = &c.bishop_instance_cache_t,         },
    { field = slice_field_name,    type = &c.bishop_slice_cache_t,            },
  })
  local mapper_state_var = terralib.newsymbol(&mapper_state_type)
  local mapper_init

  local max_state_id = 0
  for state, _ in pairs(automata.states) do
    if max_state_id < state.id then
      max_state_id = state.id
    end
  end
  max_state_id = max_state_id + 1
  local cache_init = quote
    [mapper_state_var].[layout_field_name] =
      [&&c.legion_layout_constraint_set_t](
        c.malloc([sizeof(&c.legion_layout_constraint_set_t)] * [max_state_id]))
    [mapper_state_var].[instance_field_name] =
      [&c.bishop_instance_cache_t](
        c.malloc([sizeof(c.bishop_instance_cache_t)] * [max_state_id]))
    [mapper_state_var].[slice_field_name] =
      [&c.bishop_slice_cache_t](
        c.malloc([sizeof(c.bishop_instance_cache_t)] * [max_state_id]))
  end
  for state, _ in pairs(automata.states) do
    if state ~= automata.initial then
      assert(state.last_task_symbol)
      local signature = signatures[state.last_task_symbol.task_name]
      cache_init = quote
        [cache_init]
        [mapper_state_var].[layout_field_name][ [state.id] ] =
          [&c.legion_layout_constraint_set_t](
            c.malloc([sizeof(c.legion_layout_constraint_set_t)] *
                     [#signature.reqs]))
        [mapper_state_var].[instance_field_name][ [state.id] ] =
          c.bishop_instance_cache_create()
        [mapper_state_var].[slice_field_name][ [state.id] ] =
          c.bishop_slice_cache_create()
        for idx = 0, [#signature.reqs] do
          [mapper_state_var].[layout_field_name][ [state.id] ][idx].impl =
            [&opaque](0)
        end
      end
    end
  end

  terra mapper_init(ptr : &&opaque)
    @ptr = c.malloc([sizeof(mapper_state_type)])
    var [mapper_state_var] = [&mapper_state_type](@ptr)
    [assignments:map(function(assignment)
      local value = codegen.expr(binders, mapper_state_var, assignment.value)
      local mark_persistent = quote end
      if std.is_list_type(assignment.value.expr_type) then
        mark_persistent = quote [value.value].persistent = 1 end
      end
      return quote
        [value.actions]
        [mark_persistent]
        [mapper_state_var].[assignment.binder] = [value.value]
      end
    end)]
    [cache_init]
  end

  return mapper_init, mapper_state_type
end

local function hash_tags(tags)
  local tbl = {}
  for tag, _ in pairs(tags) do
    tbl[#tbl + 1] = tag
  end
  table.sort(tbl)
  local str = ""
  for idx = 1, #tbl do
    str = str .. "-" .. tbl[idx]
  end
  return str
end

function codegen.rules(rules, automata, signatures, mapper_state_type)
  local state_to_mapper_impl = terralib.newlist()

  for state, _ in pairs(automata.states) do
    if state ~= automata.initial then
      -- every state now has a single task that it matches with
      assert(state.last_task_symbol)
      local selected_rules = terralib.newlist()
      for idx = 1, #rules do
        if state.tags[idx] then
          selected_rules:insert(rules[idx])
        end
      end
      local signature =
        signatures[state.last_task_symbol.task_name]
      local select_task_options =
        codegen.select_task_options(selected_rules, automata, signature,
                                    mapper_state_type)
      local slice_task =
        codegen.slice_task(selected_rules, automata, state.id, signature,
                             mapper_state_type)
      local map_task =
        codegen.map_task(selected_rules, automata, state.id, signature,
                         mapper_state_type)
      state_to_mapper_impl[state.id] = {
        select_task_options = select_task_options,
        slice_task = slice_task,
        map_task = map_task,
      }
    end
  end

  return state_to_mapper_impl
end

function codegen.automata(automata)
  local all_symbols = automata.all_symbols
  local state_to_transition_impl = terralib.newlist()
  for state, _ in pairs(automata.states) do
    local task_var = terralib.newsymbol(c.legion_task_t)
    local result_var = terralib.newsymbol(c.legion_task_id_t)
    local body = quote end
    for sym, next_state in pairs(state.trans) do
      local symbol = all_symbols[sym]
      if symbol:is(regex.symbol.TaskId) then
        body = quote
          [body]
          if c.legion_task_get_task_id([task_var]) == [sym] then
            return [next_state.id]
          end
        end
      elseif symbol:is(regex.symbol.Constraint) then
        -- TODO: handle constraints from unification
        local binders = {}
        local value = codegen.expr(binders, nil, symbol.constraint.value)
        if symbol.constraint.field == "isa" then
          body = quote
            [body]
            do
              [value.actions]
              var proc = c.legion_task_get_target_proc([task_var])
              if proc.id ~= c.NO_PROC.id and
                 c.bishop_processor_get_isa(proc) == [value.value] then
                  return [next_state.id]
              end
            end
          end
        else
          assert(false, "not supported yet")
        end
      else
        assert(false, "not supported yet")
      end
    end
    body = quote
      [body]
      return [state.id]
    end
    state_to_transition_impl[state.id] =
      terra([task_var]) : c.bishop_matching_state_t
        [body]
      end
  end
  return state_to_transition_impl
end

function codegen.mapper(node)
  local mapper_init, mapper_state_type =
    codegen.mapper_init(node.assignments, node.automata, node.task_signatures)

  local state_to_mapper_impl = codegen.rules(node.rules, node.automata,
                                             node.task_signatures,
                                             mapper_state_type)

  local state_to_transition_impl = codegen.automata(node.automata)

  -- install codegen hook for regent
  local transition_impls = terralib.newlist()
  for idx = 0, #state_to_transition_impl + 1 do
    transition_impls:insert(state_to_transition_impl[idx])
  end
  local transition_impl_tbl =
    terralib.constant(`arrayof([c.bishop_transition_fn_t], [transition_impls]))
  regent_codegen_hooks.set_update_mapping_tag(
    terra(task : c.legion_task_t)
      var tag = c.legion_task_get_tag(task)
      var prev_tag = tag
      while true do
        var fn : c.bishop_transition_fn_t =
          [transition_impl_tbl][prev_tag]
        tag = fn(task)
        if tag == prev_tag then break end
        prev_tag = tag
      end
      return tag
    end)

  return {
    mapper_init = mapper_init,
    state_to_transition_impl = state_to_transition_impl,
    state_to_mapper_impl = state_to_mapper_impl,
  }
end

return codegen<|MERGE_RESOLUTION|>--- conflicted
+++ resolved
@@ -535,11 +535,8 @@
     [options_var].inline_task = false
     [options_var].map_locally = false
     [options_var].stealable = false
-<<<<<<< HEAD
+    [options_var].memoize = false
     [options_var].replicate = false
-=======
-    [options_var].memoize = false
->>>>>>> 03ad653c
     [body]
   end
 end

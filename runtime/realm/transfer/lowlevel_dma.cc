/* Copyright 2017 Stanford University, NVIDIA Corporation
 * Copyright 2017 Los Alamos National Laboratory
 *
 * Licensed under the Apache License, Version 2.0 (the "License");
 * you may not use this file except in compliance with the License.
 * You may obtain a copy of the License at
 *
 *     http://www.apache.org/licenses/LICENSE-2.0
 *
 * Unless required by applicable law or agreed to in writing, software
 * distributed under the License is distributed on an "AS IS" BASIS,
 * WITHOUT WARRANTIES OR CONDITIONS OF ANY KIND, either express or implied.
 * See the License for the specific language governing permissions and
 * limitations under the License.
 */

#include "realm/realm_config.h"
#include "lowlevel_dma.h"
#include "channel.h"
#include "arrays.h"
#include "accessor.h"
#include "realm/threads.h"
#include <realm/transfer/transfer.h>
#include <errno.h>
// included for file memory data transfer
#include <unistd.h>
#ifdef REALM_USE_KERNEL_AIO
#include <linux/aio_abi.h>
#include <sys/syscall.h>
#else
#include <aio.h>
#endif

#include <queue>
#include <algorithm>
#include <iomanip>

#define CHECK_PTHREAD(cmd) do { \
  int ret = (cmd); \
  if(ret != 0) { \
    fprintf(stderr, "PTHREAD: %s = %d (%s)\n", #cmd, ret, strerror(ret)); \
    exit(1); \
  } \
} while(0)

using namespace LegionRuntime::Accessor;
using namespace LegionRuntime;

#ifndef __GNUC__
#include "atomics.h"
#endif

#include "realm/timers.h"
#include "realm/serialize.h"

using namespace Realm::Serialization;

TYPE_IS_SERIALIZABLE(Realm::OffsetsAndSize);
TYPE_IS_SERIALIZABLE(Realm::CopySrcDstField);

namespace Realm {

    Logger log_dma("dma");
    Logger log_ib_alloc("ib_alloc");
    Logger& log_new_dma = LegionRuntime::LowLevel::log_new_dma;
    //extern Logger log_new_dma;
    Logger log_aio("aio");
#ifdef EVENT_GRAPH_TRACE
    extern Logger log_event_graph;
    extern Event find_enclosing_termination_event(void);
#endif

  typedef LegionRuntime::LowLevel::XferDes XferDes;
  typedef LegionRuntime::LowLevel::XferDesFence XferDesFence;
  typedef LegionRuntime::LowLevel::XferOrder XferOrder;
  typedef LegionRuntime::LowLevel::Buffer Buffer;

    class IBFence : public Realm::Operation::AsyncWorkItem {
    public:
      IBFence(Realm::Operation *op) : Realm::Operation::AsyncWorkItem(op) {}
      virtual void request_cancellation(void) {
        // ignored for now
      }
      virtual void print(std::ostream& os) const { os << "IBFence"; }
    };

    class IBAllocRequest {
    public:
      IBAllocRequest(gasnet_node_t _owner, void* _req, int _idx,
                     ID::IDType _src_inst_id, ID::IDType _dst_inst_id,
                     size_t _ib_size)
        : owner(_owner), req(_req), idx(_idx), src_inst_id(_src_inst_id),
          dst_inst_id(_dst_inst_id), ib_size(_ib_size) {ib_offset = -1;}
    public:
      gasnet_node_t owner;
      void* req;
      int idx;
      ID::IDType src_inst_id, dst_inst_id;
      size_t ib_size;
      off_t ib_offset;
    };

    class PendingIBQueue {
    public:
      PendingIBQueue();

      void enqueue_request(Memory tgt_mem, IBAllocRequest* req);

      void dequeue_request(Memory tgt_mem);

    protected:
      GASNetHSL queue_mutex;
      std::map<Memory, std::queue<IBAllocRequest*> *> queues;
    };

    class DmaRequest;

    class DmaRequestQueue {
    public:
      DmaRequestQueue(Realm::CoreReservationSet& crs);

      void enqueue_request(DmaRequest *r);

      DmaRequest *dequeue_request(bool sleep = true);

      void shutdown_queue(void);

      void start_workers(int count);

      void worker_thread_loop(void);

    protected:
      GASNetHSL queue_mutex;
      GASNetCondVar queue_condvar;
      std::map<int, std::list<DmaRequest *> *> queues;
      int queue_sleepers;
      bool shutdown_flag;
      CoreReservation core_rsrv;
      std::vector<Thread *> worker_threads;
    };

  ////////////////////////////////////////////////////////////////////////
  //
  // class DmaRequest
  //

    DmaRequest::DmaRequest(int _priority, Event _after_copy) 
      : Operation(_after_copy, Realm::ProfilingRequestSet()),
	state(STATE_INIT), priority(_priority)
    {
      tgt_fetch_completion = Event::NO_EVENT;
      pthread_mutex_init(&request_lock, NULL);
    }

    DmaRequest::DmaRequest(int _priority, Event _after_copy,
			   const Realm::ProfilingRequestSet &reqs)
      : Realm::Operation(_after_copy, reqs), state(STATE_INIT),
	priority(_priority)
    {
      tgt_fetch_completion = Event::NO_EVENT;
      pthread_mutex_init(&request_lock, NULL);
    }

    DmaRequest::~DmaRequest(void)
    {
      pthread_mutex_destroy(&request_lock);
    }

    void DmaRequest::print(std::ostream& os) const
    {
      os << "DmaRequest";
    }


  ////////////////////////////////////////////////////////////////////////
  //
  // class DmaRequest::Waiter
  //

    DmaRequest::Waiter::Waiter(void)
    {
    }

    DmaRequest::Waiter::~Waiter(void)
    {
    }

<<<<<<< HEAD
    // dma requests come in two flavors:
    // 1) CopyRequests, which are per memory pair, and
    // 2) ReduceRequests, which have to be handled monolithically

    class CopyRequest : public DmaRequest {
    public:
      CopyRequest(const void *data, size_t datalen,
		  Event _before_copy,
		  Event _after_copy,
		  int _priority);

      CopyRequest(const Domain& _domain,
		  OASByInst *_oas_by_inst,
		  Event _before_copy,
		  Event _after_copy,
		  int _priority,
                  const Realm::ProfilingRequestSet &reqs);

    protected:
      // deletion performed when reference count goes to zero
      virtual ~CopyRequest(void);

    public:
      size_t compute_size(void) const;
      void serialize(void *buffer);

      virtual bool check_readiness(bool just_check, DmaRequestQueue *rq);

      void perform_dma_mask(MemPairCopier *mpc);

      template <unsigned DIM>
      void perform_dma_rect(MemPairCopier *mpc);

      template <unsigned DIM>
      void perform_new_dma(Memory src_mem, Memory dst_mem);

      virtual void perform_dma(void);

      virtual bool handler_safe(void) { return(false); }

      Domain domain;
      OASByInst *oas_by_inst;

      // <NEW_DMA>
      void alloc_intermediate_buffer(InstPair inst_pair, Memory tgt_mem, int idx);

      void handle_ib_response(int idx, InstPair inst_pair, size_t ib_size, off_t ib_offset);

      PriorityIBQueue priority_ib_queue;
      // operations on ib_by_inst are protected by ib_mutex
      IBByInst ib_by_inst;
      GASNetHSL ib_mutex;
      class IBAllocOp : public Realm::Operation {
      public:
        IBAllocOp(Event _completion) : Operation(_completion, Realm::ProfilingRequestSet()) {};
        ~IBAllocOp() {};
        void print(std::ostream& os) const {os << "IBAllocOp"; };
      };

      IBAllocOp* ib_req;
      Event ib_completion;
      std::vector<Memory> mem_path;
      // </NEW_DMA>

      Event before_copy;
      Waiter waiter; // if we need to wait on events
    };

    class ReduceRequest : public DmaRequest {
    public:
      ReduceRequest(const void *data, size_t datalen,
		    ReductionOpID _redop_id,
		    bool _red_fold,
		    Event _before_copy,
		    Event _after_copy,
		    int _priority);

      ReduceRequest(const Domain& _domain,
		    const std::vector<Realm::CopySrcDstField>& _srcs,
		    const Realm::CopySrcDstField& _dst,
		    bool _inst_lock_needed,
		    ReductionOpID _redop_id,
		    bool _red_fold,
		    Event _before_copy,
		    Event _after_copy,
		    int _priority,
                    const Realm::ProfilingRequestSet &reqs);

    protected:
      // deletion performed when reference count goes to zero
      virtual ~ReduceRequest(void);

    public:
      size_t compute_size(void);
      void serialize(void *buffer);

      virtual bool check_readiness(bool just_check, DmaRequestQueue *rq);

      void perform_dma_mask(MemPairCopier *mpc);

      template <unsigned DIM>
      void perform_dma_rect(MemPairCopier *mpc);

      virtual void perform_dma(void);

      virtual bool handler_safe(void) { return(false); }

      Domain domain;
      std::vector<Realm::CopySrcDstField> srcs;
      Realm::CopySrcDstField dst;
      bool inst_lock_needed;
      Event inst_lock_event;
      ReductionOpID redop_id;
      bool red_fold;
      Event before_copy;
      Waiter waiter; // if we need to wait on events
    };

    class FillRequest : public DmaRequest {
    public:
      FillRequest(const void *data, size_t msglen,
                  RegionInstance inst,
                  unsigned offset, unsigned size,
                  Event _before_fill, 
                  Event _after_fill,
                  int priority);
      FillRequest(const Domain &_domain,
                  const Realm::CopySrcDstField &_dst,
                  const void *fill_value, size_t fill_size,
                  Event _before_fill,
                  Event _after_fill,
                  int priority,
                  const Realm::ProfilingRequestSet &reqs);

    protected:
      // deletion performed when reference count goes to zero
      virtual ~FillRequest(void);

    public:
      size_t compute_size(void);
      void serialize(void *buffer);

      virtual bool check_readiness(bool just_check, DmaRequestQueue *rq);

      virtual void perform_dma(void);

      virtual bool handler_safe(void) { return(false); }

      template<int DIM>
      void perform_dma_rect(MemoryImpl *mem_impl);

      size_t optimize_fill_buffer(RegionInstanceImpl *impl, int &fill_elmts);

      Domain domain;
      Realm::CopySrcDstField dst;
      void *fill_buffer;
      size_t fill_size;
      Event before_fill;
      Waiter waiter;
    };

=======
>>>>>>> 3a846afb
    static PendingIBQueue *ib_req_queue = 0;

    PendingIBQueue::PendingIBQueue() {}

    void PendingIBQueue::enqueue_request(Memory tgt_mem, IBAllocRequest* req)
    {
      AutoHSLLock al(queue_mutex);
      assert(ID(tgt_mem).memory.owner_node == gasnet_mynode());
      // If we can allocate in target memory, no need to pend the request
      off_t ib_offset = get_runtime()->get_memory_impl(tgt_mem)->alloc_bytes(req->ib_size);
      if (ib_offset >= 0) {
        if (req->owner == gasnet_mynode()) {
          // local ib alloc request
          CopyRequest* cr = (CopyRequest*) req->req;
          RegionInstanceImpl *src_impl = get_runtime()->get_instance_impl(req->src_inst_id);
          RegionInstanceImpl *dst_impl = get_runtime()->get_instance_impl(req->dst_inst_id);
          InstPair inst_pair(src_impl->me, dst_impl->me);
          cr->handle_ib_response(req->idx, inst_pair, req->ib_size, ib_offset);
        } else {
          // remote ib alloc request
          RemoteIBAllocResponseAsync::send_request(req->owner, req->req, req->idx,
              req->src_inst_id, req->dst_inst_id, req->ib_size, ib_offset); 
        }
        // Remember to free IBAllocRequest
        delete req;

        return;
      }
      log_ib_alloc.info("enqueue_request: src_inst(%llx) dst_inst(%llx) "
                        "no enough space in memory(%llx)", req->src_inst_id, req->dst_inst_id, tgt_mem.id);
      //log_ib_alloc.info() << " (" << req->src_inst_id << "," 
      //  << req->dst_inst_id << "): no enough space in memory" << tgt_mem;
      std::map<Memory, std::queue<IBAllocRequest*> *>::iterator it = queues.find(tgt_mem);
      if (it == queues.end()) {
        std::queue<IBAllocRequest*> *q = new std::queue<IBAllocRequest*>;
        q->push(req);
        queues[tgt_mem] = q;
        //log_ib_alloc.info("enqueue_request: queue_length(%lu)", q->size());
      } else {
        it->second->push(req);
        //log_ib_alloc.info("enqueue_request: queue_length(%lu)", it->second->size());
      }
    }

    void PendingIBQueue::dequeue_request(Memory tgt_mem)
    {
      AutoHSLLock al(queue_mutex);
      assert(ID(tgt_mem).memory.owner_node == gasnet_mynode());
      std::map<Memory, std::queue<IBAllocRequest*> *>::iterator it = queues.find(tgt_mem);
      // no pending ib requests
      if (it == queues.end()) return;
      while (!it->second->empty()) {
        IBAllocRequest* req = it->second->front();
        off_t ib_offset = get_runtime()->get_memory_impl(tgt_mem)->alloc_bytes(req->ib_size);
        if (ib_offset < 0) break;
        //printf("req: src_inst_id(%llx) dst_inst_id(%llx) ib_size(%lu) idx(%d)\n", req->src_inst_id, req->dst_inst_id, req->ib_size, req->idx);
        // deal with the completed ib alloc request
        log_ib_alloc.info() << "IBAllocRequest (" << req->src_inst_id << "," 
          << req->dst_inst_id << "): completed!";
        if (req->owner == gasnet_mynode()) {
          // local ib alloc request
          CopyRequest* cr = (CopyRequest*) req->req;
          RegionInstanceImpl *src_impl = get_runtime()->get_instance_impl(req->src_inst_id);
          RegionInstanceImpl *dst_impl = get_runtime()->get_instance_impl(req->dst_inst_id);
          InstPair inst_pair(src_impl->me, dst_impl->me);
          cr->handle_ib_response(req->idx, inst_pair, req->ib_size, ib_offset);
        } else {
          // remote ib alloc request
          RemoteIBAllocResponseAsync::send_request(req->owner, req->req, req->idx,
              req->src_inst_id, req->dst_inst_id, req->ib_size, ib_offset); 
        }
        it->second->pop();
        // Remember to free IBAllocRequest
        delete req;
      }
      // if queue is empty, delete from list
      if(it->second->empty()) {
	delete it->second;
	queues.erase(it);
      }
    }

    DmaRequestQueue::DmaRequestQueue(Realm::CoreReservationSet& crs)
      : queue_condvar(queue_mutex)
      , core_rsrv("DMA request queue", crs, CoreReservationParameters())
    {
      queue_sleepers = 0;
      shutdown_flag = false;
    }

    void DmaRequestQueue::shutdown_queue(void)
    {
      queue_mutex.lock();

      assert(queues.empty());

      // set the shutdown flag and wake up any sleepers
      shutdown_flag = true;

      queue_condvar.broadcast();
      queue_mutex.unlock();

      // reap all the threads
      for(std::vector<Thread *>::iterator it = worker_threads.begin();
	  it != worker_threads.end();
	  it++) {
	(*it)->join();
	delete (*it);
      }
      worker_threads.clear();
    }

    void DmaRequestQueue::enqueue_request(DmaRequest *r)
    {
      // Record that it is ready - check for cancellation though
      bool ok_to_run = r->mark_ready();
      if(!ok_to_run) {
	r->mark_finished(false /*!successful*/);
	return;
      }

      queue_mutex.lock();

      // there's a queue per priority level
      // priorities are negated so that the highest logical priority comes first
      int p = -r->priority;
      std::map<int, std::list<DmaRequest *> *>::iterator it = queues.find(p);
      if(it == queues.end()) {
	// nothing at this priority level - make a new list
	std::list<DmaRequest *> *l = new std::list<DmaRequest *>;
	l->push_back(r);
	queues[p] = l;
      } else {
	// push ourselves onto the back of the existing queue
	it->second->push_back(r);
      }

      // if anybody was sleeping, wake them up
      if(queue_sleepers > 0) {
	queue_sleepers = 0;
	queue_condvar.broadcast();
      }

      queue_mutex.unlock();
    }

    DmaRequest *DmaRequestQueue::dequeue_request(bool sleep /*= true*/)
    {
      queue_mutex.lock();

      // quick check - are there any requests at all?
      while(queues.empty()) {
	if(!sleep || shutdown_flag) {
	  queue_mutex.unlock();
	  return 0;
	}

	// sleep until there are, or until shutdown
	queue_sleepers++;
	queue_condvar.wait();
      }

      // grab the first request from the highest-priority queue there is
      // priorities are negated so that the highest logical priority comes first
      std::map<int, std::list<DmaRequest *> *>::iterator it = queues.begin();
      assert(!it->second->empty());
      DmaRequest *r = it->second->front();
      it->second->pop_front();
      // if queue is empty, delete from list
      if(it->second->empty()) {
	delete it->second;
	queues.erase(it);
      }

      queue_mutex.unlock();
      
      return r;
    } 

    CopyRequest::CopyRequest(const void *data, size_t datalen,
			     Event _before_copy,
			     Event _after_copy,
			     int _priority)
      : DmaRequest(_priority, _after_copy),
	oas_by_inst(0),
	before_copy(_before_copy)
    {
      FixedBufferDeserializer deserializer(data, datalen);

      domain = TransferDomain::deserialize_new(deserializer);
      oas_by_inst = new OASByInst;
      bool ok = ((deserializer >> *oas_by_inst) &&
		 (deserializer >> requests));
      assert((domain != 0) && ok && (deserializer.bytes_left() == 0));

      // If either one of the instances is in GPU memory increase priority
      if(priority == 0) {
	for(OASByInst::const_iterator it = oas_by_inst->begin();
	    it != oas_by_inst->end();
	    ++it) {
          Memory::Kind src_kind = it->first.first.get_location().kind();
          if (src_kind == Memory::GPU_FB_MEM) {
            priority = 1;
	    break;
	  }
          Memory::Kind dst_kind = it->first.second.get_location().kind();
          if (dst_kind == Memory::GPU_FB_MEM) {
            priority = 1;
	    break;
	  }
	}
      }

      // <NEW_DMA>
      ib_completion = GenEventImpl::create_genevent()->current_event();
      ib_req = new IBAllocOp(ib_completion);
      ib_by_inst.clear();
      priority_ib_queue.clear();
      // </NEW_DMA>

#if 0
      size_t num_pairs = *idata++;

      for (unsigned idx = 0; idx < num_pairs; idx++) {
	RegionInstance src_inst = ID((ID::IDType)*idata++).convert<RegionInstance>();
	RegionInstance dst_inst = ID((ID::IDType)*idata++).convert<RegionInstance>();
	InstPair ip(src_inst, dst_inst);

        // If either one of the instances is in GPU memory increase priority
        if (priority == 0)
        {
          MemoryImpl::MemoryKind src_kind = get_runtime()->get_memory_impl(get_runtime()->get_instance_impl(src_inst)->memory)->kind;
          if (src_kind == MemoryImpl::MKIND_GPUFB)
            priority = 1;
          else
          {
            MemoryImpl::MemoryKind dst_kind = get_runtime()->get_memory_impl(get_runtime()->get_instance_impl(dst_inst)->memory)->kind;
            if (dst_kind == MemoryImpl::MKIND_GPUFB)
              priority = 1;
          }
        }

	OASVec& oasvec = (*oas_by_inst)[ip];

	unsigned count = *idata++;
	for(unsigned i = 0; i < count; i++) {
	  OffsetsAndSize oas;
	  oas.src_offset = *idata++;
	  oas.dst_offset = *idata++;
	  oas.size = *idata++;
          oas.serdez_id = *idata++;
	  oasvec.push_back(oas);
	}
      }
      // Unpack any profiling requests 
      // TODO: unbreak once the serialization stuff is repaired
      //const void *result = requests.deserialize(idata);
      //Realm::Operation::reconstruct_measurements();
      // better have consumed exactly the right amount of data
      //assert((((unsigned long)result) - ((unsigned long)data)) == datalen);
      size_t request_size = *reinterpret_cast<const size_t*>(idata);
      idata += sizeof(size_t) / sizeof(ID::IDType);
      FixedBufferDeserializer deserializer(idata, request_size);
      deserializer >> requests;
#endif
      Realm::Operation::reconstruct_measurements();

      log_dma.info() << "dma request " << (void *)this << " deserialized - is="
		     << *domain << " before=" << before_copy << " after=" << get_finish_event();
      for(OASByInst::const_iterator it = oas_by_inst->begin();
	  it != oas_by_inst->end();
	  it++)
	for(OASVec::const_iterator it2 = it->second.begin();
	    it2 != it->second.end();
	    it2++)
	  log_dma.info() << "dma request " << (void *)this << " field: " <<
	    it->first.first << "[" << it2->src_offset << "]->" <<
	    it->first.second << "[" << it2->dst_offset << "] size=" << it2->size <<
	    " serdez=" << it2->serdez_id;
    }

    CopyRequest::CopyRequest(const TransferDomain *_domain, //const Domain& _domain,
			     OASByInst *_oas_by_inst,
			     Event _before_copy,
			     Event _after_copy,
			     int _priority,
                             const Realm::ProfilingRequestSet &reqs)
      : DmaRequest(_priority, _after_copy, reqs)
      , domain(_domain->clone())
      , oas_by_inst(_oas_by_inst)
      , before_copy(_before_copy)
    {
      // <NEW_DMA>
      ib_completion = GenEventImpl::create_genevent()->current_event();
      ib_req = new IBAllocOp(ib_completion);
      ib_by_inst.clear();
      priority_ib_queue.clear();
      // </NEW_DMA>
      log_dma.info() << "dma request " << (void *)this << " created - is="
		     << *domain << " before=" << before_copy << " after=" << get_finish_event();
      for(OASByInst::const_iterator it = oas_by_inst->begin();
	  it != oas_by_inst->end();
	  it++)
	for(OASVec::const_iterator it2 = it->second.begin();
	    it2 != it->second.end();
	    it2++)
	  log_dma.info() << "dma request " << (void *)this << " field: " <<
	    it->first.first << "[" << it2->src_offset << "]->" <<
	    it->first.second << "[" << it2->dst_offset << "] size=" << it2->size <<
	    " serdez=" << it2->serdez_id;
    }
 
    CopyRequest::~CopyRequest(void)
    {
      //<NEWDMA>
      // destroy all xfer des
      std::vector<XferDesID>::iterator it;
      for (it = path.begin(); it != path.end(); it++) {
        LegionRuntime::LowLevel::destroy_xfer_des(*it);
      }
      // free intermediate buffers
      {
      //  AutoHSLLock al(ib_mutex);
      //  for (OASByInst::iterator it = oas_by_inst->begin(); it != oas_by_inst->end(); it++) {
      //    IBVec& ib_vec = ib_by_inst[it->first];
      //    for (IBVec::iterator it2 = ib_vec.begin(); it2 != ib_vec.end(); it2++) {
      //      if(ID(it2->memory).memory.owner_node == gasnet_mynode()) {
      //        get_runtime()->get_memory_impl(it2->memory)->free_bytes(it2->offset, it2->size);
      //        ib_req_queue->dequeue_request(it2->memory);
      //      } else {
      //        RemoteIBFreeRequestAsync::send_request(ID(it2->memory).memory.owner_node,
      //            it2->memory, it2->offset, it2->size);
      //      }
      //    }
      //  }
      }
      delete ib_req;
      //</NEWDMA>
      delete oas_by_inst;
      delete domain;
    }

#if 0
    size_t CopyRequest::compute_size(void) const
    {
      size_t result = 0;
      // TODO
      //size_t result += domain.compute_size();
      result += sizeof(ID::IDType); // number of requests;
      for(OASByInst::iterator it2 = oas_by_inst->begin(); it2 != oas_by_inst->end(); it2++) {
        OASVec& oasvec = it2->second;
        result += (3 + oasvec.size() * 4) * sizeof(ID::IDType);
      }
      // TODO: unbreak once the serialization stuff is repaired
      //result += requests.compute_size();
      ByteCountSerializer counter;
      counter << requests;
      result += sizeof(size_t) + counter.bytes_used();
      return result;
    }

    void CopyRequest::serialize(void *buffer)
    {
      ID::IDType *msgptr = (ID::IDType *)buffer;
      // domain info goes first
      // TODO
      //msgptr = domain.serialize(msgptr);

      *msgptr++ = oas_by_inst->size();

      // now OAS vectors
      for(OASByInst::iterator it2 = oas_by_inst->begin(); it2 != oas_by_inst->end(); it2++) {
	RegionInstance src_inst = it2->first.first;
	RegionInstance dst_inst = it2->first.second;
	OASVec& oasvec = it2->second;

	*msgptr++ = src_inst.id;
	*msgptr++ = dst_inst.id;
	*msgptr++ = oasvec.size();
	for(OASVec::iterator it3 = oasvec.begin(); it3 != oasvec.end(); it3++) {
	  *msgptr++ = it3->src_offset;
	  *msgptr++ = it3->dst_offset;
	  *msgptr++ = it3->size;
          *msgptr++ = it3->serdez_id;
	}
      }
      // TODO: unbreak once the serialization stuff is repaired
      //requests.serialize(msgptr); 
      // We sent this message remotely, so we need to clear the profiling
      // so it doesn't get sent accidentally
      ByteCountSerializer counter;
      counter << requests;
      *reinterpret_cast<size_t*>(msgptr) = counter.bytes_used();
      msgptr += sizeof(size_t) / sizeof(ID::IDType);
      FixedBufferSerializer serializer(msgptr, counter.bytes_used());
      serializer << requests;
      clear_profiling();
    }
#endif

    void CopyRequest::forward_request(gasnet_node_t target_node)
    {
      RemoteCopyArgs args;
      args.redop_id = 0;
      args.red_fold = false;
      args.before_copy = before_copy;
      args.after_copy = finish_event;
      args.priority = priority;

      DynamicBufferSerializer dbs(128);
      bool ok = ((dbs << *domain) &&
		 (dbs << *oas_by_inst) &&
		 (dbs << requests));
      assert(ok);

      size_t msglen = dbs.bytes_used();
      void *msgdata = dbs.detach_buffer(-1 /*no trim*/);

      log_dma.debug() << "forwarding copy: target=" << target_node << " finish=" << finish_event;
      RemoteCopyMessage::request(target_node, args, msgdata, msglen, PAYLOAD_FREE);

      clear_profiling();
    }

    void DmaRequest::Waiter::sleep_on_event(Event e, 
					    Reservation l /*= Reservation::NO_RESERVATION*/)
    {
      current_lock = l;
      EventImpl::add_waiter(e, this);
    }

    bool DmaRequest::Waiter::event_triggered(Event e, bool poisoned)
    {
      if(poisoned) {
	Realm::log_poison.info() << "cancelling poisoned dma operation - op=" << req << " after=" << req->get_finish_event();
	req->handle_poisoned_precondition(e);
	return false;
      }

      log_dma.debug("request %p triggered in state %d (lock = " IDFMT ")",
		    req, req->state, current_lock.id);

      if(current_lock.exists()) {
	current_lock.release();
	current_lock = Reservation::NO_RESERVATION;
      }

      // this'll enqueue the DMA if it can, or wait on another event if it 
      //  can't
      req->check_readiness(false, queue);

      // don't delete us!
      return false;
    }

    void DmaRequest::Waiter::print(std::ostream& os) const
    {
      os << "dma request " << (void *)req << ": after " << req->get_finish_event();
    }

    Event DmaRequest::Waiter::get_finish_event(void) const
    {
      return req->get_finish_event();
    }

    ////////////////////////////////////////////////////////////////////////
    //
    // class RemoteIBAllocRequestAsync
    //

    /*static*/ void RemoteIBAllocRequestAsync::handle_request(RequestArgs args)
    {
      assert(ID(args.memory).memory.owner_node == gasnet_mynode());
      IBAllocRequest* ib_req
          = new IBAllocRequest(args.node, args.req, args.idx,
                               args.src_inst_id, args.dst_inst_id, args.size);
      ib_req_queue->enqueue_request(args.memory, ib_req);
    }

    /*static*/ void RemoteIBAllocRequestAsync::send_request(gasnet_node_t target, Memory tgt_mem, void* req, int idx, ID::IDType src_inst_id, ID::IDType dst_inst_id, size_t ib_size)
    {
      RequestArgs args;
      args.node = gasnet_mynode();
      args.memory = tgt_mem;
      args.req = req;
      args.idx = idx;
      args.src_inst_id = src_inst_id;
      args.dst_inst_id = dst_inst_id;
      args.size = ib_size;
      Message::request(target, args);
    }

    ////////////////////////////////////////////////////////////////////////
    //
    // class RemoteIBAllocResponseAsync
    //

    /*static*/ void RemoteIBAllocResponseAsync::handle_request(RequestArgs args)
    {
      CopyRequest* req = (CopyRequest*) args.req;
      RegionInstanceImpl *src_impl = get_runtime()->get_instance_impl(args.src_inst_id);
      RegionInstanceImpl *dst_impl = get_runtime()->get_instance_impl(args.dst_inst_id);
      InstPair inst_pair(src_impl->me, dst_impl->me);
      req->handle_ib_response(args.idx, inst_pair, args.size, args.offset);
    }

    /*static*/ void RemoteIBAllocResponseAsync::send_request(gasnet_node_t target, void* req, int idx, ID::IDType src_inst_id, ID::IDType dst_inst_id, size_t ib_size, off_t ib_offset)
    {
      RequestArgs args;
      args.req = req;
      args.idx = idx;
      args.src_inst_id = src_inst_id;
      args.dst_inst_id = dst_inst_id;
      args.size = ib_size;
      args.offset = ib_offset;
      Message::request(target, args);
    }

    ////////////////////////////////////////////////////////////////////////
    //
    // class RemoteIBFreeRequestAsync
    //

    /*static*/ void RemoteIBFreeRequestAsync::handle_request(RequestArgs args)
    {
      assert(ID(args.memory).memory.owner_node == gasnet_mynode());
      get_runtime()->get_memory_impl(args.memory)->free_bytes(args.ib_offset, args.ib_size);
      ib_req_queue->dequeue_request(args.memory);
    }

    /*static*/ void RemoteIBFreeRequestAsync::send_request(gasnet_node_t target, Memory tgt_mem, off_t ib_offset, size_t ib_size)
    {
      RequestArgs args;
      args.memory = tgt_mem;
      args.ib_offset = ib_offset;
      args.ib_size = ib_size;
      Message::request(target, args);
    }


#define IB_MAX_SIZE (64 * 1024 * 1024)

    void free_intermediate_buffer(DmaRequest* req, Memory mem, off_t offset, size_t size)
    {
      //CopyRequest* cr = (CopyRequest*) req;
      //AutoHSLLock al(cr->ib_mutex);
      if(ID(mem).memory.owner_node == gasnet_mynode()) {
        get_runtime()->get_memory_impl(mem)->free_bytes(offset, size);
        ib_req_queue->dequeue_request(mem);
      } else {
        RemoteIBFreeRequestAsync::send_request(ID(mem).memory.owner_node,
            mem, offset, size);
      }
    }


    void CopyRequest::alloc_intermediate_buffer(InstPair inst_pair, Memory tgt_mem, int idx)
    {
      assert(oas_by_inst->find(inst_pair) != oas_by_inst->end());
      OASVec& oasvec = (*oas_by_inst)[inst_pair];
      size_t ib_elmnt_size = 0, domain_size = 0;
      for(OASVec::const_iterator it = oasvec.begin(); it != oasvec.end(); it++) {
        ib_elmnt_size += it->size;
      }
      domain_size = domain->volume();
#if 0
      if (domain.get_dim() == 0) {
        IndexSpaceImpl *ispace = get_runtime()->get_index_space_impl(domain.get_index_space());
        assert(get_runtime()->get_instance_impl(inst_pair.second)->metadata.is_valid());
        if (ispace->me == get_runtime()->get_instance_impl(inst_pair.second)->metadata.is) {
          // perform a 1D copy from first_element to last_element
          Realm::StaticAccess<IndexSpaceImpl> data(ispace);
          assert(data->num_elmts > 0);
          Rect<1> new_rect(make_point(data->first_elmt), make_point(data->last_elmt));
          Domain new_domain = Domain::from_rect<1>(new_rect);
          domain_size = new_domain.get_volume();
        } else {
          domain_size = domain.get_volume();
        }
      } else {
        domain_size = domain.get_volume();
      }
#endif
      size_t ib_size;
      if (domain_size * ib_elmnt_size < IB_MAX_SIZE)
        ib_size = domain_size * ib_elmnt_size;
      else
        ib_size = IB_MAX_SIZE;
      //log_ib_alloc.info("alloc_ib: src_inst_id(%llx) dst_inst_id(%llx) idx(%d) size(%lu) memory(%llx)", inst_pair.first.id, inst_pair.second.id, idx, ib_size, tgt_mem.id);
      if (ID(tgt_mem).memory.owner_node == gasnet_mynode()) {
        // create local intermediate buffer
        IBAllocRequest* ib_req
          = new IBAllocRequest(gasnet_mynode(), this, idx, inst_pair.first.id,
                               inst_pair.second.id, ib_size);
        ib_req_queue->enqueue_request(tgt_mem, ib_req);
      } else {
        // create remote intermediate buffer
        RemoteIBAllocRequestAsync::send_request(ID(tgt_mem).memory.owner_node, tgt_mem, this, idx, inst_pair.first.id, inst_pair.second.id, ib_size);
      }
    }

    void CopyRequest::handle_ib_response(int idx, InstPair inst_pair, size_t ib_size, off_t ib_offset)
    {
      Event event_to_trigger = Event::NO_EVENT;
      {
        AutoHSLLock al(ib_mutex);
        IBByInst::iterator ib_it = ib_by_inst.find(inst_pair);
        assert(ib_it != ib_by_inst.end());
        IBVec& ibvec = ib_it->second;
        assert((int)ibvec.size() > idx);
        ibvec[idx].size = ib_size;
        ibvec[idx].offset = ib_offset;
        event_to_trigger = ibvec[idx].event;
      }
      GenEventImpl::trigger(event_to_trigger, false/*!poisoned*/);
      //ibvec[idx].fence->mark_finished(true);
    }

    bool CopyRequest::check_readiness(bool just_check, DmaRequestQueue *rq)
    {
      if(state == STATE_INIT)
	state = STATE_METADATA_FETCH;

      // remember which queue we're going to be assigned to if we sleep
      waiter.req = this;
      waiter.queue = rq;

      // make sure our node has all the meta data it needs, but don't take more than one lock
      //  at a time
      if(state == STATE_METADATA_FETCH) {
	Event e = domain->request_metadata();
	if(!e.has_triggered()) {
	  log_dma.debug() << "transfer domain metadata - req=" << (void *)this
			  << " ready=" << e;
	  waiter.sleep_on_event(e);
	  return false;
	}
#if 0
	// index space first
	if(domain.get_dim() == 0) {
	  IndexSpaceImpl *is_impl = get_runtime()->get_index_space_impl(domain.get_index_space());
	  if(!is_impl->locked_data.valid) {
	    log_dma.debug("dma request %p - no index space metadata yet", this);
	    if(just_check) return false;

	    Event e = is_impl->lock.acquire(1, false, ReservationImpl::ACQUIRE_BLOCKING);
	    if(e.has_triggered()) {
	      log_dma.debug("request %p - index space metadata invalid - instant trigger", this);
	      is_impl->lock.release();
	    } else {
	      log_dma.debug("request %p - index space metadata invalid - sleeping on lock " IDFMT "", this, is_impl->lock.me.id);
	      waiter.sleep_on_event(e, is_impl->lock.me);
	      return false;
	    }
	  }

          // we need more than just the metadata - we also need the valid mask
          {
            Event e = is_impl->request_valid_mask();
            if(!e.has_triggered()) {
              log_dma.debug() << "request " << (void *)this << " - valid mask needed for index space "
			      << domain.get_index_space() << " - sleeping on event " << e;
	      waiter.sleep_on_event(e);
              return false;
            }
          }
	}
#endif

	// now go through all instance pairs
	for(OASByInst::iterator it = oas_by_inst->begin(); it != oas_by_inst->end(); it++) {
	  RegionInstanceImpl *src_impl = get_runtime()->get_instance_impl(it->first.first);
	  RegionInstanceImpl *dst_impl = get_runtime()->get_instance_impl(it->first.second);

	  {
	    Event e = src_impl->request_metadata();
	    if(!e.has_triggered()) {
	      if(just_check) {
		log_dma.debug("dma request %p - no src instance (" IDFMT ") metadata yet", this, src_impl->me.id);
		return false;
	      }
	      log_dma.debug() << "request " << (void *)this << " - src instance metadata invalid - sleeping on event " << e;
	      waiter.sleep_on_event(e);
	      return false;
	    }
	  }

	  {
	    Event e = dst_impl->request_metadata();
	    if(!e.has_triggered()) {
	      if(just_check) {
		log_dma.debug("dma request %p - no dst instance (" IDFMT ") metadata yet", this, dst_impl->me.id);
		return false;
	      }
	      log_dma.debug() << "request " << (void *)this << " - dst instance metadata invalid - sleeping on event " << e;
	      waiter.sleep_on_event(e);
	      return false;
	    }
	  }
	}

	// if we got all the way through, we've got all the metadata we need
	state = STATE_DST_FETCH;
      }

      // make sure the destination has fetched metadata
      if(state == STATE_DST_FETCH) {
	// TODO
	// SJT: actually, is this needed any more?
        //Memory tgt_mem = get_runtime()->get_instance_impl(oas_by_inst->begin()->first.second)->memory;
        //gasnet_node_t tgt_node = ID(tgt_mem).memory.owner_node;
	//assert(tgt_node == gasnet_mynode());
#if 0
        if ((domain.get_dim() == 0) && (tgt_node != gasnet_mynode())) {
          if (tgt_fetch_completion == Event::NO_EVENT) {
            tgt_fetch_completion = GenEventImpl::create_genevent()->current_event();
            Realm::ValidMaskFetchMessage::send_request(tgt_node,
                                                domain.get_index_space(),
                                                tgt_fetch_completion);
          }

          if (!tgt_fetch_completion.has_triggered()) {
            if (just_check) return false;
            waiter.sleep_on_event(tgt_fetch_completion);
            return false;
          }
        }
#endif
        state = STATE_GEN_PATH;
      }

      if(state == STATE_GEN_PATH) {
        log_dma.debug("generate paths");
        Memory src_mem = get_runtime()->get_instance_impl(oas_by_inst->begin()->first.first)->memory;
        Memory dst_mem = get_runtime()->get_instance_impl(oas_by_inst->begin()->first.second)->memory;
        find_shortest_path(src_mem, dst_mem, mem_path);
        ib_req->mark_ready();
        ib_req->mark_started();
        // Pass 1: create IBInfo blocks
        for (OASByInst::iterator it = oas_by_inst->begin(); it != oas_by_inst->end(); it++) {
          AutoHSLLock al(ib_mutex);
          IBVec& ib_vec = ib_by_inst[it->first];
          assert(ib_vec.size() == 0);
          for (size_t i = 1; i < mem_path.size() - 1; i++) {
            IBInfo ib_info;
            ib_info.memory = mem_path[i];
            //ib_info.fence = new IBFence(ib_req);
            ib_info.status = IBInfo::INIT;
            ib_info.event = GenEventImpl::create_genevent()->current_event();
            //ib_req->add_async_work_item(ib_info.fence); 
            ib_vec.push_back(ib_info);
            PendingIBInfo pid_info;
            pid_info.idx = i - 1;
            pid_info.ip = it->first;
            pid_info.memory = mem_path[i];
            priority_ib_queue.insert(pid_info);
          }
        }
        // Pass 2: send ib allocation requests
        //for (OASByInst::iterator it = oas_by_inst->begin(); it != oas_by_inst->end(); it++) {
        //  for (size_t i = 1; i < mem_path.size() - 1; i++) {
        //    alloc_intermediate_buffer(it->first, mem_path[i], i - 1);
        //  }
        //}
        ib_req->mark_finished(true);
        state = STATE_BEFORE_EVENT;
      }

      // make sure our functional precondition has occurred
      if(state == STATE_BEFORE_EVENT) {
	// has the before event triggered?  if not, wait on it
	bool poisoned = false;
	if(before_copy.has_triggered_faultaware(poisoned)) {
	  if(poisoned) {
	    log_dma.debug("request %p - poisoned precondition", this);
	    handle_poisoned_precondition(before_copy);
	    return true;  // not enqueued, but never going to be
	  } else {
	    log_dma.debug("request %p - before event triggered", this);
	    state = STATE_ALLOC_IB;
	  }
	} else {
	  log_dma.debug("request %p - before event not triggered", this);
	  if(just_check) return false;

	  log_dma.debug("request %p - sleeping on before event", this);
	  waiter.sleep_on_event(before_copy);
	  return false;
	}
      }

      if(state == STATE_ALLOC_IB) {
        // log_dma.debug("wait for the ib allocations to complete");
        PriorityIBQueue::iterator it;
        for (it = priority_ib_queue.begin(); it != priority_ib_queue.end(); it++) {
          IBVec& ibvec = ib_by_inst[(*it).ip];
          if (ibvec[(*it).idx].status == IBInfo::INIT) {
            // launch ib allocation requests
            ibvec[(*it).idx].status = IBInfo::SENT;
            alloc_intermediate_buffer((*it).ip, (*it).memory, (*it).idx);
          }
          if (ibvec[(*it).idx].status == IBInfo::SENT) {
            Event e = ibvec[(*it).idx].event;
            if (e.has_triggered()) {
              ibvec[(*it).idx].status = IBInfo::COMPLETED;
              //log_ib_alloc.info("alloc complete: copy_request(%llx) src_inst(%lx) dst_inst(%lx) idx(%lx)", this, (*it).ip.first.id, (*it).ip.second.id, (*it).idx);
            } else {
              if (just_check) return false;
              waiter.sleep_on_event(e);
              return false;
            }
          }
        }
        //if (priority_ib_queue.size() > 0)
          //log_ib_alloc.info("alloc complete: copy_request(%llx) all intermediate buffers allocated!", this);
        state = STATE_READY;
        //if (ib_completion.has_triggered()) {
        //  state = STATE_BEFORE_EVENT;
        //} else {
        //  if (just_check) return false;
        //  waiter.sleep_on_event(ib_completion);
        //  return false;
        //}
      }

      if(state == STATE_READY) {
	log_dma.debug("request %p ready", this);
	if(just_check) return true;

	state = STATE_QUEUED;
	// <NEWDMA>
	mark_ready();
	perform_dma();
	return true;
	// </NEWDMA>
	assert(rq != 0);
	log_dma.debug("request %p enqueued", this);

	// once we're enqueued, we may be deleted at any time, so no more
	//  references
	rq->enqueue_request(this);
	return true;
      }

      if(state == STATE_QUEUED)
	return true;

      assert(0);
      return false;
    }

#ifdef DO_WE_NEED_THIS
    namespace RangeExecutors {
      class Memcpy {
      public:
	Memcpy(void *_dst_base, const void *_src_base, size_t _elmt_size)
	  : dst_base((char *)_dst_base), src_base((const char *)_src_base),
	    elmt_size(_elmt_size) {}

	template <class T>
	Memcpy(T *_dst_base, const T *_src_base)
	  : dst_base((char *)_dst_base), src_base((const char *)_src_base),
	    elmt_size(sizeof(T)) {}

	void do_span(int offset, int count)
	{
	  off_t byte_offset = offset * elmt_size;
	  size_t byte_count = count * elmt_size;
	  memcpy(dst_base + byte_offset,
		 src_base + byte_offset,
		 byte_count);
	}

      protected:
	char *dst_base;
	const char *src_base;
	size_t elmt_size;
      };

      class GasnetPut {
      public:
	GasnetPut(MemoryImpl *_tgt_mem, off_t _tgt_offset,
		  const void *_src_ptr, size_t _elmt_size)
	  : tgt_mem(_tgt_mem), tgt_offset(_tgt_offset),
	    src_ptr((const char *)_src_ptr), elmt_size(_elmt_size) {}

        virtual ~GasnetPut(void) { }

	void do_span(int offset, int count)
	{
	  off_t byte_offset = offset * elmt_size;
	  size_t byte_count = count * elmt_size;
	
	  tgt_mem->put_bytes(tgt_offset + byte_offset,
			     src_ptr + byte_offset,
			     byte_count);
	}

      protected:
	MemoryImpl *tgt_mem;
	off_t tgt_offset;
	const char *src_ptr;
	size_t elmt_size;
      };

      class GasnetPutBatched {
      public:
	GasnetPutBatched(MemoryImpl *_tgt_mem, off_t _tgt_offset,
			 const void *_src_ptr,
			 size_t _elmt_size)
	  : tgt_mem((GASNetMemory *)_tgt_mem), tgt_offset(_tgt_offset),
	    src_ptr((const char *)_src_ptr), elmt_size(_elmt_size) {}

	void do_span(int offset, int count)
	{
	  off_t byte_offset = offset * elmt_size;
	  size_t byte_count = count * elmt_size;
	
	  offsets.push_back(tgt_offset + byte_offset);
	  srcs.push_back(src_ptr + byte_offset);
	  sizes.push_back(byte_count);
	}

	void finish(void)
	{
	  if(offsets.size() > 0) {
	    DetailedTimer::ScopedPush sp(TIME_SYSTEM);
	    tgt_mem->put_batch(offsets.size(),
			       &offsets[0],
			       &srcs[0],
			       &sizes[0]);
	  }
	}

      protected:
	GASNetMemory *tgt_mem;
	off_t tgt_offset;
	const char *src_ptr;
	size_t elmt_size;
	std::vector<off_t> offsets;
	std::vector<const void *> srcs;
	std::vector<size_t> sizes;
      };

      class GasnetPutReduce : public GasnetPut {
      public:
	GasnetPutReduce(MemoryImpl *_tgt_mem, off_t _tgt_offset,
			const ReductionOpUntyped *_redop, bool _redfold,
			const void *_src_ptr, size_t _elmt_size)
	  : GasnetPut(_tgt_mem, _tgt_offset, _src_ptr, _elmt_size),
	    redop(_redop), redfold(_redfold) {}

        virtual ~GasnetPutReduce(void) { }

	void do_span(int offset, int count)
	{
	  assert(redfold == false);
	  off_t tgt_byte_offset = offset * redop->sizeof_lhs;
	  off_t src_byte_offset = offset * elmt_size;
	  assert(elmt_size == redop->sizeof_rhs);

	  char buffer[1024];
	  assert(redop->sizeof_lhs <= 1024);

	  for(int i = 0; i < count; i++) {
	    tgt_mem->get_bytes(tgt_offset + tgt_byte_offset,
			       buffer,
			       redop->sizeof_lhs);

	    redop->apply(buffer, src_ptr + src_byte_offset, 1, true);
	      
	    tgt_mem->put_bytes(tgt_offset + tgt_byte_offset,
			       buffer,
			       redop->sizeof_lhs);
	  }
	}

      protected:
	const ReductionOpUntyped *redop;
	bool redfold;
      };

      class GasnetPutRedList : public GasnetPut {
      public:
	GasnetPutRedList(MemoryImpl *_tgt_mem, off_t _tgt_offset,
			 ReductionOpID _redopid,
			 const ReductionOpUntyped *_redop,
			 const void *_src_ptr, size_t _elmt_size)
	  : GasnetPut(_tgt_mem, _tgt_offset, _src_ptr, _elmt_size),
	    redopid(_redopid), redop(_redop) {}

        virtual ~GasnetPutRedList(void) { }

	void do_span(int offset, int count)
	{
	  if(count == 0) return;
	  assert(offset == 0); // too lazy to do pointer math on _src_ptr
	  unsigned *ptrs = new unsigned[count];
	  redop->get_list_pointers(ptrs, src_ptr, count);

	  // now figure out how many reductions go to each node
	  unsigned *nodecounts = new unsigned[gasnet_nodes()];
	  for(unsigned i = 0; i < gasnet_nodes(); i++)
	    nodecounts[i] = 0;

	  for(int i = 0; i < count; i++) {
	    off_t elem_offset = tgt_offset + ptrs[i] * redop->sizeof_lhs;
	    int home_node = tgt_mem->get_home_node(elem_offset, redop->sizeof_lhs);
	    assert(home_node >= 0);
	    ptrs[i] = home_node;
	    nodecounts[home_node]++;
	  }

	  size_t max_entries_per_msg = (1 << 20) / redop->sizeof_list_entry;
	  char *entry_buffer = new char[max_entries_per_msg * redop->sizeof_list_entry];

	  for(unsigned i = 0; i < gasnet_nodes(); i++) {
	    unsigned pos = 0;
	    for(int j = 0; j < count; j++) {
	      //printf("S: [%d] = %d\n", j, ptrs[j]);
	      if(ptrs[j] != i) continue;

	      memcpy(entry_buffer + (pos * redop->sizeof_list_entry),
		     ((const char *)src_ptr) + (j * redop->sizeof_list_entry),
		     redop->sizeof_list_entry);
	      pos++;

	      if(pos == max_entries_per_msg) {
		if(i == gasnet_mynode()) {
		  tgt_mem->apply_reduction_list(tgt_offset, redop, pos,
						entry_buffer);
		} else {
		  do_remote_apply_red_list(i, tgt_mem->me, tgt_offset,
					   redopid, 
					   entry_buffer, pos * redop->sizeof_list_entry, 0);
		}
		pos = 0;
	      }
	    }
	    if(pos > 0) {
	      if(i == gasnet_mynode()) {
		tgt_mem->apply_reduction_list(tgt_offset, redop, pos,
					      entry_buffer);
	      } else {
		do_remote_apply_red_list(i, tgt_mem->me, tgt_offset,
					 redopid, 
					 entry_buffer, pos * redop->sizeof_list_entry, 0);
	      }
	    }
	  }

	  delete[] entry_buffer;
	  delete[] ptrs;
	  delete[] nodecounts;
	}

      protected:
	ReductionOpID redopid;
	const ReductionOpUntyped *redop;
      };

      class GasnetGet {
      public:
	GasnetGet(void *_tgt_ptr,
		  MemoryImpl *_src_mem, off_t _src_offset,
		  size_t _elmt_size)
	  : tgt_ptr((char *)_tgt_ptr), src_mem(_src_mem),
	    src_offset(_src_offset), elmt_size(_elmt_size) {}

	void do_span(int offset, int count)
	{
	  off_t byte_offset = offset * elmt_size;
	  size_t byte_count = count * elmt_size;
	
	  DetailedTimer::ScopedPush sp(TIME_SYSTEM);
	  src_mem->get_bytes(src_offset + byte_offset,
			     tgt_ptr + byte_offset,
			     byte_count);
	}

      protected:
	char *tgt_ptr;
	MemoryImpl *src_mem;
	off_t src_offset;
	size_t elmt_size;
      };

      class GasnetGetBatched {
      public:
	GasnetGetBatched(void *_tgt_ptr,
			 MemoryImpl *_src_mem, off_t _src_offset,
			 size_t _elmt_size)
	  : tgt_ptr((char *)_tgt_ptr), src_mem((GASNetMemory *)_src_mem),
	    src_offset(_src_offset), elmt_size(_elmt_size) {}

	void do_span(int offset, int count)
	{
	  off_t byte_offset = offset * elmt_size;
	  size_t byte_count = count * elmt_size;
	
	  offsets.push_back(src_offset + byte_offset);
	  dsts.push_back(tgt_ptr + byte_offset);
	  sizes.push_back(byte_count);
	}

	void finish(void)
	{
	  if(offsets.size() > 0) {
	    DetailedTimer::ScopedPush sp(TIME_SYSTEM);
	    src_mem->get_batch(offsets.size(),
			       &offsets[0],
			       &dsts[0],
			       &sizes[0]);
	  }
	}

      protected:
	char *tgt_ptr;
	GASNetMemory *src_mem;
	off_t src_offset;
	size_t elmt_size;
	std::vector<off_t> offsets;
	std::vector<void *> dsts;
	std::vector<size_t> sizes;
      };

      class GasnetGetAndPut {
      public:
	GasnetGetAndPut(MemoryImpl *_tgt_mem, off_t _tgt_offset,
			MemoryImpl *_src_mem, off_t _src_offset,
			size_t _elmt_size)
	  : tgt_mem(_tgt_mem), tgt_offset(_tgt_offset),
	    src_mem(_src_mem), src_offset(_src_offset), elmt_size(_elmt_size) {}

	static const size_t CHUNK_SIZE = 16384;

	void do_span(int offset, int count)
	{
	  off_t byte_offset = offset * elmt_size;
	  size_t byte_count = count * elmt_size;

	  while(byte_count > CHUNK_SIZE) {
	    src_mem->get_bytes(src_offset + byte_offset, chunk, CHUNK_SIZE);
	    tgt_mem->put_bytes(tgt_offset + byte_offset, chunk, CHUNK_SIZE);
	    byte_offset += CHUNK_SIZE;
	    byte_count -= CHUNK_SIZE;
	  }
	  if(byte_count > 0) {
	    src_mem->get_bytes(src_offset + byte_offset, chunk, byte_count);
	    tgt_mem->put_bytes(tgt_offset + byte_offset, chunk, byte_count);
	  }
	}

      protected:
	MemoryImpl *tgt_mem;
	off_t tgt_offset;
	MemoryImpl *src_mem;
	off_t src_offset;
	size_t elmt_size;
	char chunk[CHUNK_SIZE];
      };

#ifdef DEAD_DMA_CODE
      class RemoteWrite {
      public:
	RemoteWrite(Memory _tgt_mem, off_t _tgt_offset,
		    const void *_src_ptr, size_t _elmt_size,
		    Event _event)
	  : tgt_mem(_tgt_mem), tgt_offset(_tgt_offset),
	    src_ptr((const char *)_src_ptr), elmt_size(_elmt_size),
	    event(_event), span_count(0) {}

	void do_span(int offset, int count)
	{
	  // if this isn't the first span, push the previous one out before
	  //  we overwrite it
	  if(span_count > 0)
	    really_do_span(false);

	  span_count++;
	  prev_offset = offset;
	  prev_count = count;
	}

	Event finish(void)
	{
	  log_dma.debug("remote write done with %d spans", span_count);
	  // if we got any spans, the last one is still waiting to go out
	  if(span_count > 0) {
	    really_do_span(true);
	    return Event::NO_EVENT; // recipient will trigger the event
	  }

	  return event;
	}

      protected:
	void really_do_span(bool last)
	{
	  off_t byte_offset = prev_offset * elmt_size;
	  size_t byte_count = prev_count * elmt_size;

	  // if we don't have an event for our completion, we need one now
	  if(!event.exists())
	    event = GenEventImpl::create_genevent()->current_event();

	  DetailedTimer::ScopedPush sp(TIME_SYSTEM);
	  do_remote_write(tgt_mem, tgt_offset + byte_offset,
			  src_ptr + byte_offset, byte_count,
			  0, last ? event : Event::NO_EVENT);
	}

	Memory tgt_mem;
	off_t tgt_offset;
	const char *src_ptr;
	size_t elmt_size;
	Event event;
	int span_count;
	int prev_offset, prev_count;
      };
#endif

    }; // namespace RangeExecutors
#endif

#if 0
    // helper function to figure out which field we're in
    void find_field_start(const std::vector<size_t>& field_sizes, off_t byte_offset,
				 size_t size, off_t& field_start, int& field_size)
    {
      off_t start = 0;
      for(std::vector<size_t>::const_iterator it = field_sizes.begin();
	  it != field_sizes.end();
	  it++) {
	assert((*it) > 0);
	if(byte_offset < (off_t)(*it)) {
	  assert((byte_offset + size) <= (*it));
	  field_start = start;
	  field_size = (*it);
	  return;
	}
	start += (*it);
	byte_offset -= (*it);
      }
      assert(0);
    }
#endif

    class RemoteWriteInstPairCopier : public InstPairCopier {
    public:
      RemoteWriteInstPairCopier(RegionInstance src_inst, RegionInstance dst_inst,
                                OASVec &_oas_vec)
	: src_acc(src_inst.get_accessor()), dst_acc(dst_inst.get_accessor()),
          oas_vec(_oas_vec)
      {}

      virtual ~RemoteWriteInstPairCopier(void) { }

      virtual void copy_field(off_t src_index, off_t dst_index, off_t elem_count,
                              unsigned offset_index)
      {
        off_t src_offset = oas_vec[offset_index].src_offset;
        off_t dst_offset = oas_vec[offset_index].dst_offset;
        unsigned bytes = oas_vec[offset_index].size;
	char buffer[1024];

	for(int i = 0; i < elem_count; i++) {
	  src_acc.read_untyped(ptr_t(src_index + i), buffer, bytes, src_offset);
          if(0 && i == 0) {
            printf("remote write: (%zd:%zd->%zd:%zd) %d bytes:",
                   (ssize_t)(src_index + i), (ssize_t)src_offset,
                   (ssize_t)(dst_index + i), (ssize_t)dst_offset, bytes);
            for(unsigned j = 0; j < bytes; j++)
              printf(" %02x", (unsigned char)(buffer[j]));
            printf("\n");
          }
	  dst_acc.write_untyped(ptr_t(dst_index + i), buffer, bytes, dst_offset);
	}
      }

      virtual void flush(void) {}

    protected:
      RegionAccessor<AccessorType::Generic> src_acc;
      RegionAccessor<AccessorType::Generic> dst_acc;
      OASVec &oas_vec;
    };

  ////////////////////////////////////////////////////////////////////////
  //
  // class MemPairCopier
  //

    MemPairCopier::MemPairCopier(void) 
      : total_reqs(0), total_bytes(0)
    { 
    }

    MemPairCopier::~MemPairCopier(void)
    {
    }

    // default behavior of flush is just to report bytes (maybe)
    void MemPairCopier::flush(DmaRequest *req)
    {
#ifdef EVENT_GRAPH_TRACE
      log_event_graph.debug("Copy Size: (" IDFMT ",%d) %ld",
			    after_copy.id, after_copy.gen, total_bytes);
      report_bytes(after_copy);
#endif
    }

    void MemPairCopier::record_bytes(size_t bytes)
    {
      total_reqs++;
      total_bytes += bytes;
    }


  ////////////////////////////////////////////////////////////////////////
  //
  // class MemPairCopierFactory
  //

    MemPairCopierFactory::MemPairCopierFactory(const std::string& _name)
      : name(_name)
    {
    }

    MemPairCopierFactory::~MemPairCopierFactory(void)
    {
    }

    const std::string& MemPairCopierFactory::get_name(void) const
    {
      return name;
    }


    class BufferedMemPairCopier : public MemPairCopier {
    public:
      BufferedMemPairCopier(Memory _src_mem, Memory _dst_mem, size_t _buffer_size = 32768)
	: buffer_size(_buffer_size)
      {
	src_mem = get_runtime()->get_memory_impl(_src_mem);
	dst_mem = get_runtime()->get_memory_impl(_dst_mem);
	buffer = new char[buffer_size];
      }

      virtual ~BufferedMemPairCopier(void)
      {
	delete[] buffer;
      }

      virtual InstPairCopier *inst_pair(RegionInstance src_inst, RegionInstance dst_inst,
                                        OASVec &oas_vec)
      {
	return new SpanBasedInstPairCopier<BufferedMemPairCopier>(this, src_inst, 
                                                          dst_inst, oas_vec);
      }

      void copy_span(off_t src_offset, off_t dst_offset, size_t bytes)
      {
	//printf("buffered copy of %zd bytes (" IDFMT ":%zd -> " IDFMT ":%zd)\n", bytes, src_mem->me.id, src_offset, dst_mem->me.id, dst_offset);
	while(bytes > buffer_size) {
	  src_mem->get_bytes(src_offset, buffer, buffer_size);
	  dst_mem->put_bytes(dst_offset, buffer, buffer_size);
	  src_offset += buffer_size;
	  dst_offset += buffer_size;
	  bytes -= buffer_size;
          record_bytes(buffer_size);
	}
	if(bytes > 0) {
	  src_mem->get_bytes(src_offset, buffer, bytes);
	  dst_mem->put_bytes(dst_offset, buffer, bytes);
          record_bytes(bytes);
	}
      }

      // default behavior of 2D copy is to unroll to 1D copies
      void copy_span(off_t src_offset, off_t dst_offset, size_t bytes,
		     off_t src_stride, off_t dst_stride, size_t lines)
      {
	while(lines-- > 0) {
	  copy_span(src_offset, dst_offset, bytes);
	  src_offset += src_stride;
	  dst_offset += dst_stride;
	}
      }

    protected:
      size_t buffer_size;
      MemoryImpl *src_mem, *dst_mem;
      char *buffer;
    };
     
    class MemcpyMemPairCopier : public MemPairCopier {
    public:
      MemcpyMemPairCopier(Memory _src_mem, Memory _dst_mem)
      {
	MemoryImpl *src_impl = get_runtime()->get_memory_impl(_src_mem);
	src_base = (const char *)(src_impl->get_direct_ptr(0, src_impl->size));
	assert(src_base);

	MemoryImpl *dst_impl = get_runtime()->get_memory_impl(_dst_mem);
	dst_base = (char *)(dst_impl->get_direct_ptr(0, dst_impl->size));
	assert(dst_base);
      }

      virtual ~MemcpyMemPairCopier(void) { }

      virtual InstPairCopier *inst_pair(RegionInstance src_inst, RegionInstance dst_inst,
                                        OASVec &oas_vec)
      {
	return new SpanBasedInstPairCopier<MemcpyMemPairCopier>(this, src_inst, 
                                                          dst_inst, oas_vec);
      }

      void copy_span(off_t src_offset, off_t dst_offset, size_t bytes)
      {
	//printf("memcpy of %zd bytes\n", bytes);
	memcpy(dst_base + dst_offset, src_base + src_offset, bytes);
        record_bytes(bytes);
      }

      // default behavior of 2D copy is to unroll to 1D copies
      void copy_span(off_t src_offset, off_t dst_offset, size_t bytes,
		     off_t src_stride, off_t dst_stride, size_t lines)
      {
	while(lines-- > 0) {
	  copy_span(src_offset, dst_offset, bytes);
	  src_offset += src_stride;
	  dst_offset += dst_stride;
	}
      }

    protected:
      const char *src_base;
      char *dst_base;
    };

    class LocalReductionMemPairCopier : public MemPairCopier {
    public:
      LocalReductionMemPairCopier(Memory _src_mem, Memory _dst_mem,
				  ReductionOpID redop_id, bool _fold)
      {
	MemoryImpl *src_impl = get_runtime()->get_memory_impl(_src_mem);
	src_base = (const char *)(src_impl->get_direct_ptr(0, src_impl->size));
	assert(src_base);

	MemoryImpl *dst_impl = get_runtime()->get_memory_impl(_dst_mem);
	dst_base = (char *)(dst_impl->get_direct_ptr(0, dst_impl->size));
	assert(dst_base);

	redop = get_runtime()->reduce_op_table[redop_id];
	fold = _fold;
      }

      virtual ~LocalReductionMemPairCopier(void) { }

      virtual InstPairCopier *inst_pair(RegionInstance src_inst, RegionInstance dst_inst,
                                        OASVec &oas_vec)
      {
	return new SpanBasedInstPairCopier<LocalReductionMemPairCopier>(this, src_inst, 
									dst_inst, oas_vec);
      }

      void copy_span(off_t src_offset, off_t dst_offset, size_t bytes)
      {
	//printf("reduction of %zd bytes\n", bytes);
	assert((bytes % redop->sizeof_rhs) == 0);
	if(fold)
	  redop->fold(dst_base + dst_offset, src_base + src_offset,
		      bytes / redop->sizeof_rhs, false /*non-exclusive*/);
	else
	  redop->apply(dst_base + dst_offset, src_base + src_offset,
		       bytes / redop->sizeof_rhs, false /*non-exclusive*/);
      }

      // default behavior of 2D copy is to unroll to 1D copies
      void copy_span(off_t src_offset, off_t dst_offset, size_t bytes,
		     off_t src_stride, off_t dst_stride, size_t lines)
      {
	// two cases here:
	// 1) if bytes == sizeof_rhs, we can use the apply/fold_strided calls
	if(bytes == redop->sizeof_rhs) {
	  if(fold)
	    redop->fold_strided(dst_base + dst_offset, src_base + src_offset,
				src_stride, dst_stride, lines, false /*non-exclusive*/);
	  else
	    redop->apply_strided(dst_base + dst_offset, src_base + src_offset,
				 src_stride, dst_stride, lines, false /*non-exclusive*/);
	  return;
	}

	// 2) with multiple elements per line, have to do a apply/fold call per line
	while(lines-- > 0) {
	  copy_span(src_offset, dst_offset, bytes);
	  src_offset += src_stride;
	  dst_offset += dst_stride;
	}
      }

    protected:
      const char *src_base;
      char *dst_base;
      const ReductionOpUntyped *redop;
      bool fold;
    };

    class BufferedReductionMemPairCopier : public MemPairCopier {
    public:
      BufferedReductionMemPairCopier(Memory _src_mem, Memory _dst_mem,
				     ReductionOpID redop_id, bool _fold,
				     size_t _buffer_size = 1024) // in elements
	: buffer_size(_buffer_size)
      {
	src_mem = get_runtime()->get_memory_impl(_src_mem);
	dst_mem = get_runtime()->get_memory_impl(_dst_mem);
	redop = get_runtime()->reduce_op_table[redop_id];
	fold = _fold;

	src_buffer = new char[buffer_size * redop->sizeof_rhs];
	dst_buffer = new char[buffer_size * (fold ? redop->sizeof_rhs : redop->sizeof_lhs)];
      }

      virtual ~BufferedReductionMemPairCopier(void)
      {
	delete[] src_buffer;
	delete[] dst_buffer;
      }

      virtual InstPairCopier *inst_pair(RegionInstance src_inst, RegionInstance dst_inst,
                                        OASVec &oas_vec)
      {
	return new SpanBasedInstPairCopier<BufferedReductionMemPairCopier>(this, src_inst, 
									   dst_inst, oas_vec);
      }

      void copy_span(off_t src_offset, off_t dst_offset, size_t bytes)
      {
	//printf("buffered copy of %zd bytes (" IDFMT ":%zd -> " IDFMT ":%zd)\n", bytes, src_mem->me.id, src_offset, dst_mem->me.id, dst_offset);
	size_t dst_size = fold ? redop->sizeof_rhs : redop->sizeof_lhs;

	assert((bytes % redop->sizeof_rhs) == 0);
	size_t elems = bytes / redop->sizeof_rhs;

	while(elems > 0) {
	  // figure out how many elements we can do at a time
	  size_t count = (elems > buffer_size) ? buffer_size : elems;

	  // fetch source and dest data into buffers
	  src_mem->get_bytes(src_offset, src_buffer, count * redop->sizeof_rhs);
	  dst_mem->get_bytes(dst_offset, dst_buffer, count * dst_size);

	  // apply reduction to local buffers
	  if(fold)
	    redop->fold(dst_buffer, src_buffer, count, true /*exclusive*/);
	  else
	    redop->apply(dst_buffer, src_buffer, count, true /*exclusive*/);

	  dst_mem->put_bytes(dst_offset, dst_buffer, count * dst_size);

	  src_offset += count * redop->sizeof_rhs;
	  dst_offset += count * dst_size;
	  elems -= count;
	}
      }

      // default behavior of 2D copy is to unroll to 1D copies
      void copy_span(off_t src_offset, off_t dst_offset, size_t bytes,
		     off_t src_stride, off_t dst_stride, size_t lines)
      {
	while(lines-- > 0) {
	  copy_span(src_offset, dst_offset, bytes);
	  src_offset += src_stride;
	  dst_offset += dst_stride;
	}
      }

    protected:
      size_t buffer_size;
      MemoryImpl *src_mem, *dst_mem;
      char *src_buffer;
      char *dst_buffer;
      const ReductionOpUntyped *redop;
      bool fold;
    };
     
#if 0
    // a MemPairCopier that keeps a list of events for component copies and doesn't trigger
    //  the completion event until they're all done
    class DelayedMemPairCopierX : public MemPairCopier {
    public:
      DelayedMemPairCopierX(void) {}

      virtual ~DelayedMemPairCopierX(void) {}
      
      virtual void flush(Event after_copy)
      {
	// create a merged event for all the copies and used that to perform a delayed trigger
	//  of the after_copy event (if it exists)
	if(after_copy.exists()) {
	  if(events.size() > 0) {
	    Event merged = GenEventImpl::merge_events(events);

	    // deferred trigger based on this merged event
	    get_runtime()->get_genevent_impl(after_copy)->trigger(after_copy.gen, gasnet_mynode(), merged);
	  } else {
	    // no actual copies occurred, so manually trigger event ourselves
	    get_runtime()->get_genevent_impl(after_copy)->trigger(after_copy.gen, gasnet_mynode());
	  }
	} else {
	  if(events.size() > 0) {
	    // we don't have an event we can use to signal completion, so wait on the events ourself
	    for(std::set<Event>::const_iterator it = events.begin();
		it != events.end();
		it++)
	      (*it).wait();
	  } else {
	    // nothing happened and we don't need to tell anyone - life is simple
	  }
	}
#ifdef EVENT_GRAPH_TRACE
        report_bytes(after_copy);
#endif
      }

    protected:
      std::set<Event> events;
    };
#endif
     
    static unsigned rdma_sequence_no = 1;

    class RemoteWriteMemPairCopier : public MemPairCopier {
    public:
      RemoteWriteMemPairCopier(Memory _src_mem, Memory _dst_mem)
      {
	src_mem = get_runtime()->get_memory_impl(_src_mem);
	src_base = (const char *)(src_mem->get_direct_ptr(0, src_mem->size));
	assert(src_base);

	dst_mem = get_runtime()->get_memory_impl(_dst_mem);
#ifdef TIME_REMOTE_WRITES
        span_time = 0;
        gather_time = 0;
#endif
	sequence_id = __sync_fetch_and_add(&rdma_sequence_no, 1);
	num_writes = 0;
      }

      virtual ~RemoteWriteMemPairCopier(void)
      {
      }

      virtual InstPairCopier *inst_pair(RegionInstance src_inst, RegionInstance dst_inst,
                                        OASVec &oas_vec)
      {
	return new SpanBasedInstPairCopier<RemoteWriteMemPairCopier>(this, src_inst, 
                                                              dst_inst, oas_vec);
      }

      struct PendingGather {
	off_t dst_start;
	off_t dst_size;
	SpanList src_spans;
      };

      // this is no longer limited by LMB size, so try for large blocks when
      //  possible
      static const size_t TARGET_XFER_SIZE = 4 << 20;

      void copy_span(off_t src_offset, off_t dst_offset, size_t bytes)
      {
	//printf("remote write of %zd bytes (" IDFMT ":%zd -> " IDFMT ":%zd)\n", bytes, src_mem->me.id, src_offset, dst_mem->me.id, dst_offset);
#ifdef TIME_REMOTE_WRITES
        unsigned long long start = TimeStamp::get_current_time_in_micros();
#endif
        record_bytes(bytes);
	if(bytes >= TARGET_XFER_SIZE) {
	  // large enough that we can transfer it by itself
#ifdef DEBUG_REMOTE_WRITES
	  printf("remote write of %zd bytes (" IDFMT ":%zd -> " IDFMT ":%zd)\n", bytes, src_mem->me.id, src_offset, dst_mem->me.id, dst_offset);
#endif
	  num_writes += do_remote_write(dst_mem->me, dst_offset, src_base + src_offset, bytes, 
					sequence_id, false /* no copy */);
	} else {
	  // see if this can be added to an existing gather
	  PendingGather *g;
	  std::map<off_t, PendingGather *>::iterator it = gathers.find(dst_offset);
	  if(it != gathers.end()) {
	    g = it->second;
	    gathers.erase(it); // remove from the existing location - we'll re-add it (probably) with the updated offset
	  } else {
	    // nope, start a new one
	    g = new PendingGather;
	    g->dst_start = dst_offset;
	    g->dst_size = 0;
	  }

	  // sanity checks
	  assert((g->dst_start + g->dst_size) == dst_offset);

	  // now see if this particular span is disjoint or can be tacked on to the end of the last one
	  if(g->src_spans.size() > 0) {
	    SpanListEntry& last_span = g->src_spans.back();
	    if(((char *)(last_span.first) + last_span.second) == (src_base + src_offset)) {
	      // append
	      last_span.second += bytes;
	    } else {
	      g->src_spans.push_back(std::make_pair(src_base + src_offset, bytes));
	    }
	  } else {
	    // first span
	    g->src_spans.push_back(std::make_pair(src_base + src_offset, bytes));
	  }
	  g->dst_size += bytes;

	  // is this span big enough to push now?
	  if((size_t)g->dst_size >= TARGET_XFER_SIZE) {
	    // yes, copy it
	    copy_gather(g);
	    delete g;
	  } else {
	    // no, put it back in the pending list, keyed by the next dst_offset that'll match it
	    gathers.insert(std::make_pair(g->dst_start + g->dst_size, g));
	  }
	}
#ifdef TIME_REMOTE_WRITES
        unsigned long long stop = TimeStamp::get_current_time_in_micros();
        span_time += (stop - start);
#endif
      }

      void copy_span(off_t src_offset, off_t dst_offset, size_t bytes,
		     off_t src_stride, off_t dst_stride, size_t lines)
      {
	// case 1: although described as 2D, both src and dst coalesce
	if(((size_t)src_stride == bytes) && ((size_t)dst_stride == bytes)) {
	  copy_span(src_offset, dst_offset, bytes * lines);
	  return;
	}

	// case 2: if dst coalesces, we'll let the RDMA code do the gather for us -
	//  this won't merge with any other copies though
	if((size_t)dst_stride == bytes) {
#ifdef NEW2D_DEBUG
	  printf("GATHER copy\n");
#endif
	  num_writes += do_remote_write(dst_mem->me, dst_offset,
					src_base + src_offset, bytes, src_stride, lines,
					sequence_id, false /* no copy */);
          record_bytes(bytes * lines);
	  return;
	}
	
	// default is to unroll the lines here, and let the PendingGather code try to
	//  put things back in bigger pieces
	while(lines-- > 0) {
	  copy_span(src_offset, dst_offset, bytes);
	  src_offset += src_stride;
	  dst_offset += dst_stride;
	}
      }

      void copy_gather(const PendingGather *g)
      {
#ifdef TIME_REMOTE_WRITES
        unsigned long long start = TimeStamp::get_current_time_in_micros();
#endif
        // special case: if there's only one source span, it's not actually
        //   a gather (so we don't need to make a copy)
        if(g->src_spans.size() == 1) {
          const SpanListEntry& span = *(g->src_spans.begin());
#ifdef DEBUG_REMOTE_WRITES
	  printf("remote write of %zd bytes (singleton " IDFMT ":%zd -> " IDFMT ":%zd)\n", span.second, src_mem->me.id, (char *)span.first - src_base, dst_mem->me.id, g->dst_start);
          printf("  datb[%p]: %08x %08x %08x %08x %08x %08x %08x %08x\n",
                 span.first,
                 ((unsigned *)(span.first))[0], ((unsigned *)(span.first))[1],
                 ((unsigned *)(span.first))[2], ((unsigned *)(span.first))[3],
                 ((unsigned *)(span.first))[4], ((unsigned *)(span.first))[5],
                 ((unsigned *)(span.first))[6], ((unsigned *)(span.first))[7]);
#endif
	  // TODO: handle case where single write can include event trigger in message
	  //num_writes += do_remote_write(dst_mem->me, g->dst_start, span.first, span.second, trigger, false /* no copy */);
	  num_writes += do_remote_write(dst_mem->me, g->dst_start, span.first, span.second, 
					sequence_id, false /* no copy */);
          return;
        }

	// general case: do_remote_write knows how to take a span list now, so let it
	//  handle the actual gathering
#ifdef DEBUG_REMOTE_WRITES
	printf("remote write of %zd bytes (gather -> " IDFMT ":%zd), trigger=" IDFMT "/%d\n", g->dst_size, dst_mem->me.id, g->dst_start, trigger.id, trigger.gen);
#endif
	// TODO: handle case where single write can include event trigger in message
	num_writes += do_remote_write(dst_mem->me, g->dst_start, 
				      g->src_spans, g->dst_size,
				      sequence_id, false /* no copy - data won't change til copy event triggers */);
#ifdef TIME_REMOTE_WRITES
        unsigned long long stop = TimeStamp::get_current_time_in_micros();
        gather_time += (stop - start);
#endif
      }

      virtual void flush(DmaRequest *req)
      {
#ifdef TIME_REMOTE_WRITES
        size_t total_gathers = gathers.size();
        size_t total_spans = 0;
        for (std::map<off_t,PendingGather*>::const_iterator it = gathers.begin();
              it != gathers.end(); it++)
        {
          total_spans += it->second->src_spans.size();
        }
        unsigned long long start = TimeStamp::get_current_time_in_micros();
#endif

	// do we have any pending gathers to push out?
        while(!gathers.empty()) {
	  std::map<off_t, PendingGather *>::iterator it = gathers.begin();
	  PendingGather *g = it->second;
	  gathers.erase(it);

	  copy_gather(g);
	  delete g;
	}

        // if we did any remote writes, we need a fence, and the DMA request
	//  needs to know about it
        if(total_reqs > 0) {
          Realm::RemoteWriteFence *fence = new Realm::RemoteWriteFence(req);
          req->add_async_work_item(fence);
          do_remote_fence(dst_mem->me, sequence_id, num_writes, fence);
        }

#ifdef TIME_REMOTE_WRITES
        unsigned long long stop = TimeStamp::get_current_time_in_micros();
        gather_time += (stop - start);
        printf("Remote Write: span time: %lld  gather time %lld "
                "total gathers %ld total spans %d\n", 
                span_time, gather_time, total_gathers, total_spans);
#endif

        MemPairCopier::flush(req);
      }

    protected:
      MemoryImpl *src_mem, *dst_mem;
      const char *src_base;
      std::map<off_t, PendingGather *> gathers;
#ifdef TIME_REMOTE_WRITES
      unsigned long long span_time;
      unsigned long long gather_time;
#endif
      unsigned sequence_id, num_writes;
    };
     
    class RemoteReduceMemPairCopier : public MemPairCopier {
    public:
      RemoteReduceMemPairCopier(Memory _src_mem, Memory _dst_mem,
				ReductionOpID _redop_id, bool _fold)
      {
	src_mem = get_runtime()->get_memory_impl(_src_mem);
	src_base = (const char *)(src_mem->get_direct_ptr(0, src_mem->size));
	assert(src_base);

	dst_mem = get_runtime()->get_memory_impl(_dst_mem);

	redop_id = _redop_id;
	redop = get_runtime()->reduce_op_table[redop_id];
	fold = _fold;

	sequence_id = __sync_fetch_and_add(&rdma_sequence_no, 1);
	num_writes = 0;
      }

      virtual ~RemoteReduceMemPairCopier(void)
      {
      }

      virtual InstPairCopier *inst_pair(RegionInstance src_inst, RegionInstance dst_inst,
                                        OASVec &oas_vec)
      {
	return new SpanBasedInstPairCopier<RemoteReduceMemPairCopier>(this, src_inst, 
								      dst_inst, oas_vec);
      }

      void copy_span(off_t src_offset, off_t dst_offset, size_t bytes)
      {
	//printf("remote write of %zd bytes (" IDFMT ":%zd -> " IDFMT ":%zd)\n", bytes, src_mem->me.id, src_offset, dst_mem->me.id, dst_offset);
#ifdef TIME_REMOTE_WRITES
        unsigned long long start = TimeStamp::get_current_time_in_micros();
#endif

#ifdef DEBUG_REMOTE_WRITES
	printf("remote reduce of %zd bytes (" IDFMT ":%zd -> " IDFMT ":%zd)\n", bytes, src_mem->me.id, src_offset, dst_mem->me.id, dst_offset);
#endif
	num_writes += do_remote_reduce(dst_mem->me, dst_offset, redop_id, fold,
				       src_base + src_offset, bytes / redop->sizeof_rhs,
				       redop->sizeof_rhs, redop->sizeof_lhs,
				       sequence_id, false /* no copy */);

        record_bytes(bytes);
      }

      void copy_span(off_t src_offset, off_t dst_offset, size_t bytes,
		     off_t src_stride, off_t dst_stride, size_t lines)
      {
	// TODO: figure out 2D coalescing for reduction case (sizes may not match)
	//if((src_stride == bytes) && (dst_stride == bytes)) {
	//  copy_span(src_offset, dst_offset, bytes * lines);
	//  return;
	//}
	
	// default is to unroll the lines here
	while(lines-- > 0) {
	  copy_span(src_offset, dst_offset, bytes);
	  src_offset += src_stride;
	  dst_offset += dst_stride;
	}
      }

      virtual void flush(DmaRequest *req)
      {
        // if we did any remote writes, we need a fence, and the DMA request
	//  needs to know about it
        if(total_reqs > 0) {
          Realm::RemoteWriteFence *fence = new Realm::RemoteWriteFence(req);
          req->add_async_work_item(fence);
          do_remote_fence(dst_mem->me, sequence_id, num_writes, fence);
        }

        MemPairCopier::flush(req);
      }

    protected:
      MemoryImpl *src_mem, *dst_mem;
      const char *src_base;
      unsigned sequence_id, num_writes;
      ReductionOpID redop_id;
      const ReductionOpUntyped *redop;
      bool fold;
    };

    class RemoteSerdezMemPairCopier : public MemPairCopier {
    public:
      RemoteSerdezMemPairCopier(Memory _src_mem, Memory _dst_mem,
				CustomSerdezID _serdez_id)
      {
	src_mem = get_runtime()->get_memory_impl(_src_mem);
	src_base = (const char *)(src_mem->get_direct_ptr(0, src_mem->size));
	assert(src_base);

	dst_mem = get_runtime()->get_memory_impl(_dst_mem);

	serdez_id = _serdez_id;
	serdez_op = get_runtime()->custom_serdez_table[serdez_id];

	sequence_id = __sync_fetch_and_add(&rdma_sequence_no, 1);
	num_writes = 0;
      }

      virtual ~RemoteSerdezMemPairCopier(void)
      {
      }

      virtual InstPairCopier *inst_pair(RegionInstance src_inst, RegionInstance dst_inst,
                                        OASVec &oas_vec)
      {
	return new SpanBasedInstPairCopier<RemoteSerdezMemPairCopier>(this, src_inst,
								      dst_inst, oas_vec);
      }

      void copy_span(off_t src_offset, off_t dst_offset, size_t bytes)
      {
	//printf("remote write of %zd bytes (" IDFMT ":%zd -> " IDFMT ":%zd)\n", bytes, src_mem->me.id, src_offset, dst_mem->me.id, dst_offset);
#ifdef TIME_REMOTE_WRITES
        unsigned long long start = TimeStamp::get_current_time_in_micros();
#endif

#ifdef DEBUG_REMOTE_WRITES
	printf("remote serdez of %zd bytes (" IDFMT ":%zd -> " IDFMT ":%zd)\n", bytes, src_mem->me.id, src_offset, dst_mem->me.id, dst_offset);
#endif
	num_writes += do_remote_serdez(dst_mem->me, dst_offset, serdez_id,
				       src_base + src_offset, bytes / serdez_op->sizeof_field_type, sequence_id);

        record_bytes(bytes);
      }

      void copy_span(off_t src_offset, off_t dst_offset, size_t bytes,
		     off_t src_stride, off_t dst_stride, size_t lines)
      {
	// TODO: figure out 2D coalescing for reduction case (sizes may not match)
	//if((src_stride == bytes) && (dst_stride == bytes)) {
	//  copy_span(src_offset, dst_offset, bytes * lines);
	//  return;
	//}

	// default is to unroll the lines here
	while(lines-- > 0) {
	  copy_span(src_offset, dst_offset, bytes);
	  src_offset += src_stride;
	  dst_offset += dst_stride;
	}
      }

      virtual void flush(DmaRequest *req)
      {
        // if we did any remote writes, we need a fence, and the DMA request
	//  needs to know about it
        if(total_reqs > 0) {
          Realm::RemoteWriteFence *fence = new Realm::RemoteWriteFence(req);
          req->add_async_work_item(fence);
          do_remote_fence(dst_mem->me, sequence_id, num_writes, fence);
        }

        MemPairCopier::flush(req);
      }

    protected:
      MemoryImpl *src_mem, *dst_mem;
      const char *src_base;
      unsigned sequence_id, num_writes;
      CustomSerdezID serdez_id;
      const CustomSerdezUntyped *serdez_op;
    };
    

    static AsyncFileIOContext *aio_context = 0;

#ifdef REALM_USE_KERNEL_AIO
    inline int io_setup(unsigned nr, aio_context_t *ctxp)
    {
      return syscall(__NR_io_setup, nr, ctxp);
    }

    inline int io_destroy(aio_context_t ctx)
    {
      return syscall(__NR_io_destroy, ctx);
    }

    inline int io_submit(aio_context_t ctx, long nr, struct iocb **iocbpp)
    {
      return syscall(__NR_io_submit, ctx, nr, iocbpp);
    }

    inline int io_getevents(aio_context_t ctx, long min_nr, long max_nr,
                            struct io_event *events, struct timespec *timeout)
    {
      return syscall(__NR_io_getevents, ctx, min_nr, max_nr, events, timeout);
    }

    class KernelAIOWrite : public AsyncFileIOContext::AIOOperation {
    public:
      KernelAIOWrite(aio_context_t aio_ctx,
                     int fd, size_t offset, size_t bytes,
		     const void *buffer, Request* request = NULL);
      virtual void launch(void);
      virtual bool check_completion(void);

    public:
      aio_context_t ctx;
      struct iocb cb;
    };

    KernelAIOWrite::KernelAIOWrite(aio_context_t aio_ctx,
				   int fd, size_t offset, size_t bytes,
				   const void *buffer, Request* request)
    {
      completed = false;
      ctx = aio_ctx;
      memset(&cb, 0, sizeof(cb));
      cb.aio_data = (uint64_t)this;
      cb.aio_fildes = fd;
      cb.aio_lio_opcode = IOCB_CMD_PWRITE;
      cb.aio_buf = (uint64_t)buffer;
      cb.aio_offset = offset;
      cb.aio_nbytes = bytes;
      req = request;
    }

    void KernelAIOWrite::launch(void)
    {
      struct iocb *cbs[1];
      cbs[0] = &cb;
      log_aio.debug("write issued: op=%p cb=%p", this, &cb);
#ifndef NDEBUG
      int ret =
#endif
	io_submit(ctx, 1, cbs);
      assert(ret == 1);
    }

    bool KernelAIOWrite::check_completion(void)
    {
      return completed;
    }

    class KernelAIORead : public AsyncFileIOContext::AIOOperation {
    public:
      KernelAIORead(aio_context_t aio_ctx,
                     int fd, size_t offset, size_t bytes,
		     void *buffer, Request* request = NULL);
      virtual void launch(void);
      virtual bool check_completion(void);

    public:
      aio_context_t ctx;
      struct iocb cb;
    };

    KernelAIORead::KernelAIORead(aio_context_t aio_ctx,
				 int fd, size_t offset, size_t bytes,
				 void *buffer, Request* request)
    {
      completed = false;
      ctx = aio_ctx;
      memset(&cb, 0, sizeof(cb));
      cb.aio_data = (uint64_t)this;
      cb.aio_fildes = fd;
      cb.aio_lio_opcode = IOCB_CMD_PREAD;
      cb.aio_buf = (uint64_t)buffer;
      cb.aio_offset = offset;
      cb.aio_nbytes = bytes;
      req = request;
    }

    void KernelAIORead::launch(void)
    {
      struct iocb *cbs[1];
      cbs[0] = &cb;
      log_aio.debug("read issued: op=%p cb=%p", this, &cb);
#ifndef NDEBUG
      int ret =
#endif
	io_submit(ctx, 1, cbs);
      assert(ret == 1);
    }

    bool KernelAIORead::check_completion(void)
    {
      return completed;
    }
#else
    class PosixAIOWrite : public AsyncFileIOContext::AIOOperation {
    public:
      PosixAIOWrite(int fd, size_t offset, size_t bytes,
		    const void *buffer, Request* request = NULL);
      virtual void launch(void);
      virtual bool check_completion(void);

    public:
      struct aiocb cb;
    };

    PosixAIOWrite::PosixAIOWrite(int fd, size_t offset, size_t bytes,
				 const void *buffer, Request* request)
    {
      completed = false;
      memset(&cb, 0, sizeof(cb));
      cb.aio_fildes = fd;
      cb.aio_buf = (void *)buffer;
      cb.aio_offset = offset;
      cb.aio_nbytes = bytes;
      req = request;
    }

    void PosixAIOWrite::launch(void)
    {
      log_aio.debug("write issued: op=%p cb=%p", this, &cb);
#ifndef NDEBUG
      int ret =
#endif
	aio_write(&cb);
      assert(ret == 0);
    }

    bool PosixAIOWrite::check_completion(void)
    {
      int ret = aio_error(&cb);
      if(ret == EINPROGRESS) return false;
      log_aio.debug("write returned: op=%p cb=%p ret=%d", this, &cb, ret);
      assert(ret == 0);
      return true;
    }

    class PosixAIORead : public AsyncFileIOContext::AIOOperation {
    public:
      PosixAIORead(int fd, size_t offset, size_t bytes,
		   void *buffer, Request* request = NULL);
      virtual void launch(void);
      virtual bool check_completion(void);

    public:
      struct aiocb cb;
    };

    PosixAIORead::PosixAIORead(int fd, size_t offset, size_t bytes,
			       void *buffer, Request* request)
    {
      completed = false;
      memset(&cb, 0, sizeof(cb));
      cb.aio_fildes = fd;
      cb.aio_buf = buffer;
      cb.aio_offset = offset;
      cb.aio_nbytes = bytes;
      req = request;
    }

    void PosixAIORead::launch(void)
    {
      log_aio.debug("read issued: op=%p cb=%p", this, &cb);
#ifndef NDEBUG
      int ret =
#endif
	aio_read(&cb);
      assert(ret == 0);
    }

    bool PosixAIORead::check_completion(void)
    {
      int ret = aio_error(&cb);
      if(ret == EINPROGRESS) return false;
      log_aio.debug("read returned: op=%p cb=%p ret=%d", this, &cb, ret);
      assert(ret == 0);
      return true;
    }
#endif

    class AIOFence : public Realm::Operation::AsyncWorkItem {
    public:
      AIOFence(Realm::Operation *_op) : Realm::Operation::AsyncWorkItem(_op) {}
      virtual void request_cancellation(void) {}
      virtual void print(std::ostream& os) const { os << "AIOFence"; }
    };

    class AIOFenceOp : public AsyncFileIOContext::AIOOperation {
    public:
      AIOFenceOp(DmaRequest *_req);
      virtual void launch(void);
      virtual bool check_completion(void);

    public:
      DmaRequest *req;
      AIOFence *f;
    };

    AIOFenceOp::AIOFenceOp(DmaRequest *_req)
    {
      completed = false;
      req = _req;
      f = new AIOFence(req);
      req->add_async_work_item(f);
    }

    void AIOFenceOp::launch(void)
    {
      log_aio.debug("fence launched: op=%p req=%p", this, req);
      completed = true;
    }

    bool AIOFenceOp::check_completion(void)
    {
      assert(completed);
      log_aio.debug("fence completed: op=%p req=%p", this, req);
      f->mark_finished(true /*successful*/);
      return true;
    }

    AsyncFileIOContext::AsyncFileIOContext(int _max_depth)
      : max_depth(_max_depth)
    {
#ifdef REALM_USE_KERNEL_AIO
      aio_ctx = 0;
#ifndef NDEBUG
      int ret =
#endif
	io_setup(max_depth, &aio_ctx);
      assert(ret == 0);
#endif
    }

    AsyncFileIOContext::~AsyncFileIOContext(void)
    {
      assert(pending_operations.empty());
      assert(launched_operations.empty());
#ifdef REALM_USE_KERNEL_AIO
#ifndef NDEBUG
      int ret =
#endif
	io_destroy(aio_ctx);
      assert(ret == 0);
#endif
    }

    void AsyncFileIOContext::enqueue_write(int fd, size_t offset, 
					   size_t bytes, const void *buffer,
                                           Request* req)
    {
#ifdef REALM_USE_KERNEL_AIO
      KernelAIOWrite *op = new KernelAIOWrite(aio_ctx,
					      fd, offset, bytes, buffer, req);
#else
      PosixAIOWrite *op = new PosixAIOWrite(fd, offset, bytes, buffer, req);
#endif
      {
	AutoHSLLock al(mutex);
	if(launched_operations.size() < (size_t)max_depth) {
	  op->launch();
	  launched_operations.push_back(op);
	} else {
	  pending_operations.push_back(op);
	}
      }
    }

    void AsyncFileIOContext::enqueue_read(int fd, size_t offset, 
					  size_t bytes, void *buffer,
                                          Request* req)
    {
#ifdef REALM_USE_KERNEL_AIO
      KernelAIORead *op = new KernelAIORead(aio_ctx,
					    fd, offset, bytes, buffer, req);
#else
      PosixAIORead *op = new PosixAIORead(fd, offset, bytes, buffer, req);
#endif
      {
	AutoHSLLock al(mutex);
	if(launched_operations.size() < (size_t)max_depth) {
	  op->launch();
	  launched_operations.push_back(op);
	} else {
	  pending_operations.push_back(op);
	}
      }
    }

    void AsyncFileIOContext::enqueue_fence(DmaRequest *req)
    {
      AIOFenceOp *op = new AIOFenceOp(req);
      {
	AutoHSLLock al(mutex);
	if(launched_operations.size() < (size_t)max_depth) {
	  op->launch();
	  launched_operations.push_back(op);
	} else {
	  pending_operations.push_back(op);
	}
      }
    }

    bool AsyncFileIOContext::empty(void)
    {
      AutoHSLLock al(mutex);
      return launched_operations.empty();
    }

    long AsyncFileIOContext::available(void)
    {
      AutoHSLLock al(mutex);
      return (max_depth - launched_operations.size());
    }

    void AsyncFileIOContext::make_progress(void)
    {
      AutoHSLLock al(mutex);

      // first, reap as many events as we can - oldest first
#ifdef REALM_USE_KERNEL_AIO
      while(true) {
	struct io_event events[8];
	struct timespec ts;
	ts.tv_sec = 0;
	ts.tv_nsec = 0;  // no delay
	int ret = io_getevents(aio_ctx, 1, 8, events, &ts);
	if(ret == 0) break;
	log_aio.debug("io_getevents returned %d events", ret);
	for(int i = 0; i < ret; i++) {
	  AIOOperation *op = (AIOOperation *)(events[i].data);
	  log_aio.debug("io_getevents: event[%d] = %p", i, op);
	  op->completed = true;
	}
      }
#endif

      // now actually mark events completed in oldest-first order
      while(!launched_operations.empty()) {
	AIOOperation *op = launched_operations.front();
	if(!op->check_completion()) break;
	log_aio.debug("aio op completed: op=%p", op);
        // <NEW_DMA>
        if (op->req != NULL) {
          Request* request = (Request*)(op->req);
          request->xd->notify_request_read_done(request);
          request->xd->notify_request_write_done(request);
        }
        // </NEW_DMA>
	delete op;
	launched_operations.pop_front();
      }

      // finally, if there are any pending ops, and room for them, launch them
      while((launched_operations.size() < (size_t)max_depth) &&
	    !pending_operations.empty()) {
	AIOOperation *op = pending_operations.front();
	pending_operations.pop_front();
	op->launch();
	launched_operations.push_back(op);
      }
    }

    /*static*/
    AsyncFileIOContext* AsyncFileIOContext::get_singleton() {
      return aio_context;
    }

    // MemPairCopier from disk memory to cpu memory
    class DisktoCPUMemPairCopier : public MemPairCopier {
    public:
      DisktoCPUMemPairCopier(int _fd, Memory _dst_mem)
      {
        MemoryImpl *dst_impl = get_runtime()->get_memory_impl(_dst_mem);
        dst_base = (char *)(dst_impl->get_direct_ptr(0, dst_impl->size));
        assert(dst_base);
        fd = _fd;
      }

      virtual ~DisktoCPUMemPairCopier(void)
      {
      }

      virtual InstPairCopier *inst_pair(RegionInstance src_inst, RegionInstance dst_inst,
                                        OASVec &osa_vec)
      {
        return new SpanBasedInstPairCopier<DisktoCPUMemPairCopier>(this, src_inst,
                                           dst_inst, osa_vec);
      }

      void copy_span(off_t src_offset, off_t dst_offset, size_t bytes)
      {
	aio_context->enqueue_read(fd, src_offset, bytes,
				  dst_base + dst_offset);
	record_bytes(bytes);
      }

      void copy_span(off_t src_offset, off_t dst_offset, size_t bytes,
                     off_t src_stride, off_t dst_stride, size_t lines)
      {
        while(lines-- > 0) {
          copy_span(src_offset, dst_offset, bytes);
          src_offset += src_stride;
          dst_offset += dst_stride;
        }
      }

      void flush(DmaRequest *req)
      {
	aio_context->enqueue_fence(req);
	MemPairCopier::flush(req);
      }

    protected:
      char *dst_base;
      int fd; // file descriptor
    };

    // MemPairCopier from disk memory to cpu memory
    class DiskfromCPUMemPairCopier : public MemPairCopier {
    public:
      DiskfromCPUMemPairCopier(Memory _src_mem, int _fd)
      { 
	MemoryImpl *src_impl = get_runtime()->get_memory_impl(_src_mem);
        src_base = (char *)(src_impl->get_direct_ptr(0, src_impl->size));
        assert(src_base);
        fd = _fd;
      }

      virtual ~DiskfromCPUMemPairCopier(void)
      {
      }

      virtual InstPairCopier *inst_pair(RegionInstance src_inst, RegionInstance dst_inst,
                                        OASVec &osa_vec)
      {
        return new SpanBasedInstPairCopier<DiskfromCPUMemPairCopier>(this, src_inst,
                                           dst_inst, osa_vec);
      }

      void copy_span(off_t src_offset, off_t dst_offset, size_t bytes)
      {
	aio_context->enqueue_write(fd, dst_offset, bytes,
				   src_base + src_offset);
	record_bytes(bytes);
      }

      void copy_span(off_t src_offset, off_t dst_offset, size_t bytes,
                     off_t src_stride, off_t dst_stride, size_t lines)
      {
        while(lines-- > 0) {
          copy_span(src_offset, dst_offset, bytes);
          src_offset += src_stride;
          dst_offset += dst_stride;
        }
      }

      void flush(DmaRequest *req)
      {
	aio_context->enqueue_fence(req);
	MemPairCopier::flush(req);
      }

    protected:
      char *src_base;
      int fd; // file descriptor
    };

    class FilefromCPUMemPairCopier : public MemPairCopier {
    public:
      class FileWriteCopier : public InstPairCopier
      {
      public:
        enum {max_nr = 1};
        FileWriteCopier(int _fd, char* _base, RegionInstance src_inst,
                        RegionInstance dst_inst, OASVec &oas_vec,
			FilefromCPUMemPairCopier *_mpc)
        {
	  fd = _fd;
          inst_copier = new SpanBasedInstPairCopier<FileWriteCopier>(this, src_inst, dst_inst, oas_vec);
          src_base = _base;
	  mpc = _mpc;
        }

        ~FileWriteCopier(void)
        {
          delete inst_copier;
        }

        virtual void copy_field(off_t src_index, off_t dst_index, off_t elem_count,
                                unsigned offset_index)
        {
          inst_copier->copy_field(src_index, dst_index, elem_count, offset_index);
        }

        virtual void copy_all_fields(off_t src_index, off_t dst_index, off_t elem_count)
        {
          inst_copier->copy_all_fields(src_index, dst_index, elem_count);
        }

        virtual void copy_all_fields(off_t src_index, off_t dst_index, off_t count_per_line,
  				     off_t src_stride, off_t dst_stride, off_t lines)
        {
          inst_copier->copy_all_fields(src_index, dst_index, count_per_line, src_stride, dst_stride, lines);
        }

        virtual void flush(void)
        {
          inst_copier->flush();
        }

        void copy_span(off_t src_offset, off_t dst_offset, size_t bytes)
        {
	  aio_context->enqueue_write(fd, dst_offset, bytes,
				     src_base + src_offset);
	  mpc->record_bytes(bytes);
        }

        void copy_span(off_t src_offset, off_t dst_offset, size_t bytes,
                       off_t src_stride, off_t dst_stride, size_t lines)
        {
          while(lines-- > 0) {
            copy_span(src_offset, dst_offset, bytes);
            src_offset += src_stride;
            dst_offset += dst_stride;
          }
        }

      protected:
	int fd;
        char *src_base;
        InstPairCopier* inst_copier;
	FilefromCPUMemPairCopier *mpc;
      };

      FilefromCPUMemPairCopier(Memory _src_mem, Memory _dst_mem)
      {
        MemoryImpl *src_impl = get_runtime()->get_memory_impl(_src_mem);
        src_base = (char *)(src_impl->get_direct_ptr(0, src_impl->size));
        dst_mem = (FileMemory*) get_runtime()->get_memory_impl(_dst_mem);
      }

      virtual ~FilefromCPUMemPairCopier(void) {}

      virtual InstPairCopier *inst_pair(RegionInstance src_inst, RegionInstance dst_inst,
                                        OASVec &oas_vec)
      {
        ID id(dst_inst);
        unsigned index = id.instance.inst_idx;
        int fd = dst_mem->get_file_des(index);
        return new FileWriteCopier(fd, src_base, src_inst, dst_inst, oas_vec, this);
      }

      void flush(DmaRequest *req)
      {
	aio_context->enqueue_fence(req);
	MemPairCopier::flush(req);
      }

    protected:
      char *src_base;
      FileMemory *dst_mem;
    };

    class FiletoCPUMemPairCopier : public MemPairCopier {
    public:
      class FileReadCopier : public InstPairCopier
      {
      public:
        enum {max_nr = 1};
    	FileReadCopier(int _fd, char* _base, RegionInstance src_inst,
                       RegionInstance dst_inst, OASVec &oas_vec, FiletoCPUMemPairCopier *_mpc)
        {
          fd = _fd;
          inst_copier = new SpanBasedInstPairCopier<FileReadCopier>(this, src_inst, dst_inst, oas_vec);
          dst_base = _base;
	  mpc = _mpc;
        }

        ~FileReadCopier(void)
        {
          delete inst_copier;
        }

        virtual void copy_field(off_t src_index, off_t dst_index, off_t elem_count,
                                unsigned offset_index)
        {
          inst_copier->copy_field(src_index, dst_index, elem_count, offset_index);
        }

        virtual void copy_all_fields(off_t src_index, off_t dst_index, off_t elem_count)
        {
          inst_copier->copy_all_fields(src_index, dst_index, elem_count);
        }

        virtual void copy_all_fields(off_t src_index, off_t dst_index, off_t count_per_line,
  				     off_t src_stride, off_t dst_stride, off_t lines)
        {
          inst_copier->copy_all_fields(src_index, dst_index, count_per_line, src_stride, dst_stride, lines);
        }

        virtual void flush(void)
        {
          inst_copier->flush();
        }

        void copy_span(off_t src_offset, off_t dst_offset, size_t bytes)
        {
	  aio_context->enqueue_read(fd, src_offset, bytes,
				    dst_base + dst_offset);
	  mpc->record_bytes(bytes);
        }

        void copy_span(off_t src_offset, off_t dst_offset, size_t bytes,
                       off_t src_stride, off_t dst_stride, size_t lines)
        {
          while(lines-- > 0) {
            copy_span(src_offset, dst_offset, bytes);
            src_offset += src_stride;
            dst_offset += dst_stride;
          }
        }

      protected:
	int fd;
        char *dst_base;
        InstPairCopier* inst_copier;
	FiletoCPUMemPairCopier *mpc;
      };

      FiletoCPUMemPairCopier(Memory _src_mem, Memory _dst_mem)
      {
        MemoryImpl *dst_impl = get_runtime()->get_memory_impl(_dst_mem);
        dst_base = (char *)(dst_impl->get_direct_ptr(0, dst_impl->size));
        src_mem = (FileMemory*) get_runtime()->get_memory_impl(_src_mem);
      }

      virtual ~FiletoCPUMemPairCopier(void) {}

      virtual InstPairCopier *inst_pair(RegionInstance src_inst, RegionInstance dst_inst,
                                        OASVec &oas_vec)
      {
        ID id(src_inst);
        unsigned index = id.instance.inst_idx;
        int fd = src_mem->get_file_des(index);
        return new FileReadCopier(fd, dst_base, src_inst, dst_inst, oas_vec, this);
      }

      void flush(DmaRequest *req)
      {
	aio_context->enqueue_fence(req);
	MemPairCopier::flush(req);
      }

    protected:
      char *dst_base;
      FileMemory *src_mem;
    };
     
    // most of the smarts from MemPairCopier::create_copier are now captured in the various factories

    class MemcpyMemPairCopierFactory : public MemPairCopierFactory {
    public:
      MemcpyMemPairCopierFactory(void)
	: MemPairCopierFactory("memcpy")
      {}

      virtual bool can_perform_copy(Memory src_mem, Memory dst_mem,
				    ReductionOpID redop_id, bool fold)
      {
	// non-reduction copies between anything SYSMEM and/or ZC
	//  (TODO: really should be anything with a direct CPU pointer, but GPUFBMemory
	//  returns non-null for that right now...)
	if(redop_id != 0)
	  return false;

	MemoryImpl *src_impl = get_runtime()->get_memory_impl(src_mem);
	MemoryImpl::MemoryKind src_kind = src_impl->kind;
	
	if((src_kind != MemoryImpl::MKIND_SYSMEM) &&
	   (src_kind != MemoryImpl::MKIND_ZEROCOPY))
	  return false;

	MemoryImpl *dst_impl = get_runtime()->get_memory_impl(dst_mem);
	MemoryImpl::MemoryKind dst_kind = dst_impl->kind;
	
	if((dst_kind != MemoryImpl::MKIND_SYSMEM) &&
	   (dst_kind != MemoryImpl::MKIND_ZEROCOPY))
	  return false;

	return true;
      }

      virtual MemPairCopier *create_copier(Memory src_mem, Memory dst_mem,
					   ReductionOpID redop_id, bool fold)
      {
	return new MemcpyMemPairCopier(src_mem, dst_mem);
      }
    };


    void create_builtin_dma_channels(Realm::RuntimeImpl *r)
    {
      r->add_dma_channel(new MemcpyMemPairCopierFactory);
    }

    MemPairCopier *MemPairCopier::create_copier(Memory src_mem, Memory dst_mem,
						ReductionOpID redop_id /*= 0*/,
						CustomSerdezID serdez_id /*= 0*/,
						bool fold /*= false*/)
    {
      // try to use new DMA channels first
      const std::vector<MemPairCopierFactory *>& channels = get_runtime()->get_dma_channels();
      for(std::vector<MemPairCopierFactory *>::const_iterator it = channels.begin();
	  it != channels.end();
	  it++) {
	if((*it)->can_perform_copy(src_mem, dst_mem, redop_id, fold)) {
	  // impls and kinds are just for logging now
	  MemoryImpl *src_impl = get_runtime()->get_memory_impl(src_mem);
	  MemoryImpl *dst_impl = get_runtime()->get_memory_impl(dst_mem);

	  MemoryImpl::MemoryKind src_kind = src_impl->kind;
	  MemoryImpl::MemoryKind dst_kind = dst_impl->kind;

	  log_dma.info("copier: " IDFMT "(%d) -> " IDFMT "(%d) = %s",
		       src_mem.id, src_kind, dst_mem.id, dst_kind, (*it)->get_name().c_str());
	  return (*it)->create_copier(src_mem, dst_mem, redop_id, fold);
	}
      }

      // old style - various options in here are being turned into assert(0)'s as they are 
      //  replaced by DMA channel-provided copiers

      MemoryImpl *src_impl = get_runtime()->get_memory_impl(src_mem);
      MemoryImpl *dst_impl = get_runtime()->get_memory_impl(dst_mem);

      MemoryImpl::MemoryKind src_kind = src_impl->kind;
      MemoryImpl::MemoryKind dst_kind = dst_impl->kind;

      log_dma.info("copier: " IDFMT "(%d) -> " IDFMT "(%d)", src_mem.id, src_kind, dst_mem.id, dst_kind);
      if(redop_id == 0) {
        if (serdez_id != 0) {
          // handle serdez cases, for now we only support remote serdez case
          if((dst_kind == MemoryImpl::MKIND_REMOTE) ||
             (dst_kind == MemoryImpl::MKIND_RDMA)) {
              assert(src_kind != MemoryImpl::MKIND_REMOTE);
              return new RemoteSerdezMemPairCopier(src_mem, dst_mem, serdez_id);
          }
          log_dma.warning("Unsupported serdez transfer case (" IDFMT " -> " IDFMT ")",
                          src_mem.id, dst_mem.id);
          assert(0);
        }
	// can we perform simple memcpy's?
	if(((src_kind == MemoryImpl::MKIND_SYSMEM) || (src_kind == MemoryImpl::MKIND_ZEROCOPY)) &&
	   ((dst_kind == MemoryImpl::MKIND_SYSMEM) || (dst_kind == MemoryImpl::MKIND_ZEROCOPY))) {
	  assert(0);
	  //return new MemcpyMemPairCopier(src_mem, dst_mem);
	}

        // can we perform transfer between disk and cpu memory
        if (((src_kind == MemoryImpl::MKIND_SYSMEM) || (src_kind == MemoryImpl::MKIND_ZEROCOPY)) &&
            (dst_kind == MemoryImpl::MKIND_DISK)) {
          // printf("Create DiskfromCPUMemPairCopier\n");
          int fd = ((DiskMemory *)dst_impl)->fd;
          return new DiskfromCPUMemPairCopier(src_mem, fd);
        }

        if ((src_kind == MemoryImpl::MKIND_DISK) &&
            ((dst_kind == MemoryImpl::MKIND_SYSMEM) || (dst_kind == MemoryImpl::MKIND_ZEROCOPY))) {
          // printf("Create DisktoCPUMemPairCopier\n");
          int fd = ((DiskMemory *)src_impl)->fd;
          return new DisktoCPUMemPairCopier(fd, dst_mem);
        }

        // can we perform transfer between cpu and file memory
        if (((src_kind == MemoryImpl::MKIND_SYSMEM) || (src_kind == MemoryImpl::MKIND_ZEROCOPY)) &&
            (dst_kind == MemoryImpl::MKIND_FILE)) {
          //printf("Create FilefromCPUMemPairCopier\n");
          return new FilefromCPUMemPairCopier(src_mem, dst_mem);
        }

        if ((src_kind == MemoryImpl::MKIND_FILE) &&
            ((dst_kind == MemoryImpl::MKIND_SYSMEM) || (dst_kind == MemoryImpl::MKIND_ZEROCOPY))) {
          //printf("Create FiletoCPUMemPairCopier\n");
          return new FiletoCPUMemPairCopier(src_mem, dst_mem);
        }

	// GPU FB-related copies should be handled by module-provided dma channels now
	if((src_kind == MemoryImpl::MKIND_GPUFB) || (dst_kind == MemoryImpl::MKIND_GPUFB)) {
	  assert(0);
	}

	// try as many things as we can think of
	if((dst_kind == MemoryImpl::MKIND_REMOTE) ||
	   (dst_kind == MemoryImpl::MKIND_RDMA)) {
	  assert(src_kind != MemoryImpl::MKIND_REMOTE);
	  return new RemoteWriteMemPairCopier(src_mem, dst_mem);
	}

	// fallback
	return new BufferedMemPairCopier(src_mem, dst_mem);
      } else {
	// reduction case
	// can we perform simple memcpy's?
	if(((src_kind == MemoryImpl::MKIND_SYSMEM) || (src_kind == MemoryImpl::MKIND_ZEROCOPY)) &&
	   ((dst_kind == MemoryImpl::MKIND_SYSMEM) || (dst_kind == MemoryImpl::MKIND_ZEROCOPY))) {
	  return new LocalReductionMemPairCopier(src_mem, dst_mem, redop_id, fold);
	}

	// reductions to a remote memory get shipped over there to be applied
	if((dst_kind == MemoryImpl::MKIND_REMOTE) ||
	   (dst_kind == MemoryImpl::MKIND_RDMA)) {
	  assert(src_kind != MemoryImpl::MKIND_REMOTE);
	  return new RemoteReduceMemPairCopier(src_mem, dst_mem, redop_id, fold);
	}

	// fallback is pretty damn slow
	log_dma.warning("using a buffering copier for reductions (" IDFMT " -> " IDFMT ")",
			src_mem.id, dst_mem.id);
	return new BufferedReductionMemPairCopier(src_mem, dst_mem, redop_id, fold);
      }
    }

    template <unsigned DIM>
    static unsigned compress_strides(const Arrays::Rect<DIM> &r,
				     const Arrays::Point<1> in1[DIM], const Arrays::Point<1> in2[DIM],
				     Arrays::Point<DIM>& extents,
				     Arrays::Point<1> out1[DIM], Arrays::Point<1> out2[DIM])
    {
      // sort the dimensions by the first set of strides for maximum gathering goodness
      unsigned stride_order[DIM];
      for(unsigned i = 0; i < DIM; i++) stride_order[i] = i;
      // yay, bubble sort!
      for(unsigned i = 0; i < DIM; i++)
	for(unsigned j = 0; j < i; j++)
	  if(in1[stride_order[j]] > in1[stride_order[j+1]]) {
	    int t = stride_order[j];
	    stride_order[j] = stride_order[j+1];
	    stride_order[j+1] = t;
	  }

      int curdim = -1;
      Arrays::coord_t exp1 = 0, exp2 = 0;

      // now go through dimensions, collapsing each if it matches the expected stride for
      //  both sets (can't collapse for first)
      for(unsigned i = 0; i < DIM; i++) {
	unsigned d = stride_order[i];
	Arrays::coord_t e = r.dim_size(d);
	if(i && (exp1 == in1[d][0]) && (exp2 == in2[d][0])) {
	  // collapse and grow extent
	  extents.x[curdim] *= e;
	  exp1 *= e;
	  exp2 *= e;
	} else {
	  // no match - create a new dimension
	  curdim++;
	  extents.x[curdim] = e;
	  exp1 = in1[d][0] * e;
	  exp2 = in2[d][0] * e;
	  out1[curdim] = in1[d];
	  out2[curdim] = in2[d];
	}
      }

      return curdim+1;
    }

#if 0
    void CopyRequest::perform_dma_mask(MemPairCopier *mpc)
    {
      // TODO
      assert(0);
      IndexSpaceImpl *ispace = get_runtime()->get_index_space_impl(domain.get_index_space());
      assert(ispace->valid_mask_complete);

      // this is the SOA-friendly loop nesting
      for(OASByInst::iterator it = oas_by_inst->begin(); it != oas_by_inst->end(); it++) {
	RegionInstance src_inst = it->first.first;
	RegionInstance dst_inst = it->first.second;
	OASVec& oasvec = it->second;

	InstPairCopier *ipc = mpc->inst_pair(src_inst, dst_inst, oasvec);

	// does the copier want to iterate the domain itself?
	if(ipc->copy_all_fields(domain))
	  continue;

	// index space instances use 1D linearizations for translation
	Arrays::Mapping<1, 1> *src_linearization = get_runtime()->get_instance_impl(src_inst)->metadata.linearization.get_mapping<1>();
	Arrays::Mapping<1, 1> *dst_linearization = get_runtime()->get_instance_impl(dst_inst)->metadata.linearization.get_mapping<1>();

	// does the destination instance space's index space match what we're copying?  if so,
	//  it's ok to copy extra elements (to decrease sparsity) because they're unused in
	//  the destination
	assert(get_runtime()->get_instance_impl(dst_inst)->metadata.is_valid());
	size_t rlen_target;
	if(ispace->me == get_runtime()->get_instance_impl(dst_inst)->metadata.is) {
	  rlen_target = 32768 / 4; // aim for ~32KB transfers at least
	} else {
	  rlen_target = 1;
	}
	
	ElementMask::Enumerator *e = ispace->valid_mask->enumerate_enabled();
	Arrays::coord_t rstart; size_t rlen;
	while(e->get_next(rstart, rlen)) {
	  // do we want to copy extra elements to fill in some holes?
	  while(rlen < rlen_target) {
	    // see where the next valid elements are
	    Arrays::coord_t rstart2; size_t rlen2;
	    // if none, stop
	    if(!e->peek_next(rstart2, rlen2)) break;
	    // or if they don't even start until outside the window, stop
	    if(rstart2 > (rstart + (off_t)rlen_target)) break;
	    // ok, include the next valid element(s) and any invalid ones in between
	    //printf("bloating from %d to %d\n", rlen, rstart2 + rlen2 - rstart);
	    rlen = rstart2 + rlen2 - rstart;
	    // and actually take the next range from the enumerator
	    e->get_next(rstart2, rlen2);
	  }

	  int sstart = src_linearization->image((Arrays::coord_t)rstart);
	  int dstart = dst_linearization->image((Arrays::coord_t)rstart);
#ifdef DEBUG_LOW_LEVEL
	  assert(src_linearization->image_is_dense(Arrays::Rect<1>((Arrays::coord_t)rstart, (Arrays::coord_t)(rstart + rlen - 1))));
	  assert(dst_linearization->image_is_dense(Arrays::Rect<1>((Arrays::coord_t)rstart, (Arrays::coord_t)(rstart + rlen - 1))));
#endif
	  //printf("X: %d+%d %d %d\n", rstart, rlen, sstart, dstart);

	  for (unsigned idx = 0; idx < oasvec.size(); idx++)
	    ipc->copy_field(sstart, dstart, rlen, idx);
	}
        delete e;
	delete ipc;
      }
    }
#endif

    bool oas_sort_by_dst(OffsetsAndSize a, OffsetsAndSize b) {return a.dst_offset < b.dst_offset; }

    DomainLinearization create_ib_linearization(const Domain& dm)
    {
      //std::vector<Layouts::DimKind> kind_vec;
      std::vector<size_t> size_vec;
      switch (dm.get_dim()) {
      case 1:
      {
        /*
        kind_vec.push_back(Layouts::DIM_X);
        size_vec.push_back(dm.get_rect<1>().dim_size(0));
        Layouts::SplitDimLinearization<1> cl(dm.get_rect<1>().lo,
                                             make_point(0),
                                             kind_vec,
                                             size_vec);
        */
        Arrays::FortranArrayLinearization<1> cl(dm.get_rect<1>(), 0);
        return DomainLinearization::from_mapping<1>(
                   Arrays::Mapping<1, 1>::new_dynamic_mapping(cl));
      }
      case 2:
      {
        /*
        kind_vec.push_back(Layouts::DIM_X);
        kind_vec.push_back(Layouts::DIM_Y);
        size_vec.push_back(dm.get_rect<2>().dim_size(0));
        size_vec.push_back(dm.get_rect<2>().dim_size(1));
        Layouts::SplitDimLinearization<2> cl(dm.get_rect<2>().lo,
                                             make_point(0),
                                             kind_vec,
                                             size_vec);
        */
        Arrays::FortranArrayLinearization<2> cl(dm.get_rect<2>(), 0);
        return DomainLinearization::from_mapping<2>(
                   Arrays::Mapping<2, 1>::new_dynamic_mapping(cl));
      }
      case 3:
      {
        /*
        kind_vec.push_back(Layouts::DIM_X);
        kind_vec.push_back(Layouts::DIM_Y);
        kind_vec.push_back(Layouts::DIM_Z);
        size_vec.push_back(dm.get_rect<3>().dim_size(0));
        size_vec.push_back(dm.get_rect<3>().dim_size(1));
        size_vec.push_back(dm.get_rect<3>().dim_size(2));
        Layouts::SplitDimLinearization<3> cl(dm.get_rect<3>().lo,
                                             make_point(0),
                                             kind_vec,
                                             size_vec);
        */
        Arrays::FortranArrayLinearization<3> cl(dm.get_rect<3>(), 0);
        return DomainLinearization::from_mapping<3>(
                   Arrays::Mapping<3, 1>::new_dynamic_mapping(cl));
      }
      default:
        assert(0);
      }
      assert(0);
      return DomainLinearization();
    }

    Buffer simple_create_intermediate_buffer(const IBInfo& ib_info,
					     //const Domain& domain,
                                             OASVec oasvec, OASVec& oasvec_src, OASVec& oasvec_dst,
                                             DomainLinearization linearization)
    {
      oasvec_src.clear();
      oasvec_dst.clear();
      std::sort(oasvec.begin(), oasvec.end(), oas_sort_by_dst);
      off_t ib_elmnt_size = 0;
      for (unsigned i = 0; i < oasvec.size(); i++) {
        OffsetsAndSize oas_src, oas_dst;
        oas_src.src_offset = oasvec[i].src_offset;
        oas_src.dst_offset = ib_elmnt_size;
        oas_src.size = oasvec[i].size;
        oas_dst.src_offset = ib_elmnt_size;
        oas_dst.dst_offset = oasvec[i].dst_offset;
        oas_dst.size = oasvec[i].size;
        ib_elmnt_size += oasvec[i].size;
        oasvec_src.push_back(oas_src);
        oasvec_dst.push_back(oas_dst);
      }
      size_t ib_size; /*size of ib (bytes)*/
      // TODO
      // if (domain.get_volume() * ib_elmnt_size < IB_MAX_SIZE)
      //   ib_size = domain.get_volume() * ib_elmnt_size;
      // else
        ib_size = IB_MAX_SIZE;
      // Make sure the size we want here matches our previous allocation
      assert(ib_size == ib_info.size);
      //off_t ib_offset = get_runtime()->get_memory_impl(tgt_mem)->alloc_bytes(ib_size);
      //assert(ib_offset >= 0);
      // Create a new linearization order x->y in Domain
      // DomainLinearization dl;
      // if (domain.get_dim() == 0)
      //   dl = linearization;
      // else
      //   dl = create_ib_linearization(domain);
      Buffer ib_buf(ib_info.offset, true, 
		    0/*domain.get_volume()*/, ib_elmnt_size, ib_info.size, ib_info.memory);
      return ib_buf;
    }

    inline bool is_cpu_mem(Memory::Kind kind)
    {
      return (kind == Memory::REGDMA_MEM || kind == Memory::LEVEL3_CACHE || kind == Memory::LEVEL2_CACHE
              || kind == Memory::LEVEL1_CACHE || kind == Memory::SYSTEM_MEM || kind == Memory::SOCKET_MEM
              || kind == Memory::Z_COPY_MEM);
    }

    XferDes::XferKind get_xfer_des(Memory src_mem, Memory dst_mem)
    {
      Memory::Kind src_ll_kind = get_runtime()->get_memory_impl(src_mem)->lowlevel_kind;
      Memory::Kind dst_ll_kind = get_runtime()->get_memory_impl(dst_mem)->lowlevel_kind;
      if(ID(src_mem).memory.owner_node == ID(dst_mem).memory.owner_node) {
        switch(src_ll_kind) {
        case Memory::GLOBAL_MEM:
          if (is_cpu_mem(dst_ll_kind))
            return XferDes::XFER_GASNET_READ;
          else
            return XferDes::XFER_NONE;
        case Memory::REGDMA_MEM:
        case Memory::LEVEL3_CACHE:
        case Memory::LEVEL2_CACHE:
        case Memory::LEVEL1_CACHE:
        case Memory::SYSTEM_MEM:
        case Memory::SOCKET_MEM:
        case Memory::Z_COPY_MEM:
          if (is_cpu_mem(dst_ll_kind))
            return XferDes::XFER_MEM_CPY;
          else if (dst_ll_kind == Memory::GLOBAL_MEM)
            return XferDes::XFER_GASNET_WRITE;
          else if (dst_ll_kind == Memory::GPU_FB_MEM) {
            std::set<Memory> visible_mems;
            Machine::get_machine().get_visible_memories(dst_mem, visible_mems);
            if (visible_mems.count(src_mem) == 0)
              return XferDes::XFER_NONE;
            return XferDes::XFER_GPU_TO_FB;
          }
          else if (dst_ll_kind == Memory::DISK_MEM)
            return XferDes::XFER_DISK_WRITE;
          else if (dst_ll_kind == Memory::HDF_MEM)
            return XferDes::XFER_HDF_WRITE;
          else if (dst_ll_kind == Memory::FILE_MEM)
            return XferDes::XFER_FILE_WRITE;
          assert(0);
          break;
        case Memory::GPU_FB_MEM:
        {
          std::set<Memory> visible_mems;
          Machine::get_machine().get_visible_memories(src_mem, visible_mems);
          if (dst_ll_kind == Memory::GPU_FB_MEM) {
            if (src_mem == dst_mem)
              return XferDes::XFER_GPU_IN_FB;
            else if (visible_mems.count(dst_mem) != 0)
              return XferDes::XFER_GPU_PEER_FB;
            return XferDes::XFER_NONE;
          }
          else if (is_cpu_mem(dst_ll_kind) && visible_mems.count(dst_mem) != 0)
              return XferDes::XFER_GPU_FROM_FB;
          else
            return XferDes::XFER_NONE;
        }
        case Memory::DISK_MEM:
          if (is_cpu_mem(dst_ll_kind))
            return XferDes::XFER_DISK_READ;
          else
            return XferDes::XFER_NONE;
        case Memory::FILE_MEM:
          if (is_cpu_mem(dst_ll_kind))
            return XferDes::XFER_FILE_READ;
          else
            return XferDes::XFER_NONE;
        case Memory::HDF_MEM:
          if (is_cpu_mem(dst_ll_kind))
            return XferDes::XFER_HDF_READ;
          else
            return XferDes::XFER_NONE;
        default:
          assert(0);
        }
      } else {
        if (is_cpu_mem(src_ll_kind) && dst_ll_kind == Memory::REGDMA_MEM)
          return XferDes::XFER_REMOTE_WRITE;
        else
          return XferDes::XFER_NONE;
      }
      return XferDes::XFER_NONE;
    }

    void find_shortest_path(Memory src_mem, Memory dst_mem, std::vector<Memory>& path)
    {
      std::map<Memory, std::vector<Memory> > dist;
      std::set<Memory> all_mem;
      std::queue<Memory> active_nodes;
      all_mem.insert(src_mem);
      all_mem.insert(dst_mem);
      Node* node = &(get_runtime()->nodes[ID(src_mem).memory.owner_node]);
      for (std::vector<MemoryImpl*>::const_iterator it = node->ib_memories.begin();
           it != node->ib_memories.end(); it++) {
        all_mem.insert((*it)->me);
      }
      node = &(get_runtime()->nodes[ID(dst_mem).memory.owner_node]);
      for (std::vector<MemoryImpl*>::const_iterator it = node->ib_memories.begin();
           it != node->ib_memories.end(); it++) {
        all_mem.insert((*it)->me);
      }
      for (std::set<Memory>::iterator it = all_mem.begin(); it != all_mem.end(); it++) {
        if (get_xfer_des(src_mem, *it) != XferDes::XFER_NONE) {
          dist[*it] = std::vector<Memory>();
          dist[*it].push_back(src_mem);
          dist[*it].push_back(*it);
          active_nodes.push(*it);
        }
      }
      while (!active_nodes.empty()) {
        Memory cur = active_nodes.front();
        active_nodes.pop();
        std::vector<Memory> sub_path = dist[cur];
        for(std::set<Memory>::iterator it = all_mem.begin(); it != all_mem.end(); it ++) {
          if (get_xfer_des(cur, *it) != XferDes::XFER_NONE) {
            if (dist.find(*it) == dist.end()) {
              dist[*it] = sub_path;
              dist[*it].push_back(*it);
              active_nodes.push(*it);
            }
          }
        }
      }
      assert(dist.find(dst_mem) != dist.end());
      path = dist[dst_mem];
    }


  class WrappingFIFOIterator : public TransferIterator {
  public:
    WrappingFIFOIterator(size_t _base, size_t _size);
      
    virtual void reset(void);
    virtual bool done(void) const;

    virtual size_t step(size_t max_bytes, AddressInfo& info,
			bool tentative = false);
    virtual void confirm_step(void);
    virtual void cancel_step(void);

  protected:
    size_t base, size, offset, prev_offset;
    bool tentative_valid;
  };

  WrappingFIFOIterator::WrappingFIFOIterator(size_t _base, size_t _size)
    : base(_base)
    , size(_size)
    , offset(0)
    , tentative_valid(false)
  {}

  void WrappingFIFOIterator::reset(void)
  {
    offset = 0;
  }

  bool WrappingFIFOIterator::done(void) const
  {
    // we never know when we're done
    return false;
  }

  size_t WrappingFIFOIterator::step(size_t max_bytes, AddressInfo &info,
				    bool tentative /*= false*/)
  {
    assert(!tentative_valid);

    if(tentative) {
      prev_offset = offset;
      tentative_valid = true;
    }

    info.base_offset = base + offset;
    info.num_lines = 1;
    info.line_stride = 0;
    info.num_planes = 1;
    info.plane_stride = 0;
    size_t bytes;
    size_t bytes_left = size - offset;
    if(bytes_left <= max_bytes) {
      offset = 0;
      bytes = bytes_left;
    } else {
      offset += max_bytes;
      bytes = max_bytes;
    }
    info.bytes_per_chunk = bytes;
    return bytes;
  }

  void WrappingFIFOIterator::confirm_step(void)
  {
    assert(tentative_valid);
    tentative_valid = false;
  }

  void WrappingFIFOIterator::cancel_step(void)
  {
    assert(tentative_valid);
    offset = prev_offset;
    tentative_valid = false;
  }

    void CopyRequest::perform_new_dma(Memory src_mem, Memory dst_mem)
    {
      //mark_started();
      //std::vector<Memory> mem_path;
      //find_shortest_path(src_mem, dst_mem, mem_path);
      // TODO
      for (OASByInst::iterator it = oas_by_inst->begin(); it != oas_by_inst->end(); it++) {
        std::vector<XferDesID> sub_path;
        for (unsigned idx = 0; idx < mem_path.size() - 1; idx ++) {
          XferDesID new_xdid = LegionRuntime::LowLevel::get_xdq_singleton()->get_guid(ID(mem_path[idx]).memory.owner_node);
          sub_path.push_back(new_xdid);
          path.push_back(new_xdid);
        }
        RegionInstance src_inst = it->first.first;
        RegionInstance dst_inst = it->first.second;
        //OASVec oasvec = it->second, oasvec_src, oasvec_dst;
        IBByInst::iterator ib_it = ib_by_inst.find(it->first);
        assert(ib_it != ib_by_inst.end());
        const IBVec& ibvec = ib_it->second;
        //RegionInstanceImpl *src_impl = get_runtime()->get_instance_impl(src_inst);
        //RegionInstanceImpl *dst_impl = get_runtime()->get_instance_impl(dst_inst);

        //MemoryImpl::MemoryKind src_kind = get_runtime()->get_memory_impl(src_mem)->kind;
        //MemoryImpl::MemoryKind dst_kind = get_runtime()->get_memory_impl(dst_mem)->kind;

        //Memory::Kind dst_ll_kind = get_runtime()->get_memory_impl(dst_mem)->lowlevel_kind;

        // We don't need to care about deallocation of Buffer class
        // This will be handled by XferDes destruction
        // Buffer src_buf(&src_impl->metadata, src_mem);
        // Buffer dst_buf(&dst_impl->metadata, dst_mem);
        // Buffer pre_buf;

	// construct the iterators for the source and dest instances - these
	//  know about each other so they can potentially conspire about
	//  iteration order
	unsigned iter_flags = 0;  // most conservative for now
	std::vector<unsigned/*FieldID*/> src_fields, dst_fields;
	for(OASVec::const_iterator it2 = it->second.begin();
	    it2 != it->second.end();
	    ++it2) {
	  src_fields.push_back(it2->src_offset);
	  dst_fields.push_back(it2->dst_offset);
	}
	TransferIterator *src_iter = domain->create_iterator(src_inst,
							     dst_inst,
							     src_fields,
							     iter_flags);
	TransferIterator *dst_iter = domain->create_iterator(dst_inst,
							     src_inst,
							     dst_fields,
							     iter_flags);

        assert(mem_path.size() - 1 == sub_path.size());
	assert(ibvec.empty() || (0 && "SJT: intermediate buffer functionality temporarily disabled"));
        for (unsigned idx = 0; idx < mem_path.size(); idx ++) {
          log_new_dma.info("mem_path[%d]: node(%llu), memory(%d)", idx, ID(mem_path[idx]).memory.owner_node, mem_path[idx].kind());
          if (idx == 0) {
            //pre_buf = src_buf;
          } else {
            XferDesID xd_guid = sub_path[idx - 1];

	    // xferdes inputs
	    XferDesID pre_xd_guid;
	    Memory xd_src_mem;
	    TransferIterator *xd_src_iter;
	    bool mark_started;
	    gasnet_node_t xd_target_node;
	    if(idx == 1) {
	      // first step reads from source
	      pre_xd_guid = XferDes::XFERDES_NO_GUID;
	      xd_src_mem = src_inst.get_location();
	      xd_src_iter = src_iter;
	      mark_started = (it == oas_by_inst->begin());
	      xd_target_node = gasnet_mynode();
	    } else {
	      // reads from intermediate buffer
	      pre_xd_guid = sub_path[idx - 2];
	      xd_src_mem = ibvec[idx - 2].memory;
	      xd_src_iter = new WrappingFIFOIterator(ibvec[idx - 2].offset,
						     ibvec[idx - 2].size);
	      mark_started = false;
	      xd_target_node = ID(ibvec[idx - 2].memory).memory.owner_node;
	    }

	    // xferdes output
	    XferDesID next_xd_guid;
	    Memory xd_dst_mem;
	    TransferIterator *xd_dst_iter;
	    if(idx == sub_path.size()) {
	      // last step writes to target
	      next_xd_guid = XferDes::XFERDES_NO_GUID;
	      xd_dst_mem = dst_inst.get_location();
	      xd_dst_iter = dst_iter;
	    } else {
	      // writes to intermediate buffer
	      next_xd_guid = sub_path[idx];
	      xd_dst_mem = ibvec[idx - 1].memory;
	      xd_dst_iter = new WrappingFIFOIterator(ibvec[idx - 1].offset,
						     ibvec[idx - 1].size);
	    }

            XferDes::XferKind kind = get_xfer_des(mem_path[idx - 1], mem_path[idx]);
            XferOrder::Type order;
            if (mem_path.size() == 2)
              order = XferOrder::ANY_ORDER;
            else
              order = idx == 1 ? XferOrder::DST_FIFO : XferOrder::SRC_FIFO;
            RegionInstance attach_inst;
            if ((kind == XferDes::XFER_HDF_READ)
              ||(kind == XferDes::XFER_FILE_READ))
              attach_inst = src_inst;
            else if ((kind == XferDes::XFER_HDF_WRITE)
              ||(kind == XferDes::XFER_FILE_WRITE))
              attach_inst = dst_inst;
            else
              attach_inst = RegionInstance::NO_INST;
            
            XferDesFence* complete_fence = new XferDesFence(this);
            add_async_work_item(complete_fence);

#if 0
	    if (idx != mem_path.size() - 1) {
	      cur_buf = simple_create_intermediate_buffer(ibvec[idx-1],
							  oasvec, oasvec_src, oasvec_dst, dst_buf.linearization);
	    } else {
	      cur_buf = dst_buf;
	      oasvec_src = oasvec;
	      oasvec.clear();
	    }
#endif
	    LegionRuntime::LowLevel::
	      create_xfer_des(this, gasnet_mynode(), xd_target_node,
			      xd_guid, pre_xd_guid,
			    next_xd_guid, mark_started,
			    //pre_buf, cur_buf, domain, oasvec_src,
			    xd_src_mem, xd_dst_mem, xd_src_iter, xd_dst_iter,
			    16 * 1024 * 1024/*max_req_size*/, 100/*max_nr*/,
			    priority, order, kind, complete_fence, attach_inst);
#if 0
            if (DIM == 0) {
              // Need to do something special for unstructured data: we perform a 1D copy from first_elemnt to last_elemnt
              // First we should make sure destination instance space's index space match what we're copying
              IndexSpaceImpl *ispace = get_runtime()->get_index_space_impl(domain.get_index_space());
              assert(get_runtime()->get_instance_impl(dst_inst)->metadata.is_valid());
              if (ispace->me == get_runtime()->get_instance_impl(dst_inst)->metadata.is) {
                // perform a 1D copy from first_element to last_element
                Realm::StaticAccess<IndexSpaceImpl> data(ispace);
                assert(data->num_elmts > 0);
                Rect<1> new_rect(make_point(data->first_elmt), make_point(data->last_elmt));
                Domain new_domain = Domain::from_rect<1>(new_rect);
                if (idx != mem_path.size() - 1) {
                  cur_buf = simple_create_intermediate_buffer(ibvec[idx-1],
                              new_domain, oasvec, oasvec_src, oasvec_dst, dst_buf.linearization);
                } else {
                  cur_buf = dst_buf;
                  oasvec_src = oasvec;
                  oasvec.clear();
                }
		LegionRuntime::LowLevel::
                create_xfer_des<1>(this, gasnet_mynode(), xd_guid, pre_xd_guid,
                                   next_xd_guid, mark_started, pre_buf, cur_buf,
                                   new_domain, oasvec_src,
                                   16 * 1024 * 1024/*max_req_size*/, 100/*max_nr*/,
                                   priority, order, kind, complete_fence, attach_inst);
              } else {
                if (idx != mem_path.size() - 1) {
                  cur_buf = simple_create_intermediate_buffer(ibvec[idx-1],
                              domain, oasvec, oasvec_src, oasvec_dst, dst_buf.linearization);
                } else {
                  cur_buf = dst_buf;
                  oasvec_src = oasvec;
                  oasvec.clear();
                }
		LegionRuntime::LowLevel::
                create_xfer_des<0>(this, gasnet_mynode(), xd_guid, pre_xd_guid,
                                   next_xd_guid, mark_started, pre_buf, cur_buf,
                                   domain, oasvec_src,
                                   16 * 1024 * 1024 /*max_req_size*/, 100/*max_nr*/,
                                   priority, order, kind, complete_fence, attach_inst);
              }
            }
            else {
              if (idx != mem_path.size() - 1) {
                cur_buf = simple_create_intermediate_buffer(ibvec[idx-1],
                            domain, oasvec, oasvec_src, oasvec_dst, dst_buf.linearization);
              } else {
                cur_buf = dst_buf;
                oasvec_src = oasvec;
                oasvec.clear();
              }
	      LegionRuntime::LowLevel::
              create_xfer_des<DIM>(this, gasnet_mynode(), xd_guid, pre_xd_guid,
                                   next_xd_guid, mark_started, pre_buf, cur_buf,
                                   domain, oasvec_src,
                                   16 * 1024 * 1024/*max_req_size*/, 100/*max_nr*/,
                                   priority, order, kind, complete_fence, attach_inst);
            }
#endif
            //pre_buf = cur_buf;
            //oasvec = oasvec_dst;
          }
        }
      }

      mark_finished(true/*successful*/);
    }

#if 0
    template <unsigned DIM>
    void CopyRequest::perform_dma_rect(MemPairCopier *mpc)
    {
      Arrays::Rect<DIM> orig_rect = domain.get_rect<DIM>();

      // empty rectangles are easy to copy...
      if(orig_rect.volume() == 0)
	return;

      // this is the SOA-friendly loop nesting
      for(OASByInst::iterator it = oas_by_inst->begin(); it != oas_by_inst->end(); it++) {
	RegionInstance src_inst = it->first.first;
	RegionInstance dst_inst = it->first.second;
	OASVec& oasvec = it->second;

	InstPairCopier *ipc = mpc->inst_pair(src_inst, dst_inst, oasvec);

	// does the copier want to iterate the domain itself?
	if(ipc->copy_all_fields(domain))
	  continue;

	RegionInstanceImpl *src_impl = get_runtime()->get_instance_impl(src_inst);
	RegionInstanceImpl *dst_impl = get_runtime()->get_instance_impl(dst_inst);
	
	assert(src_impl->metadata.is_valid());
	assert(dst_impl->metadata.is_valid());

	Arrays::Mapping<DIM, 1> *src_linearization = src_impl->metadata.linearization.get_mapping<DIM>();
	Arrays::Mapping<DIM, 1> *dst_linearization = dst_impl->metadata.linearization.get_mapping<DIM>();

	// see what linear subrects we can get - again, iterate over destination first for gathering
	for(typename Arrays::Mapping<DIM, 1>::LinearSubrectIterator lso(orig_rect, *dst_linearization); lso; lso++) {
	  for(typename Arrays::Mapping<DIM, 1>::LinearSubrectIterator lsi(lso.subrect, *src_linearization); lsi; lsi++) {
	    // see if we can compress the strides for a more efficient copy
	    Arrays::Point<1> src_cstrides[DIM], dst_cstrides[DIM];
	    Arrays::Point<DIM> extents;
	    int cdim = compress_strides(lsi.subrect, lso.strides, lsi.strides,
					extents, dst_cstrides, src_cstrides);

#ifdef NEW2D_DEBUG
	    printf("ORIG: (%d,%d,%d)->(%d,%d,%d)\n",
		   orig_rect.lo[0], orig_rect.lo[1], orig_rect.lo[2],
		   orig_rect.hi[0], orig_rect.hi[1], orig_rect.hi[2]);
	    printf("DST:  (%d,%d,%d)->(%d,%d,%d)  %d+(%d,%d,%d)\n",
		   lso.subrect.lo[0], lso.subrect.lo[1], lso.subrect.lo[2],
		   lso.subrect.hi[0], lso.subrect.hi[1], lso.subrect.hi[2],
		   lso.image_lo[0],
		   lso.strides[0][0], lso.strides[1][0], lso.strides[2][0]);
	    printf("SRC:  (%d,%d,%d)->(%d,%d,%d)  %d+(%d,%d,%d)\n",
		   lsi.subrect.lo[0], lsi.subrect.lo[1], lsi.subrect.lo[2],
		   lsi.subrect.hi[0], lsi.subrect.hi[1], lsi.subrect.hi[2],
		   lsi.image_lo[0],
		   lsi.strides[0][0], lsi.strides[1][0], lsi.strides[2][0]);
	    printf("CMP:  %d (%d,%d,%d) +(%d,%d,%d) +(%d,%d,%d)\n",
		   cdim,
		   extents[0], extents[1], extents[2],
		   dst_cstrides[0][0], dst_cstrides[1][0], dst_cstrides[2][0],
		   src_cstrides[0][0], src_cstrides[1][0], src_cstrides[2][0]);
#endif
	    if((cdim == 1) && (dst_cstrides[0][0] == 1) && (src_cstrides[0][0] == 1)) {
	      // all the dimension(s) collapse to a 1-D extent in both source and dest, so one big copy
	      ipc->copy_all_fields(lsi.image_lo[0], lso.image_lo[0], extents[0]);
	      continue;
	    }

	    if((cdim == 2) && (dst_cstrides[0][0] == 1) && (src_cstrides[0][0] == 1)) {
	      // source and/or destination need a 2-D description
	      ipc->copy_all_fields(lsi.image_lo[0], lso.image_lo[0], extents[0],
				   src_cstrides[1][0], dst_cstrides[1][0], extents[1]);
	      continue;
	    }

	    // fall through - just identify dense (sub)subrects and copy them

	    // iterate by output rectangle first - this gives us a chance to gather data when linearizations
	    //  don't match up
	    for(Arrays::GenericDenseSubrectIterator<Arrays::Mapping<DIM, 1> > dso(lsi.subrect, *dst_linearization); dso; dso++) {
	      // dense subrect in dst might not be dense in src
	      for(Arrays::GenericDenseSubrectIterator<Arrays::Mapping<DIM, 1> > dsi(dso.subrect, *src_linearization); dsi; dsi++) {
		Arrays::Rect<1> irect = dsi.image;
		// rectangle in output must be recalculated
		Arrays::Rect<DIM> subrect_check;
		Arrays::Rect<1> orect = dst_linearization->image_dense_subrect(dsi.subrect, subrect_check);
		assert(dsi.subrect == subrect_check);

		//for(OASVec::iterator it2 = oasvec.begin(); it2 != oasvec.end(); it2++)
		for (unsigned idx = 0; idx < oasvec.size(); idx++)
		  ipc->copy_field(irect.lo, orect.lo, irect.hi[0] - irect.lo[0] + 1, idx);
		//it2->src_offset, it2->dst_offset, it2->size);
	      }
	    }
	  }
	}

        // Dammit Sean stop leaking things!
        delete ipc;
      }
    }
#endif

    void CopyRequest::perform_dma(void)
    {
      log_dma.debug("request %p executing", this);

      DetailedTimer::ScopedPush sp(TIME_COPY);

      // <NEWDMA>
      if(measurements.wants_measurement<Realm::ProfilingMeasurements::OperationMemoryUsage>()) {
        const InstPair &pair = oas_by_inst->begin()->first;
        size_t total_field_size = 0;
        for (OASByInst::iterator it = oas_by_inst->begin(); it != oas_by_inst->end(); it++) {
          for (size_t i = 0; i < it->second.size(); i++) {
            total_field_size += it->second[i].size;
          }
        }

        Realm::ProfilingMeasurements::OperationMemoryUsage usage;
        usage.source = pair.first.get_location();
        usage.target = pair.second.get_location();
        usage.size = total_field_size * domain->volume();
        measurements.add_measurement(usage);
      }

      Memory src_mem = oas_by_inst->begin()->first.first.get_location();
      Memory dst_mem = oas_by_inst->begin()->first.second.get_location();
      perform_new_dma(src_mem, dst_mem);
#if 0
      // create a copier for the memory used by all of these instance pairs
      Memory src_mem = get_runtime()->get_instance_impl(oas_by_inst->begin()->first.first)->memory;
      Memory dst_mem = get_runtime()->get_instance_impl(oas_by_inst->begin()->first.second)->memory;

      switch (domain.get_dim()) {
      case 0:
        perform_new_dma<0>(src_mem, dst_mem);
        break;
      case 1:
        perform_new_dma<1>(src_mem, dst_mem);
        break;
      case 2:
        perform_new_dma<2>(src_mem, dst_mem);
        break;
      case 3:
        perform_new_dma<3>(src_mem, dst_mem);
        break;
      default:
        assert(0);
      }
#endif

      log_dma.info() << "dma request " << (void *)this << " finished - is="
                     << *domain << " before=" << before_copy << " after=" << get_finish_event();
      return;
      // </NEWDMA>
#ifdef OLD_DMA_CODE
      // MemPairCopier *mpc = MemPairCopier::create_copier(src_mem, dst_mem);

      CustomSerdezID serdez_id = oas_by_inst->begin()->second.begin()->serdez_id;
      // for now we launches an individual copy request for every serdez copy
      assert(serdez_id == 0 || (oas_by_inst->size() == 1 && oas_by_inst->begin()->second.size() == 1));
      MemPairCopier *mpc = MemPairCopier::create_copier(src_mem, dst_mem, 0, serdez_id);
      switch(domain.get_dim()) {
      case 0:
	{
	  // iterate over valid ranges of an index space
	  perform_dma_mask(mpc);
	  break;
	}

	// rectangle cases
      case 1: perform_dma_rect<1>(mpc); break;
      case 2: perform_dma_rect<2>(mpc); break;
      case 3: perform_dma_rect<3>(mpc); break;

      default: assert(0);
      };

      log_dma.info() << "dma request " << (void *)this << " finished - is="
		     << *domain << " before=" << before_copy << " after=" << get_finish_event();

      mpc->flush(this);

      if(measurements.wants_measurement<Realm::ProfilingMeasurements::OperationMemoryUsage>()) {
        const InstPair &pair = oas_by_inst->begin()->first; 

        Realm::ProfilingMeasurements::OperationMemoryUsage usage;
        usage.source = pair.first.get_location();
        usage.target = pair.second.get_location();
        usage.size = mpc->get_total_bytes();
        measurements.add_measurement(usage);
      }

      // if(after_copy.exists())
      // 	after_copy.impl()->trigger(after_copy.gen, gasnet_mynode());

      delete mpc;
#endif

#ifdef EVEN_MORE_DEAD_DMA_CODE
      RegionInstanceImpl *src_impl = src.impl();
      RegionInstanceImpl *tgt_impl = target.impl();

      // we should have already arranged to have access to this data, so
      //  assert if we don't
      StaticAccess<RegionInstanceImpl> src_data(src_impl, true);
      StaticAccess<RegionInstanceImpl> tgt_data(tgt_impl, true);

      // code path for copies to/from reduction-only instances not done yet
      // are we doing a reduction?
      const ReductionOpUntyped *redop = ((src_data->redopid >= 0) ?
					   get_runtime()->reduce_op_table[src_data->redopid] :
					   0);
      bool red_fold = (tgt_data->redopid >= 0);
      // if destination is a reduction, source must be also and must match
      assert(tgt_data->redopid == src_data->redopid);

      // for now, a reduction list instance can only be copied back to a
      //  non-reduction instance
      bool red_list = (src_data->redopid >= 0) && (src_data->red_list_size >= 0);
      if(red_list)
	assert(tgt_data->redopid < 0);

      MemoryImpl *src_mem = src_impl->memory.impl();
      MemoryImpl *tgt_mem = tgt_impl->memory.impl();

      // get valid masks from region to limit copy to correct data
      IndexSpaceImpl *is_impl = is.impl();
      //RegionMetaDataUntyped::Impl *src_reg = src_data->region.impl();
      //RegionMetaDataUntyped::Impl *tgt_reg = tgt_data->region.impl();

      log_dma.debug("copy: " IDFMT "->" IDFMT " (" IDFMT "/%p)",
		    src.id, target.id, is.id, is_impl->valid_mask);

      // if we're missing the valid mask at this point, we've screwed up
      if(!is_impl->valid_mask_complete) {
	assert(is_impl->valid_mask_complete);
      }

      log_dma.debug("performing copy " IDFMT " (%d) -> " IDFMT " (%d) - %zd bytes (%zd)", src.id, src_mem->kind, target.id, tgt_mem->kind, bytes_to_copy, elmt_size);

      switch(src_mem->kind) {
      case MemoryImpl::MKIND_SYSMEM:
      case MemoryImpl::MKIND_ZEROCOPY:
	{
	  const void *src_ptr = src_mem->get_direct_ptr(src_data->alloc_offset, bytes_to_copy);
	  assert(src_ptr != 0);

	  switch(tgt_mem->kind) {
	  case MemoryImpl::MKIND_SYSMEM:
	  case MemoryImpl::MKIND_ZEROCOPY:
	    {
	      void *tgt_ptr = tgt_mem->get_direct_ptr(tgt_data->alloc_offset, bytes_to_copy);
	      assert(tgt_ptr != 0);

	      assert(!redop);
	      RangeExecutors::Memcpy rexec(tgt_ptr,
					   src_ptr,
					   elmt_size);
	      ElementMask::forall_ranges(rexec, *is_impl->valid_mask);
	    }
	    break;

	  case MemoryImpl::MKIND_GLOBAL:
	    {
	      if(redop) {
		if(red_list) {
		  RangeExecutors::GasnetPutRedList rexec(tgt_mem, tgt_data->alloc_offset,
							 src_data->redopid, redop,
							 src_ptr, redop->sizeof_list_entry);
		  size_t count;
		  src_mem->get_bytes(src_data->count_offset, &count,
				     sizeof(size_t));
		  if(count > 0) {
		    rexec.do_span(0, count);
		    count = 0;
		    src_mem->put_bytes(src_data->count_offset, &count,
				       sizeof(size_t));
		  }
		} else {
		  RangeExecutors::GasnetPutReduce rexec(tgt_mem, tgt_data->alloc_offset,
							redop, red_fold,
							src_ptr, elmt_size);
		  ElementMask::forall_ranges(rexec, *is_impl->valid_mask);
		}
	      } else {
#define USE_BATCHED_GASNET_XFERS
#ifdef USE_BATCHED_GASNET_XFERS
		RangeExecutors::GasnetPutBatched rexec(tgt_mem, tgt_data->alloc_offset,
						       src_ptr, elmt_size);
#else
		RangeExecutors::GasnetPut rexec(tgt_mem, tgt_data->alloc_offset,
						src_ptr, elmt_size);
#endif
		ElementMask::forall_ranges(rexec, *is_impl->valid_mask);

#ifdef USE_BATCHED_GASNET_XFERS
		rexec.finish();
#endif
	      }
	    }
	    break;

	  case MemoryImpl::MKIND_GPUFB:
	    {
	      // all GPU operations are deferred, so we need an event if
	      //  we don't already have one created
	      assert(!redop);
	      if(!after_copy.exists())
		after_copy = Event::Impl::create_event();
	      ((GPUFBMemory *)tgt_mem)->gpu->copy_to_fb(tgt_data->alloc_offset,
							src_ptr,
							is_impl->valid_mask,
							elmt_size,
							Event::NO_EVENT,
							after_copy);
	      return;
	    }
	    break;

	  case MemoryImpl::MKIND_REMOTE:
	    {
	      // use active messages to push data to other node
	      RangeExecutors::RemoteWrite rexec(tgt_impl->memory,
						tgt_data->alloc_offset,
						src_ptr, elmt_size,
						after_copy);

	      ElementMask::forall_ranges(rexec, *is_impl->valid_mask);

	      // if no copies actually occur, we'll get the event back
	      // from the range executor and we have to trigger it ourselves
	      Event finish_event = rexec.finish();
	      if(finish_event.exists()) {
		log_dma.debug("triggering event " IDFMT "/%d after empty remote copy",
			     finish_event.id, finish_event.gen);
		assert(finish_event == after_copy);
		get_runtime()->get_singleevent_impl(finish_event)->trigger(finish_event.gen, gasnet_mynode());
	      }
	      
	      return;
	    }

	  default:
	    assert(0);
	  }
	}
	break;

      case MemoryImpl::MKIND_GLOBAL:
	{
	  switch(tgt_mem->kind) {
	  case MemoryImpl::MKIND_SYSMEM:
	  case MemoryImpl::MKIND_ZEROCOPY:
	    {
	      void *tgt_ptr = tgt_mem->get_direct_ptr(tgt_data->alloc_offset, bytes_to_copy);
	      assert(tgt_ptr != 0);

	      assert(!redop);
#ifdef USE_BATCHED_GASNET_XFERS
	      RangeExecutors::GasnetGetBatched rexec(tgt_ptr, src_mem, 
						     src_data->alloc_offset, elmt_size);
#else
	      RangeExecutors::GasnetGet rexec(tgt_ptr, src_mem, 
					      src_data->alloc_offset, elmt_size);
#endif
	      ElementMask::forall_ranges(rexec, *is_impl->valid_mask);

#ifdef USE_BATCHED_GASNET_XFERS
	      rexec.finish();
#endif
	    }
	    break;

	  case MemoryImpl::MKIND_GLOBAL:
	    {
	      assert(!redop);
	      RangeExecutors::GasnetGetAndPut rexec(tgt_mem, tgt_data->alloc_offset,
						    src_mem, src_data->alloc_offset,
						    elmt_size);
	      ElementMask::forall_ranges(rexec, *is_impl->valid_mask);
	    }
	    break;

	  case MemoryImpl::MKIND_GPUFB:
	    {
	      assert(!redop);
	      // all GPU operations are deferred, so we need an event if
	      //  we don't already have one created
	      if(!after_copy.exists())
		after_copy = Event::Impl::create_event();
	      ((GPUFBMemory *)tgt_mem)->gpu->copy_to_fb_generic(tgt_data->alloc_offset,
								src_mem,
								src_data->alloc_offset,
								is_impl->valid_mask,
								elmt_size,
								Event::NO_EVENT,
								after_copy);
	      return;
	    }
	    break;

	  default:
	    assert(0);
	  }
	}
	break;

      case MemoryImpl::MKIND_GPUFB:
	{
	  switch(tgt_mem->kind) {
	  case MemoryImpl::MKIND_SYSMEM:
	  case MemoryImpl::MKIND_ZEROCOPY:
	    {
	      void *tgt_ptr = tgt_mem->get_direct_ptr(tgt_data->alloc_offset, bytes_to_copy);
	      assert(tgt_ptr != 0);

	      assert(!redop);
	      // all GPU operations are deferred, so we need an event if
	      //  we don't already have one created
	      if(!after_copy.exists())
		after_copy = Event::Impl::create_event();
	      ((GPUFBMemory *)src_mem)->gpu->copy_from_fb(tgt_ptr, src_data->alloc_offset,
							  is_impl->valid_mask,
							  elmt_size,
							  Event::NO_EVENT,
							  after_copy);
	      return;
	    }
	    break;

	  case MemoryImpl::MKIND_GLOBAL:
	    {
	      assert(!redop);
	      // all GPU operations are deferred, so we need an event if
	      //  we don't already have one created
	      if(!after_copy.exists())
		after_copy = Event::Impl::create_event();
	      ((GPUFBMemory *)src_mem)->gpu->copy_from_fb_generic(tgt_mem,
								  tgt_data->alloc_offset,
								  src_data->alloc_offset,
								  is_impl->valid_mask,
								  elmt_size,
								  Event::NO_EVENT,
								  after_copy);
	      return;
	    }
	    break;

	  case MemoryImpl::MKIND_GPUFB:
	    {
	      // only support copies within the same FB for now
	      assert(src_mem == tgt_mem);
	      assert(!redop);
	      // all GPU operations are deferred, so we need an event if
	      //  we don't already have one created
	      if(!after_copy.exists())
		after_copy = Event::Impl::create_event();
	      ((GPUFBMemory *)src_mem)->gpu->copy_within_fb(tgt_data->alloc_offset,
							    src_data->alloc_offset,
							    is_impl->valid_mask,
							    elmt_size,
							    Event::NO_EVENT,
							    after_copy);
	      return;
	    }
	    break;

	  default:
	    assert(0);
	  }
	}
	break;

      default:
	assert(0);
      }

      log_dma.debug("finished copy " IDFMT " (%d) -> " IDFMT " (%d) - %zd bytes (%zd), event=" IDFMT "/%d", src.id, src_mem->kind, target.id, tgt_mem->kind, bytes_to_copy, elmt_size, after_copy.id, after_copy.gen);
#endif
    } 

    ReduceRequest::ReduceRequest(const void *data, size_t datalen,
				 ReductionOpID _redop_id,
				 bool _red_fold,
				 Event _before_copy,
				 Event _after_copy,
				 int _priority)
      : DmaRequest(_priority, _after_copy),
	inst_lock_event(Event::NO_EVENT),
	redop_id(_redop_id), red_fold(_red_fold),
	before_copy(_before_copy)
    {
      FixedBufferDeserializer deserializer(data, datalen);

      domain = TransferDomain::deserialize_new(deserializer);
      bool ok = ((deserializer >> srcs) &&
		 (deserializer >> dst) &&
		 (deserializer >> inst_lock_needed) &&
		 (deserializer >> requests));
      assert((domain != 0) && ok && (deserializer.bytes_left() == 0));

#if 0
      const ID::IDType *idata = (const ID::IDType *)data;

      // TODO
      //idata = domain.deserialize(idata);

      // get sources
      int n_srcs = *idata++;
      for(int i = 0; i < n_srcs; i++) {
	Realm::CopySrcDstField f;
	f.inst.id = *idata++;
	f.offset = *idata++;
	f.size = *idata++;
	srcs.push_back(f);
      }

      // single dst field
      dst.inst.id = *idata++;
      dst.offset = *idata++;
      dst.size = *idata++;

      inst_lock_needed = *idata++;

      // Unpack any requests that we have
      // TODO: unbreak once the serialization stuff is repaired
      //const void *result = requests.deserialize(idata);
      //Realm::Operation::reconstruct_measurements();
      // better have consumed exactly the right amount of data
      //assert((((unsigned long long)result) - ((unsigned long long)data)) == datalen);
      size_t request_size = *reinterpret_cast<const size_t*>(idata);
      idata += sizeof(size_t) / sizeof(ID::IDType);
      FixedBufferDeserializer deserializer(idata, request_size);
      deserializer >> requests;
#endif
      Realm::Operation::reconstruct_measurements();

      log_dma.info() << "dma request " << (void *)this << " deserialized - is="
		     << *domain
		     << " " << (red_fold ? "fold" : "apply") << " " << redop_id
		     << " before=" << before_copy << " after=" << get_finish_event();
      log_dma.info() << "dma request " << (void *)this << " field: "
		     << srcs[0].inst << "[" << srcs[0].offset << "]"
		     << "+" << (srcs.size()-1) << "->"
		     << dst.inst << "[" << dst.offset << "] size=" << dst.size;
    }

<<<<<<< HEAD
    ReduceRequest::ReduceRequest(const Domain& _domain,
				 const std::vector<Realm::CopySrcDstField>& _srcs,
				 const Realm::CopySrcDstField& _dst,
=======
    ReduceRequest::ReduceRequest(const TransferDomain *_domain, //const Domain& _domain,
				 const std::vector<Domain::CopySrcDstField>& _srcs,
				 const Domain::CopySrcDstField& _dst,
>>>>>>> 3a846afb
				 bool _inst_lock_needed,
				 ReductionOpID _redop_id,
				 bool _red_fold,
				 Event _before_copy,
				 Event _after_copy,
				 int _priority, 
                                 const Realm::ProfilingRequestSet &reqs)
      : DmaRequest(_priority, _after_copy, reqs),
	domain(_domain->clone()),
	dst(_dst), 
	inst_lock_needed(_inst_lock_needed), inst_lock_event(Event::NO_EVENT),
	redop_id(_redop_id), red_fold(_red_fold),
	before_copy(_before_copy)
    {
      srcs.insert(srcs.end(), _srcs.begin(), _srcs.end());

      log_dma.info() << "dma request " << (void *)this << " created - is="
		     << *domain
		     << " " << (red_fold ? "fold" : "apply") << " " << redop_id
		     << " before=" << before_copy << " after=" << get_finish_event();
      log_dma.info() << "dma request " << (void *)this << " field: "
		     << srcs[0].inst << "[" << srcs[0].offset << "]"
		     << "+" << (srcs.size()-1) << "->"
		     << dst.inst << "[" << dst.offset << "] size=" << dst.size;
    }

    ReduceRequest::~ReduceRequest(void)
    {
      delete domain;
    }

#if 0
    size_t ReduceRequest::compute_size(void)
    {
      size_t result = 0;
      // TODO
      //result += domain.compute_size();
      result += (4 + 3 * srcs.size()) * sizeof(ID::IDType);
      result += sizeof(ID::IDType); // for inst_lock_needed
      // TODO: unbreak once the serialization stuff is repaired
      //result += requests.compute_size();
      ByteCountSerializer counter;
      counter << requests;
      result += sizeof(size_t) + counter.bytes_used();
      return result;
    }

    void ReduceRequest::serialize(void *buffer)
    {
      ID::IDType *msgptr = (ID::IDType *)buffer;
      // domain info goes first
      //msgptr = domain.serialize(msgptr);

      // now source fields
      *msgptr++ = srcs.size();
      for(std::vector<Realm::CopySrcDstField>::const_iterator it = srcs.begin();
	  it != srcs.end();
	  it++) {
	*msgptr++ = it->inst.id;
	*msgptr++ = it->offset;
	*msgptr++ = it->size;
      }

      // and the dest field
      *msgptr++ = dst.inst.id;
      *msgptr++ = dst.offset;
      *msgptr++ = dst.size;

      *msgptr++ = inst_lock_needed;

      // TODO: unbreak once the serialization stuff is repaired
      //requests.serialize(msgptr);
      // We sent this request remotely so we need to clear it's profiling
      ByteCountSerializer counter;
      counter << requests;
      *reinterpret_cast<size_t*>(msgptr) = counter.bytes_used();
      msgptr += sizeof(size_t) / sizeof(ID::IDType);
      FixedBufferSerializer serializer(msgptr, counter.bytes_used());
      serializer << requests;
      clear_profiling();
    }
#endif

    void ReduceRequest::forward_request(gasnet_node_t target_node)
    {
      RemoteCopyArgs args;
      args.redop_id = redop_id;
      args.red_fold = red_fold;
      args.before_copy = before_copy;
      args.after_copy = finish_event;
      args.priority = priority;

      DynamicBufferSerializer dbs(128);
      bool ok = ((dbs << *domain) &&
		 (dbs << srcs) &&
		 (dbs << dst) &&
		 (dbs << inst_lock_needed) &&
		 (dbs << requests));
      assert(ok);

      size_t msglen = dbs.bytes_used();
      void *msgdata = dbs.detach_buffer(-1 /*no trim*/);

      log_dma.debug() << "forwarding copy: target=" << target_node << " finish=" << finish_event;
      RemoteCopyMessage::request(target_node, args, msgdata, msglen, PAYLOAD_FREE);

      clear_profiling();
    }

    bool ReduceRequest::check_readiness(bool just_check, DmaRequestQueue *rq)
    {
      if(state == STATE_INIT)
	state = STATE_METADATA_FETCH;

      // remember which queue we're going to be assigned to if we sleep
      waiter.req = this;
      waiter.queue = rq;

      // make sure our node has all the meta data it needs, but don't take more than one lock
      //  at a time
      if(state == STATE_METADATA_FETCH) {
	Event e = domain->request_metadata();
	if(!e.has_triggered()) {
	  log_dma.debug() << "transfer domain metadata - req=" << (void *)this
			  << " ready=" << e;
	  waiter.sleep_on_event(e);
	  return false;
	}
#if 0
	// index space first
	if(domain.get_dim() == 0) {
	  IndexSpaceImpl *is_impl = get_runtime()->get_index_space_impl(domain.get_index_space());
	  if(!is_impl->locked_data.valid) {
	    log_dma.debug("dma request %p - no index space metadata yet", this);
	    if(just_check) return false;

	    Event e = is_impl->lock.acquire(1, false, ReservationImpl::ACQUIRE_BLOCKING);
	    if(e.has_triggered()) {
	      log_dma.debug("request %p - index space metadata invalid - instant trigger", this);
	      is_impl->lock.release();
	    } else {
	      log_dma.debug("request %p - index space metadata invalid - sleeping on lock " IDFMT "", this, is_impl->lock.me.id);
	      waiter.sleep_on_event(e, is_impl->lock.me);
	      return false;
	    }
	  }

          // we need more than just the metadata - we also need the valid mask
          {
            Event e = is_impl->request_valid_mask();
            if(!e.has_triggered()) {
              log_dma.debug("request %p - valid mask needed for index space " IDFMT " - sleeping on event " IDFMT, this, domain.get_index_space().id, e.id);
	      waiter.sleep_on_event(e);
              return false;
            }
          }
	}
#endif

	// now go through all source instance pairs
	for(std::vector<Realm::CopySrcDstField>::iterator it = srcs.begin();
	    it != srcs.end();
	    it++) {
	  RegionInstanceImpl *src_impl = get_runtime()->get_instance_impl(it->inst);

	  {
	    Event e = src_impl->request_metadata();
	    if(!e.has_triggered()) {
	      if(just_check) {
		log_dma.debug("dma request %p - no src instance (" IDFMT ") metadata yet", this, src_impl->me.id);
		return false;
	      }
	      log_dma.debug("request %p - src instance metadata invalid - sleeping on event " IDFMT, this, e.id);
	      waiter.sleep_on_event(e);
	      return false;
	    }
	  }
	}

	{
	  RegionInstanceImpl *dst_impl = get_runtime()->get_instance_impl(dst.inst);

	  {
	    Event e = dst_impl->request_metadata();
	    if(!e.has_triggered()) {
	      if(just_check) {
		log_dma.debug("dma request %p - no dst instance (" IDFMT ") metadata yet", this, dst_impl->me.id);
		return false;
	      }
	      log_dma.debug("request %p - dst instance metadata invalid - sleeping on event " IDFMT, this, e.id);
	      waiter.sleep_on_event(e);
	      return false;
	    }
	  }
	}

	// if we got all the way through, we've got all the metadata we need
	state = STATE_BEFORE_EVENT;
      }

      // make sure our functional precondition has occurred
      if(state == STATE_BEFORE_EVENT) {
	// has the before event triggered?  if not, wait on it
	bool poisoned = false;
	if(before_copy.has_triggered_faultaware(poisoned)) {
	  if(poisoned) {
	    log_dma.debug("request %p - poisoned precondition", this);
	    handle_poisoned_precondition(before_copy);
	    return true;  // not enqueued, but never going to be
	  } else {
	    log_dma.debug("request %p - before event triggered", this);
	    if(inst_lock_needed) {
	      // request an exclusive lock on the instance to protect reductions
	      inst_lock_event = get_runtime()->get_instance_impl(dst.inst)->lock.acquire(0, true /*excl*/, ReservationImpl::ACQUIRE_BLOCKING);
	      state = STATE_INST_LOCK;
	      log_dma.debug("request %p - instance lock acquire event " IDFMT,
			    this, inst_lock_event.id);
	    } else {
	      // go straight to ready
	      state = STATE_READY;
	    }
	  }
	} else {
	  log_dma.debug("request %p - before event not triggered", this);
	  if(just_check) return false;

	  log_dma.debug("request %p - sleeping on before event", this);
	  waiter.sleep_on_event(before_copy);
	  return false;
	}
      }

      if(state == STATE_INST_LOCK) {
	if(inst_lock_event.has_triggered()) {
	  log_dma.debug("request %p - instance lock acquired", this);
	  state = STATE_READY;
	} else {
	  log_dma.debug("request %p - instance lock - sleeping on event " IDFMT, this, inst_lock_event.id);
	  waiter.sleep_on_event(inst_lock_event);
	  return false;
	}
      }

      if(state == STATE_READY) {
	log_dma.debug("request %p ready", this);
	if(just_check) return true;

	state = STATE_QUEUED;
#ifdef REDUCE_IN_NEW_DMA
	// <NEWDMA>
	mark_ready();
	bool ok_to_run = mark_started();
	if (ok_to_run) {
	  perform_dma();
	  mark_finished(true/*successful*/);
	} else {
	  mark_finished(false/*!successful*/);
	}
	return true;
	// </NEWDMA>
#endif
	assert(rq != 0);
	log_dma.debug("request %p enqueued", this);

	// once we're enqueued, we may be deleted at any time, so no more
	//  references
	rq->enqueue_request(this);
	return true;
      }

      if(state == STATE_QUEUED)
	return true;

      assert(0);
      return false;
    }

#if 0
    template <unsigned DIM>
    void ReduceRequest::perform_dma_rect(MemPairCopier *mpc)
    {
      Arrays::Rect<DIM> orig_rect = domain.get_rect<DIM>();

      // empty rectangles are easy to copy...
      if(orig_rect.volume() == 0)
	return;

      const ReductionOpUntyped *redop = get_runtime()->reduce_op_table[redop_id];

      // single source field for now
      assert(srcs.size() == 1);

      // manufacture an OASVec for the copier
      OASVec oasvec(1);
      oasvec[0].src_offset = srcs[0].offset;
      oasvec[0].dst_offset = dst.offset;
      oasvec[0].size = redop->sizeof_rhs;

      RegionInstance src_inst = srcs[0].inst;
      RegionInstance dst_inst = dst.inst;

      InstPairCopier *ipc = mpc->inst_pair(src_inst, dst_inst, oasvec);

      RegionInstanceImpl *src_impl = get_runtime()->get_instance_impl(src_inst);
      RegionInstanceImpl *dst_impl = get_runtime()->get_instance_impl(dst_inst);

      assert(src_impl->metadata.is_valid());
      assert(dst_impl->metadata.is_valid());

      Arrays::Mapping<DIM, 1> *src_linearization = src_impl->metadata.linearization.get_mapping<DIM>();
      Arrays::Mapping<DIM, 1> *dst_linearization = dst_impl->metadata.linearization.get_mapping<DIM>();

      // see what linear subrects we can get - again, iterate over destination first for gathering
      for(typename Arrays::Mapping<DIM, 1>::LinearSubrectIterator lso(orig_rect, *dst_linearization); lso; lso++) {
	for(typename Arrays::Mapping<DIM, 1>::LinearSubrectIterator lsi(lso.subrect, *src_linearization); lsi; lsi++) {
	  // see if we can compress the strides for a more efficient copy
	  Arrays::Point<1> src_cstrides[DIM], dst_cstrides[DIM];
	  Arrays::Point<DIM> extents;
	  int cdim = compress_strides(lsi.subrect, lso.strides, lsi.strides,
				      extents, dst_cstrides, src_cstrides);

#ifdef NEW2D_DEBUG
	  printf("ORIG: (%d,%d,%d)->(%d,%d,%d)\n",
		 orig_rect.lo[0], orig_rect.lo[1], orig_rect.lo[2],
		 orig_rect.hi[0], orig_rect.hi[1], orig_rect.hi[2]);
	  printf("DST:  (%d,%d,%d)->(%d,%d,%d)  %d+(%d,%d,%d)\n",
		 lso.subrect.lo[0], lso.subrect.lo[1], lso.subrect.lo[2],
		 lso.subrect.hi[0], lso.subrect.hi[1], lso.subrect.hi[2],
		 lso.image_lo[0],
		 lso.strides[0][0], lso.strides[1][0], lso.strides[2][0]);
	  printf("SRC:  (%d,%d,%d)->(%d,%d,%d)  %d+(%d,%d,%d)\n",
		 lsi.subrect.lo[0], lsi.subrect.lo[1], lsi.subrect.lo[2],
		 lsi.subrect.hi[0], lsi.subrect.hi[1], lsi.subrect.hi[2],
		 lsi.image_lo[0],
		 lsi.strides[0][0], lsi.strides[1][0], lsi.strides[2][0]);
	  printf("CMP:  %d (%d,%d,%d) +(%d,%d,%d) +(%d,%d,%d)\n",
		 cdim,
		 extents[0], extents[1], extents[2],
		 dst_cstrides[0][0], dst_cstrides[1][0], dst_cstrides[2][0],
		 src_cstrides[0][0], src_cstrides[1][0], src_cstrides[2][0]);
#endif
	  if((cdim == 1) && (dst_cstrides[0][0] == 1) && (src_cstrides[0][0] == 1)) {
	    // all the dimension(s) collapse to a 1-D extent in both source and dest, so one big copy
	    ipc->copy_all_fields(lsi.image_lo[0], lso.image_lo[0], extents[0]);
	    continue;
	  }

	  if((cdim == 2) && (dst_cstrides[0][0] == 1) && (src_cstrides[0][0] == 1)) {
	    // source and/or destination need a 2-D description
	    ipc->copy_all_fields(lsi.image_lo[0], lso.image_lo[0], extents[0],
				 src_cstrides[1][0], dst_cstrides[1][0], extents[1]);
	    continue;
	  }

	  // fall through - just identify dense (sub)subrects and copy them
	  
	  // iterate by output rectangle first - this gives us a chance to gather data when linearizations
	  //  don't match up
	  for(Arrays::GenericDenseSubrectIterator<Arrays::Mapping<DIM, 1> > dso(lsi.subrect, *dst_linearization); dso; dso++) {
	    // dense subrect in dst might not be dense in src
	    for(Arrays::GenericDenseSubrectIterator<Arrays::Mapping<DIM, 1> > dsi(dso.subrect, *src_linearization); dsi; dsi++) {
	      Arrays::Rect<1> irect = dsi.image;
	      // rectangle in output must be recalculated
	      Arrays::Rect<DIM> subrect_check;
	      Arrays::Rect<1> orect = dst_linearization->image_dense_subrect(dsi.subrect, subrect_check);
	      assert(dsi.subrect == subrect_check);
	      
	      //for(OASVec::iterator it2 = oasvec.begin(); it2 != oasvec.end(); it2++)
	      for (unsigned idx = 0; idx < oasvec.size(); idx++)
		ipc->copy_field(irect.lo, orect.lo, irect.hi[0] - irect.lo[0] + 1, idx);
	      //it2->src_offset, it2->dst_offset, it2->size);
	    }
	  }
	}
      }
      
      delete ipc;
    }
#endif

    void ReduceRequest::perform_dma(void)
    {
      log_dma.debug("request %p executing", this);

      DetailedTimer::ScopedPush sp(TIME_COPY);

      // code assumes a single source field for now
      assert(srcs.size() == 1);

      MemoryImpl *src_mem = get_runtime()->get_memory_impl(srcs[0].inst);
      MemoryImpl *dst_mem = get_runtime()->get_memory_impl(dst.inst);

      bool dst_is_remote = ((dst_mem->kind == MemoryImpl::MKIND_REMOTE) ||
			    (dst_mem->kind == MemoryImpl::MKIND_RDMA));
      unsigned rdma_sequence_id = (dst_is_remote ?
				     __sync_fetch_and_add(&rdma_sequence_no, 1) :
				     0);
      unsigned rdma_count = 0;

      std::vector<unsigned/*FieldID*/> src_field(1, srcs[0].offset);
      std::vector<unsigned/*FieldID*/> dst_field(1, dst.offset);
      unsigned iter_flags = 0;
      TransferIterator *src_iter = domain->create_iterator(srcs[0].inst,
							   dst.inst,
							   src_field,
							   iter_flags);
      TransferIterator *dst_iter = domain->create_iterator(dst.inst,
							   srcs[0].inst,
							   dst_field,
							   iter_flags);

      const ReductionOpUntyped *redop = get_runtime()->reduce_op_table[redop_id];
      size_t src_elem_size = red_fold ? redop->sizeof_rhs : redop->sizeof_lhs;

      size_t total_bytes = 0;

      void *src_scratch_buffer = 0;
      void *dst_scratch_buffer = 0;
      size_t src_scratch_size = 0;
      size_t dst_scratch_size = 0;

      while(!src_iter->done()) {
	TransferIterator::AddressInfo src_info, dst_info;

	size_t max_bytes = (size_t)-1;
	size_t src_bytes = src_iter->step(max_bytes, src_info,
					  true /*tentative*/);
	assert(src_bytes >= 0);
	size_t num_elems = src_bytes / src_elem_size;
	size_t exp_dst_bytes = num_elems * redop->sizeof_rhs;
	size_t dst_bytes = dst_iter->step(exp_dst_bytes, dst_info);
	if(dst_bytes == exp_dst_bytes) {
	  // good, confirm the source step
	  src_iter->confirm_step();
	} else {
	  // bad, cancel the source step and try a smaller one
	  src_iter->cancel_step();
	  num_elems = dst_bytes / redop->sizeof_rhs;
	  size_t exp_src_bytes = num_elems * src_elem_size;
	  src_bytes = src_iter->step(exp_src_bytes, src_info);
	  assert(src_bytes == exp_src_bytes);
	}

	total_bytes += dst_bytes;

	// can we directly access the source data?
	const void *src_ptr = src_mem->get_direct_ptr(src_info.base_offset,
						      src_info.bytes_per_chunk);
	if(src_ptr == 0) {
	  // nope, make a local copy via get_bytes
	  if(src_info.bytes_per_chunk > src_scratch_size) {
	    if(src_scratch_size > 0)
	      free(src_scratch_buffer);
	    // allocate 2x in case the next block is a little bigger
	    src_scratch_size = src_info.bytes_per_chunk * 2;
	    src_scratch_buffer = malloc(src_scratch_size);
	  }
	  src_mem->get_bytes(src_info.base_offset,
			     src_scratch_buffer,
			     src_info.bytes_per_chunk);
	  src_ptr = src_scratch_buffer;
	}

	// now look at destination and deal with two fast cases
	  
	// case 1: destination is remote (quickest to check)
	if(dst_is_remote) {
	  // have to tell rdma to make a copy if we're using the temp buffer
	  bool make_copy = (src_ptr == src_scratch_buffer);
	  do_remote_reduce(dst_mem->me,
			   dst_info.base_offset,
			   redop_id, red_fold,
			   src_ptr, num_elems,
			   src_elem_size, redop->sizeof_rhs,
			   rdma_sequence_no,
			   make_copy);
	} else {
	  // case 2: destination is directly accessible
	  void *dst_ptr = dst_mem->get_direct_ptr(dst_info.base_offset,
						  dst_info.bytes_per_chunk);
	  if(dst_ptr) {
	    if(red_fold)
	      redop->fold(dst_ptr, src_ptr, num_elems, false /*!excl*/);
	    else
	      redop->apply(dst_ptr, src_ptr, num_elems, false /*!excl*/);
	  } else {
	    // case 3: fallback - use get_bytes/put_bytes combo

	    // need a buffer for destination data
	    if(dst_info.bytes_per_chunk > dst_scratch_size) {
	      if(dst_scratch_size > 0)
		free(dst_scratch_buffer);
	      // allocate 2x in case the next block is a little bigger
	      dst_scratch_size = dst_info.bytes_per_chunk * 2;
	      dst_scratch_buffer = malloc(dst_scratch_size);
	    }
	    dst_mem->get_bytes(dst_info.base_offset,
			       dst_scratch_buffer,
			       dst_info.bytes_per_chunk);
	    if(red_fold)
	      redop->fold(dst_scratch_buffer, src_ptr, num_elems, true/*excl*/);
	    else
	      redop->apply(dst_scratch_buffer, src_ptr, num_elems, true/*excl*/);
	    dst_mem->put_bytes(dst_info.base_offset,
			       dst_scratch_buffer,
			       dst_info.bytes_per_chunk);
	  }
	}
      }
      assert(dst_iter->done());

      delete src_iter;
      delete dst_iter;

      if(src_scratch_size > 0)
	free(src_scratch_buffer);
      if(dst_scratch_size > 0)
	free(dst_scratch_buffer);

      // if we did any actual reductions, send a fence, otherwise trigger here
      if(rdma_count > 0) {
	Realm::RemoteWriteFence *fence = new Realm::RemoteWriteFence(this);
	this->add_async_work_item(fence);
	do_remote_fence(dst_mem->me, rdma_sequence_id, rdma_count, fence);
      }

      //printf("kinds: " IDFMT "=%d " IDFMT "=%d\n", src_mem.id, src_mem.impl()->kind, dst_mem.id, dst_mem.impl()->kind);

#if 0
      // we have the same jumble of memory type and layout permutations here - again we'll
      //  solve a few of them point-wise and then try to unify later
      Memory src_mem = get_runtime()->get_instance_impl(srcs[0].inst)->memory;
      Memory dst_mem = get_runtime()->get_instance_impl(dst.inst)->memory;
      MemoryImpl::MemoryKind src_kind = get_runtime()->get_memory_impl(src_mem)->kind;
      MemoryImpl::MemoryKind dst_kind = get_runtime()->get_memory_impl(dst_mem)->kind;

      const ReductionOpUntyped *redop = get_runtime()->reduce_op_table[redop_id];

      if(domain.get_dim() == 0) {
	// index space
	IndexSpaceImpl *ispace = get_runtime()->get_index_space_impl(domain.get_index_space());
	assert(ispace->valid_mask_complete);

	if((src_kind == MemoryImpl::MKIND_SYSMEM) ||
	   (src_kind == MemoryImpl::MKIND_ZEROCOPY) ||
	   (src_kind == MemoryImpl::MKIND_RDMA)) {
	  void *src_base = 0;
	  size_t src_stride = 0;
#ifndef NDEBUG
	  bool src_ok =
#endif
	    get_runtime()->get_instance_impl(srcs[0].inst)->get_strided_parameters(src_base, src_stride,
											       srcs[0].offset);
	  assert(src_ok);

	  switch(dst_kind) {
	  case MemoryImpl::MKIND_SYSMEM:
	  case MemoryImpl::MKIND_ZEROCOPY:
	    {
	      void *dst_base = 0;
	      size_t dst_stride = 0;
#ifndef NDEBUG
	      bool dst_ok =
#endif
		get_runtime()->get_instance_impl(dst.inst)->get_strided_parameters(dst_base, dst_stride,
											       dst.offset);
	      assert(dst_ok);

	      // if source and dest are ok, we can just walk the index space's spans
	      ElementMask::Enumerator *e = ispace->valid_mask->enumerate_enabled();
	      Arrays::coord_t rstart; size_t rlen;
	      while(e->get_next(rstart, rlen)) {
		if(red_fold)
		  redop->fold_strided(((char *)dst_base) + (rstart * dst_stride),
				      ((const char *)src_base) + (rstart * src_stride),
				      dst_stride, src_stride, rlen,
				      false /*not exclusive*/);
		else
		  redop->apply_strided(((char *)dst_base) + (rstart * dst_stride),
				       ((const char *)src_base) + (rstart * src_stride),
				       dst_stride, src_stride, rlen,
				       false /*not exclusive*/);
	      }

              delete e;
	      break;
	    }

	  case MemoryImpl::MKIND_REMOTE:
	  case MemoryImpl::MKIND_RDMA:
            {
	      // we need to figure out how to calculate offsets in the destination memory
	      RegionInstanceImpl *dst_impl = get_runtime()->get_instance_impl(dst.inst);

	      assert(dst_impl->metadata.is_valid());

	      off_t dst_field_start=0;
	      int dst_field_size=0;
	      find_field_start(dst_impl->metadata.field_sizes, dst.offset, dst.size, dst_field_start, dst_field_size);
	      assert(dst.size == (size_t)dst_field_size);

	      // index space instances use 1D linearizations for translation
	      Arrays::Mapping<1, 1> *dst_linearization = dst_impl->metadata.linearization.get_mapping<1>();

	      ElementMask::Enumerator *e = ispace->valid_mask->enumerate_enabled();
	      Arrays::coord_t rstart; size_t rlen;

	      // get an RDMA sequence number so we can have the far side trigger the event once all reductions have been
	      //  applied
	      unsigned sequence_id = __sync_fetch_and_add(&rdma_sequence_no, 1);
	      unsigned rdma_count = 0;

	      // for a reduction from a fold instance, it's always ok to copy unused elements, since they'll have an
	      //  identity value stored for them
	      size_t rlen_target = 32768 / dst_field_size;

	      while(e->get_next(rstart, rlen)) {
		// do we want to copy extra elements to fill in some holes?
		while(rlen < rlen_target) {
		  // see where the next valid elements are
		  Arrays::coord_t rstart2; size_t rlen2;
		  // if none, stop
		  if(!e->peek_next(rstart2, rlen2)) break;
		  // or if they don't even start until outside the window, stop
		  if(rstart2 > (rstart + (Arrays::coord_t)rlen_target)) break;
		  // ok, include the next valid element(s) and any invalid ones in between
		  //printf("bloating from %d to %d\n", rlen, rstart2 + rlen2 - rstart);
		  rlen = rstart2 + rlen2 - rstart;
		  // and actually take the next range from the enumerator
		  e->get_next(rstart2, rlen2);
		}

		// translate the index space point to the dst instance's linearization
		int dstart = dst_linearization->image((Arrays::coord_t)rstart);

		// now do an offset calculation for the destination
		off_t dst_offset;
		off_t dst_stride;
		if(dst_impl->metadata.block_size > 1) {
		  // straddling a block boundary is complicated
		  assert((dstart / dst_impl->metadata.block_size) == ((dstart + rlen - 1) / dst_impl->metadata.block_size));
		  dst_offset = calc_mem_loc(dst_impl->metadata.alloc_offset, dst_field_start, dst_field_size,
					    dst_impl->metadata.elmt_size, dst_impl->metadata.block_size, dstart);
		  dst_stride = dst_field_size;
		} else {
		  // easy case
		  dst_offset = dst_impl->metadata.alloc_offset + (dstart * dst_impl->metadata.elmt_size) + dst_field_start;
		  dst_stride = dst_impl->metadata.elmt_size;
		}

		rdma_count += do_remote_reduce(dst_mem, dst_offset, redop_id, red_fold,
					       ((const char *)src_base) + (rstart * src_stride),
					       rlen, src_stride, dst_stride,
					       sequence_id);
	      }

	      // if we did any actual reductions, send a fence, otherwise trigger here
	      if(rdma_count > 0) {
                Realm::RemoteWriteFence *fence = new Realm::RemoteWriteFence(this);
                this->add_async_work_item(fence);
		do_remote_fence(dst_mem, sequence_id, rdma_count, fence);
	      }
              delete e;
	      break;
            }

	  case MemoryImpl::MKIND_GLOBAL:
	    {
	      // make sure we've requested a lock on the dst instance
	      assert(inst_lock_needed);

	      // we need to figure out how to calculate offsets in the destination memory
	      RegionInstanceImpl *dst_impl = get_runtime()->get_instance_impl(dst.inst);

	      assert(dst_impl->metadata.is_valid());

	      off_t dst_field_start=0;
	      int dst_field_size=0;
	      find_field_start(dst_impl->metadata.field_sizes, dst.offset, dst.size, dst_field_start, dst_field_size);
	      assert(dst.size == (size_t)dst_field_size);

	      // index space instances use 1D linearizations for translation
	      Arrays::Mapping<1, 1> *dst_linearization = dst_impl->metadata.linearization.get_mapping<1>();

	      // if source and dest are ok, we can just walk the index space's spans
	      ElementMask::Enumerator *e = ispace->valid_mask->enumerate_enabled();
	      Arrays::coord_t rstart; size_t rlen;
	      while(e->get_next(rstart, rlen)) {
		// translate the index space point to the dst instance's linearization
		int dstart = dst_linearization->image((Arrays::coord_t)rstart);

		// now do an offset calculation for the destination
		off_t dst_offset;
		off_t dst_stride;
		if(dst_impl->metadata.block_size > 1) {
		  // straddling a block boundary is complicated
		  assert((dstart / dst_impl->metadata.block_size) == ((dstart + rlen - 1) / dst_impl->metadata.block_size));
		  dst_offset = calc_mem_loc(dst_impl->metadata.alloc_offset, dst_field_start, dst_field_size,
					    dst_impl->metadata.elmt_size, dst_impl->metadata.block_size, dstart);
		  dst_stride = dst_field_size;
		} else {
		  // easy case
		  dst_offset = dst_impl->metadata.alloc_offset + (dstart * dst_impl->metadata.elmt_size) + dst_field_start;
		  dst_stride = dst_impl->metadata.elmt_size;
		}

		// get a temporary buffer in local memory
		// this may have extra data if stride > field_size, but that's
		//  ok - we'll write back whatever we read
		void *buffer = malloc(dst_stride * rlen);

		get_runtime()->get_memory_impl(dst_mem)->get_bytes(dst_offset, buffer, dst_stride * rlen);

		if(red_fold)
		  redop->fold_strided(buffer,
				      ((const char *)src_base) + (rstart * src_stride),
				      dst_stride, src_stride, rlen,
				      true /*exclusive*/);
		else
		  redop->apply_strided(buffer,
				       ((const char *)src_base) + (rstart * src_stride),
				       dst_stride, src_stride, rlen,
				       true /*exclusive*/);

		get_runtime()->get_memory_impl(dst_mem)->put_bytes(dst_offset, buffer, dst_stride * rlen);

		// release the temp buffer
		free(buffer);
	      }

	      // also release the instance lock
	      dst_impl->lock.release();

              delete e;

	      break;
	    }

	  default:
	    assert(0);
	  }
	}
        // TODO: we don't track the size of reduction on unstructred index spaces
        total_bytes = 0;
      } else {
	MemPairCopier *mpc = MemPairCopier::create_copier(src_mem, dst_mem, redop_id, red_fold);

	switch(domain.get_dim()) {
	case 1: perform_dma_rect<1>(mpc); break;
	case 2: perform_dma_rect<2>(mpc); break;
	case 3: perform_dma_rect<3>(mpc); break;
	default: assert(0);
	}

	mpc->flush(this);
        total_bytes = mpc->get_total_bytes();

	// if an instance lock was taken, release it after copy completes
	if(inst_lock_needed)
	  get_runtime()->get_instance_impl(dst.inst)->lock.me.release(get_finish_event());

	delete mpc;
      }
#endif

      log_dma.info() << "dma request " << (void *)this << " finished - is="
		     << *domain
		     << " " << (red_fold ? "fold" : "apply") << " " << redop_id
		     << " before=" << before_copy << " after=" << get_finish_event();

      if(measurements.wants_measurement<Realm::ProfilingMeasurements::OperationMemoryUsage>()) {
        Realm::ProfilingMeasurements::OperationMemoryUsage usage;  
        // Not precise, but close enough for now
        usage.source = srcs[0].inst.get_location();
        usage.target = dst.inst.get_location();
        usage.size = total_bytes;
        measurements.add_measurement(usage);
      }
    }

    FillRequest::FillRequest(const void *data, size_t datalen,
                             RegionInstance inst,
                             unsigned offset, unsigned size,
                             Event _before_fill, Event _after_fill,
                             int _priority)
      : DmaRequest(_priority, _after_fill), before_fill(_before_fill)
    {
      dst.inst = inst;
      dst.offset = offset;
      dst.size = size;

      FixedBufferDeserializer deserializer(data, datalen);

      domain = TransferDomain::deserialize_new(deserializer);
      ByteArray ba; // TODO
      bool ok = ((deserializer >> ba) &&
		 (deserializer >> requests));
      assert((domain != 0) && ok && (deserializer.bytes_left() == 0));

      fill_size = ba.size();
      fill_buffer = ba.detach();
#if 0
      const ID::IDType *idata = (const ID::IDType *)data;

      // TODO
      //idata = domain.deserialize(idata);

      size_t elmts = *idata++;

      fill_size = dst.size;
      fill_buffer = malloc(fill_size);
      memcpy(fill_buffer, idata, fill_size);

      idata += elmts;

      // TODO: unbreak once the serialization stuff is repaired
      //const void *result = requests.deserialize(idata);
      //Realm::Operation::reconstruct_measurements();

      // better have consumed exactly the right amount of data
      //assert((((unsigned long)result) - ((unsigned long)data)) == datalen);
      size_t request_size = *reinterpret_cast<const size_t*>(idata);
      idata += sizeof(size_t) / sizeof(ID::IDType);
      FixedBufferDeserializer deserializer(idata, request_size);
      deserializer >> requests;
#endif
      Realm::Operation::reconstruct_measurements();

      log_dma.info() << "dma request " << (void *)this << " deserialized - is="
		     << *domain << " fill dst=" << dst.inst << "[" << dst.offset << "+" << dst.size << "] size="
		     << fill_size << " before=" << _before_fill << " after=" << _after_fill;
    }

<<<<<<< HEAD
    FillRequest::FillRequest(const Domain &d, 
                             const Realm::CopySrcDstField &_dst,
=======
    FillRequest::FillRequest(const TransferDomain *_domain, //const Domain &d, 
                             const Domain::CopySrcDstField &_dst,
>>>>>>> 3a846afb
                             const void *_fill_value, size_t _fill_size,
                             Event _before_fill, Event _after_fill, int _priority,
                             const Realm::ProfilingRequestSet &reqs)
      : DmaRequest(_priority, _after_fill, reqs)
      , domain(_domain->clone())
      , dst(_dst)
      , before_fill(_before_fill)
    {
      fill_size = _fill_size;
      fill_buffer = malloc(fill_size);
      memcpy(fill_buffer, _fill_value, fill_size);

      log_dma.info() << "dma request " << (void *)this << " created - is="
		     << *domain << " fill dst=" << dst.inst << "[" << dst.offset << "+" << dst.size << "] size="
		     << fill_size << " before=" << _before_fill << " after=" << _after_fill;
      {
	Realm::LoggerMessage msg(log_dma.debug());
	if(msg.is_active()) {
	  msg << "fill data =";
	  msg << std::hex;
	  for(size_t i = 0; i < _fill_size; i++)
	    msg << ' ' << std::setfill('0') << std::setw(2) << (unsigned)((unsigned char *)(_fill_value))[i];
	  msg << std::dec;
	}
      }
    }

    FillRequest::~FillRequest(void)
    {
      // clean up our mess
      free(fill_buffer);
      delete domain;
    }

#if 0
    size_t FillRequest::compute_size(void)
    {
      size_t result = 0;
      // TODO
      //result += domain.compute_size();
      size_t elmts = (fill_size + sizeof(ID::IDType) - 1)/sizeof(ID::IDType);
      result += ((elmts+1) * sizeof(ID::IDType)); // +1 for fill size in bytes
      // TODO: unbreak once the serialization stuff is repaired
      //result += requests.compute_size();
      ByteCountSerializer counter;
      counter << requests;
      result += sizeof(size_t) + counter.bytes_used();
      return result;
    }

    void FillRequest::serialize(void *buffer)
    {
      ID::IDType *msgptr = (ID::IDType *)buffer;
      // TODO
      //msgptr = domain.serialize(msgptr);
      assert(dst.size == fill_size);
      size_t elmts = (fill_size + sizeof(ID::IDType) - 1)/sizeof(ID::IDType);
      *msgptr++ = elmts;
      memcpy(msgptr, fill_buffer, fill_size);
      msgptr += elmts;

      // TODO: unbreak once the serialization stuff is repaired
      //requests.serialize(msgptr);
      // We sent this message remotely, so we need to clear the profiling
      // so it doesn't get sent accidentally
      ByteCountSerializer counter;
      counter << requests;
      *reinterpret_cast<size_t*>(msgptr) = counter.bytes_used();
      msgptr += sizeof(size_t) / sizeof(ID::IDType);
      FixedBufferSerializer serializer(msgptr, counter.bytes_used());
      serializer << requests;
      clear_profiling();
    }
#endif

    void FillRequest::forward_request(gasnet_node_t target_node)
    {
      RemoteFillArgs args;
      args.inst = dst.inst;
      args.offset = dst.offset;
      args.size = fill_size; // redundant!
      args.before_fill = before_fill;
      args.after_fill = finish_event;
      //args.priority = 0;

      DynamicBufferSerializer dbs(128);
      ByteArray ba(fill_buffer, fill_size); // TODO
      bool ok = ((dbs << *domain) &&
		 (dbs << ba) &&
		 (dbs << requests));
      assert(ok);

      size_t msglen = dbs.bytes_used();
      void *msgdata = dbs.detach_buffer(-1 /*no trim*/);

      log_dma.debug() << "forwarding fill: target=" << target_node << " finish=" << finish_event;
      RemoteFillMessage::request(target_node, args, msgdata, msglen, PAYLOAD_FREE);

      clear_profiling();
    }

    bool FillRequest::check_readiness(bool just_check, DmaRequestQueue *rq)
    {
      if(state == STATE_INIT)
	state = STATE_METADATA_FETCH;

      // remember which queue we're going to be assigned to if we sleep
      waiter.req = this;
      waiter.queue = rq;

      // make sure our node has all the meta data it needs, but don't take more than one lock
      //  at a time
      if(state == STATE_METADATA_FETCH) {
	Event e = domain->request_metadata();
	if(!e.has_triggered()) {
	  log_dma.debug() << "transfer domain metadata - req=" << (void *)this
			  << " ready=" << e;
	  waiter.sleep_on_event(e);
	  return false;
	}
#if 0
        // index space first
	if(domain.get_dim() == 0) {
	  IndexSpaceImpl *is_impl = get_runtime()->get_index_space_impl(domain.get_index_space());
	  if(!is_impl->locked_data.valid) {
	    log_dma.debug("dma request %p - no index space metadata yet", this);
	    if(just_check) return false;

	    Event e = is_impl->lock.acquire(1, false, ReservationImpl::ACQUIRE_BLOCKING);
	    if(e.has_triggered()) {
	      log_dma.debug("request %p - index space metadata invalid - instant trigger", this);
	      is_impl->lock.release();
	    } else {
	      log_dma.debug("request %p - index space metadata invalid - sleeping on lock " IDFMT "", this, is_impl->lock.me.id);
	      waiter.sleep_on_event(e, is_impl->lock.me);
	      return false;
	    }
	  }

          // we need more than just the metadata - we also need the valid mask
          {
            Event e = is_impl->request_valid_mask();
            if(!e.has_triggered()) {
              log_dma.debug("request %p - valid mask needed for index space " IDFMT " - sleeping on event " IDFMT, this, domain.get_index_space().id, e.id);
	      waiter.sleep_on_event(e);
              return false;
            }
          }
	}
#endif
        // No need to check the instance, we are on its local node 
        state = STATE_BEFORE_EVENT;
      }

      // make sure our functional precondition has occurred
      if(state == STATE_BEFORE_EVENT) {
	// has the before event triggered?  if not, wait on it
        bool poisoned = false;
	if(before_fill.has_triggered_faultaware(poisoned)) {
          if(poisoned) {
            log_dma.debug("request %p - poisoned precondition", this);
            handle_poisoned_precondition(before_fill);
            return true; // not enqueued, but never going to be
          } else {
            log_dma.debug("request %p - before event triggered", this);
            state = STATE_READY;
          }
	} else {
	  log_dma.debug("request %p - before event not triggered", this);
	  if(just_check) return false;

	  log_dma.debug("request %p - sleeping on before event", this);
	  waiter.sleep_on_event(before_fill);
	  return false;
	}
      }

      if(state == STATE_READY) {
	log_dma.debug("request %p ready", this);
	if(just_check) return true;

	state = STATE_QUEUED;
#ifdef FILL_IN_NEW_DMA
	// <NEWDMA>
	mark_ready();
	bool ok_to_run = mark_started();
	if (ok_to_run) {
	  perform_dma();
	  mark_finished(true/*successful*/);
	} else {
	  mark_finished(false/*!successful*/);
	}
	return true;
	// </NEWDMA>
#endif
	assert(rq != 0);
	log_dma.debug("request %p enqueued", this);

	// once we're enqueued, we may be deleted at any time, so no more
	//  references
	rq->enqueue_request(this);
	return true;
      }

      if(state == STATE_QUEUED)
	return true;

      assert(0);
      return false;
    }

    void FillRequest::perform_dma(void)
    {
      // if we are doing large chunks of data, we will build a buffer with
      //  multiple copies of the same data to make fewer calls to put_bytes
      void *rep_buffer = 0;
      size_t rep_size = 0;

      MemoryImpl *mem_impl = get_runtime()->get_memory_impl(dst.inst.get_location());

      std::vector<unsigned/*FieldID*/> dst_field(1, dst.offset);
      unsigned iter_flags = 0;
      TransferIterator *iter = domain->create_iterator(dst.inst,
						       RegionInstance::NO_INST,
						       dst_field,
						       iter_flags);

      while(!iter->done()) {
	TransferIterator::AddressInfo info;

	size_t max_bytes = (size_t)-1;
	size_t act_bytes = iter->step(max_bytes, info);
	assert(act_bytes >= 0);

	// decide whether to use the original fill buffer or one that
	//  repeats the data several times
	const void *use_buffer = fill_buffer;
	size_t use_size = fill_size;
	const size_t MAX_REP_SIZE = 32768;
	if((info.bytes_per_chunk > fill_size) &&
	   ((fill_size * 2) <= MAX_REP_SIZE)) {
	  if(!rep_buffer) {
	    size_t rep_elems = MAX_REP_SIZE / fill_size;
	    rep_size = rep_elems * fill_size;
	    rep_buffer = malloc(rep_size);
	    assert(rep_buffer != 0);
	    for(size_t ofs = 0; ofs < rep_size; ofs += fill_size)
	      memcpy(((char *)rep_buffer)+ofs, fill_buffer, fill_size);
	  }
	  use_buffer = rep_buffer;
	  use_size = rep_size;
	}

	for(size_t p = 0; p < info.num_planes; p++)
	  for(size_t l = 0; l < info.num_lines; l++) {
	    size_t ofs = 0;
	    while((ofs + use_size) < info.bytes_per_chunk) {
	      mem_impl->put_bytes(info.base_offset + 
				  (p * info.plane_stride) +
				  (l * info.line_stride) +
				  ofs, use_buffer, use_size);
	      ofs += use_size;
	    }
	    size_t bytes_left = info.bytes_per_chunk - ofs;
	    assert((bytes_left > 0) && (bytes_left <= use_size));
	    mem_impl->put_bytes(info.base_offset + 
				(p * info.plane_stride) +
				(l * info.line_stride) +
				ofs, use_buffer, bytes_left);
	  }
      }

      if(rep_buffer)
	free(rep_buffer);
      delete iter;
#if 0
      // First switch on the memory type
      MemoryImpl *mem_impl = get_runtime()->get_memory_impl(dst.inst.get_location());

      MemoryImpl::MemoryKind mem_kind = mem_impl->kind;
      // TODO: optimize transfers for framebuffer to use a memset kernel
      if ((mem_kind == MemoryImpl::MKIND_SYSMEM) ||
          (mem_kind == MemoryImpl::MKIND_ZEROCOPY) ||
          (mem_kind == MemoryImpl::MKIND_RDMA) ||
          (mem_kind == MemoryImpl::MKIND_GPUFB) ||
          (mem_kind == MemoryImpl::MKIND_ZEROCOPY))
      {
        switch (domain.get_dim()) {
          case 0:
            {
              // Iterate over all the points and get the 
              IndexSpaceImpl *ispace = get_runtime()->get_index_space_impl(domain.get_index_space());
              assert(ispace->valid_mask_complete);
              RegionInstanceImpl *inst_impl = get_runtime()->get_instance_impl(dst.inst);
              off_t field_start=0; int field_size=0;
              find_field_start(inst_impl->metadata.field_sizes, dst.offset,
                               dst.size, field_start, field_size);
              assert(field_size <= int(fill_size));
              int fill_elmts = 1;
              // Optimize our buffer for the target instance
              size_t fill_elmts_size = optimize_fill_buffer(inst_impl, fill_elmts);
              Arrays::Mapping<1, 1> *dst_linearization = 
                inst_impl->metadata.linearization.get_mapping<1>();
              ElementMask::Enumerator *e = ispace->valid_mask->enumerate_enabled();
              Arrays::coord_t rstart; size_t elem_count;
              while(e->get_next(rstart, elem_count)) {
                int dst_index = dst_linearization->image((Arrays::coord_t)rstart); 
                size_t done = 0;
                while (done < elem_count) {
                  int dst_in_this_block = inst_impl->metadata.block_size - 
                              ((dst_index + done) % inst_impl->metadata.block_size);
                  int todo = min(elem_count, dst_in_this_block);
                  off_t dst_start = calc_mem_loc(inst_impl->metadata.alloc_offset,
                                                 field_start, field_size, 
                                                 inst_impl->metadata.elmt_size,
                                                 inst_impl->metadata.block_size,
                                                 dst_index + done);
                  // Record how many we've done
                  done += todo;
                  // Now do as many bulk transfers as we can
                  while (todo >= fill_elmts) {
                    mem_impl->put_bytes(dst_start, fill_buffer, fill_elmts_size);
                    dst_start += fill_elmts_size;
                    todo -= fill_elmts;
                  }
                  // Handle any remainder elemts
                  if (todo > 0) {
                    mem_impl->put_bytes(dst_start, fill_buffer, todo*fill_size);
                  }
                }
              }
              delete e;
              break;
            }
          case 1:
            {
              perform_dma_rect<1>(mem_impl);
              break;
            }
          case 2:
            {
              perform_dma_rect<2>(mem_impl); 
              break;
            }
          case 3:
            {
              perform_dma_rect<3>(mem_impl); 
              break;
            }
          default:
            assert(false);
        }
      } else {
        // TODO: Implement GASNet and Disk
        assert(false);
      }
#endif

      if(measurements.wants_measurement<Realm::ProfilingMeasurements::OperationMemoryUsage>()) {
        Realm::ProfilingMeasurements::OperationMemoryUsage usage;
        usage.source = Memory::NO_MEMORY;
        usage.target = dst.inst.get_location();
        measurements.add_measurement(usage);
      }
    }

#if 0
    template<int DIM>
    void FillRequest::perform_dma_rect(MemoryImpl *mem_impl)
    {
      typename Arrays::Rect<DIM> rect = domain.get_rect<DIM>();
      // empty rectangles are easy to fill...
      if(rect.volume() == 0)
	return;

      RegionInstanceImpl *inst_impl = get_runtime()->get_instance_impl(dst.inst);
      off_t field_start=0; int field_size=0;
      find_field_start(inst_impl->metadata.field_sizes, dst.offset,
                       dst.size, field_start, field_size);
      assert(field_size <= (int)fill_size);
      typename Arrays::Mapping<DIM, 1> *dst_linearization = 
        inst_impl->metadata.linearization.get_mapping<DIM>();

      int fill_elmts = 1;
      // Optimize our buffer for the target instance
      size_t fill_elmts_size = optimize_fill_buffer(inst_impl, fill_elmts);
      for (typename Arrays::Mapping<DIM, 1>::DenseSubrectIterator dso(rect, 
            *dst_linearization); dso; dso++) {
        int dst_index = dso.image.lo[0];
        int elem_count = dso.subrect.volume();
        int done = 0; 
        while (done < elem_count) {
          int dst_in_this_block = inst_impl->metadata.block_size - 
                      ((dst_index + done) % inst_impl->metadata.block_size);
          int todo = min(elem_count, dst_in_this_block);
          off_t dst_start = calc_mem_loc(inst_impl->metadata.alloc_offset,
                                         field_start, field_size, 
                                         inst_impl->metadata.elmt_size,
                                         inst_impl->metadata.block_size,
                                         dst_index + done);
          // Record how many we've done
          done += todo;
          // Now do as many bulk transfers as we can
          while (todo >= fill_elmts) {
            mem_impl->put_bytes(dst_start, fill_buffer, fill_elmts_size); 
            dst_start += fill_elmts_size;
            todo -= fill_elmts;
          }
          // Handle any remainder elemts
          if (todo > 0) {
            mem_impl->put_bytes(dst_start, fill_buffer, todo*fill_size);
          }
        }
      }
    }
#endif

    size_t FillRequest::optimize_fill_buffer(RegionInstanceImpl *inst_impl, int &fill_elmts)
    {
      const size_t max_size = 1024; 
      // Only do this optimization for "small" fields
      // which are less than half a page
      if (fill_size <= max_size)
      {
        // If we have a single-field instance or we have a set 
        // of contiguous elmts then make a bulk buffer to use
        if ((inst_impl->metadata.elmt_size == fill_size) ||
            (inst_impl->metadata.block_size > 1)) 
        {
          fill_elmts = min(inst_impl->metadata.block_size,2*max_size/fill_size);
          size_t fill_elmts_size = fill_elmts * fill_size;
          char *next_buffer = (char*)malloc(fill_elmts_size);
          char *next_ptr = next_buffer;
          for (int idx = 0; idx < fill_elmts; idx++) {
            memcpy(next_ptr, fill_buffer, fill_size);
            next_ptr += fill_size;
          }
          // Free the old buffer and replace it
          free(fill_buffer);
          fill_buffer = next_buffer;
          return fill_elmts_size;
        }
      }
      return fill_size;
    }

#if 0
    class CopyCompletionProfiler : public EventWaiter, public Realm::Operation::AsyncWorkItem {
      public:
        CopyCompletionProfiler(DmaRequest* _req)
	  : Realm::Operation::AsyncWorkItem(_req), req(_req)
        { }

        virtual ~CopyCompletionProfiler(void) { }

        virtual bool event_triggered(Event e)
        {
          mark_finished();
          return false;
        }

        virtual void print_info(FILE *f)
        {
          fprintf(f, "copy completion profiler - " IDFMT "/%d\n",
              req->get_finish_event().id, req->get_finish_event().gen);
        }

        virtual void request_cancellation(void)
        {
	  // ignored for now
	}

      protected:
        DmaRequest* req;
    };
#endif

    // for now we use a single queue for all (local) dmas
    DmaRequestQueue *dma_queue = 0;
    
    void DmaRequestQueue::worker_thread_loop(void)
    {
      log_dma.info("dma worker thread created");

      while(!shutdown_flag) {
	aio_context->make_progress();
	bool aio_idle = aio_context->empty();

	// get a request, sleeping as necessary
	DmaRequest *r = dequeue_request(aio_idle);

	if(r) {
          bool ok_to_run = r->mark_started();
	  if(ok_to_run) {
	    // this will automatically add any necessary AsyncWorkItem's
	    r->perform_dma();

	    r->mark_finished(true /*successful*/);
	  } else
	    r->mark_finished(false /*!successful*/);
	}
      }

      log_dma.info("dma worker thread terminating");
    }

    void DmaRequestQueue::start_workers(int count)
    {
      ThreadLaunchParameters tlp;

      for(int i = 0; i < count; i++) {
	Thread *t = Thread::create_kernel_thread<DmaRequestQueue,
						 &DmaRequestQueue::worker_thread_loop>(this,
										       tlp,
										       core_rsrv,
										       0 /* default scheduler*/);
	worker_threads.push_back(t);
      }
    }
    
    void start_dma_worker_threads(int count, Realm::CoreReservationSet& crs)
    {
      dma_queue = new DmaRequestQueue(crs);
      dma_queue->start_workers(count);
    }

    void stop_dma_worker_threads(void)
    {
      dma_queue->shutdown_queue();
      delete dma_queue;
      dma_queue = 0;
    }

    void start_dma_system(int count, bool pinned, int max_nr,
                          Realm::CoreReservationSet& crs)
    {
      //log_dma.add_stream(&std::cerr, Logger::LEVEL_DEBUG, false, false);
      aio_context = new AsyncFileIOContext(256);
      LegionRuntime::LowLevel::start_channel_manager(count, pinned, max_nr, crs);
      ib_req_queue = new PendingIBQueue();
    }

    void stop_dma_system(void)
    {
      LegionRuntime::LowLevel::stop_channel_manager();
      delete ib_req_queue;
      ib_req_queue = 0;
      delete aio_context;
      aio_context = 0;
    }

#if 0
    Event Domain::fill(const std::vector<CopySrcDstField> &dsts,
                       const void *fill_value, size_t fill_value_size,
                       Event wait_on /*= Event::NO_EVENT*/) const
    {
      Realm::ProfilingRequestSet reqs;
      return Domain::fill(dsts, reqs, fill_value, fill_value_size, wait_on);
    }

    Event Domain::fill(const std::vector<CopySrcDstField> &dsts,
                       const Realm::ProfilingRequestSet &requests,
                       const void *fill_value, size_t fill_value_size,
                       Event wait_on /*= Event::NO_EVENT*/) const
    {
      std::set<Event> finish_events; 
      // when 'dsts' contains multiple fields, the 'fill_value' should look
      // like a packed struct with a fill value for each field in order -
      // track the offset and complain if we run out of data
      size_t fill_ofs = 0;
      for (std::vector<CopySrcDstField>::const_iterator it = dsts.begin();
            it != dsts.end(); it++)
      {
        Event ev = GenEventImpl::create_genevent()->current_event();
	if((fill_ofs + it->size) > fill_value_size) {
	  log_dma.fatal() << "insufficient data for fill - need at least "
			  << (fill_ofs + it->size) << " bytes, but have only " << fill_value_size;
	  assert(0);
	}
        FillRequest *r = new FillRequest(*this, *it,
					 ((const char *)fill_value) + fill_ofs,
					 it->size, wait_on,
                                         ev, 0/*priority*/, requests);
	// special case: if a field uses all of the fill value, the next
	//  field (if any) is allowed to use the same value
	if((fill_ofs > 0) || (it->size != fill_value_size))
	  fill_ofs += it->size;

        Memory mem = it->inst.get_location();
        unsigned node = ID(mem).memory.owner_node;
	if(node > ID::MAX_NODE_ID) {
	  assert(0 && "fills to GASNet memory not supported yet");
	  return Event::NO_EVENT;
	}
        if (node == (unsigned)gasnet_mynode()) {
	  get_runtime()->optable.add_local_operation(ev, r);
          r->check_readiness(false, dma_queue);
        } else {
          RemoteFillArgs args;
          args.inst = it->inst;
          args.offset = it->offset;
          args.size = it->size;
          args.before_fill = wait_on;
          args.after_fill = ev;
          //args.priority = 0;

          size_t msglen = r->compute_size();
          void *msgdata = malloc(msglen);

          r->serialize(msgdata);

	  get_runtime()->optable.add_remote_operation(ev, node);

          RemoteFillMessage::request(node, args, msgdata, msglen, PAYLOAD_FREE);

	  // release local copy of operation
	  r->remove_reference();
        }
        finish_events.insert(ev);
      }
      return GenEventImpl::merge_events(finish_events, false /*!ignore faults*/);
    }
#endif

#if 0
    static int select_dma_node(Memory src_mem, Memory dst_mem,
			       ReductionOpID redop_id, bool red_fold)
    {
      int src_node = ID(src_mem).memory.owner_node;
      int dst_node = ID(dst_mem).memory.owner_node;

      bool src_is_rdma = get_runtime()->get_memory_impl(src_mem)->kind == MemoryImpl::MKIND_GLOBAL;
      bool dst_is_rdma = get_runtime()->get_memory_impl(dst_mem)->kind == MemoryImpl::MKIND_GLOBAL;

      if(src_is_rdma) {
	if(dst_is_rdma) {
	  // gasnet -> gasnet - blech
	  log_dma.warning("WARNING: gasnet->gasnet copy being serialized on local node (%d)", gasnet_mynode());
	  return gasnet_mynode();
	} else {
	  // gathers by the receiver
	  return dst_node;
	}
      } else {
	if(dst_is_rdma) {
	  // writing to gasnet is also best done by the sender
	  return src_node;
	} else {
	  // if neither side is gasnet, favor the sender (which may be the same as the target)
	  return src_node;
	}
      }
    }
#endif

    void handle_remote_copy(RemoteCopyArgs args, const void *data, size_t msglen)
    {
      DetailedTimer::ScopedPush sp(TIME_LOW_LEVEL);

      // is this a copy or a reduction (they deserialize differently)
      if(args.redop_id == 0) {
	// a copy
	CopyRequest *r = new CopyRequest(data, msglen,
					 args.before_copy,
					 args.after_copy,
					 args.priority);
	Realm::get_runtime()->optable.add_local_operation(args.after_copy, r);

	r->check_readiness(false, dma_queue);
      } else {
	// a reduction
	ReduceRequest *r = new ReduceRequest(data, msglen,
					     args.redop_id,
					     args.red_fold,
					     args.before_copy,
					     args.after_copy,
					     args.priority);
	Realm::get_runtime()->optable.add_local_operation(args.after_copy, r);

	r->check_readiness(false, dma_queue);
      }
    }

    void handle_remote_fill(RemoteFillArgs args, const void *data, size_t msglen)
    {
      FillRequest *r = new FillRequest(data, msglen,
                                       args.inst,
                                       args.offset,
                                       args.size,
                                       args.before_fill,
                                       args.after_fill,
                                       0 /* no room for args.priority */);
      Realm::get_runtime()->optable.add_local_operation(args.after_fill, r);

      r->check_readiness(false, dma_queue);
    }

    template <typename T> T min(T a, T b) { return (a < b) ? a : b; }

#if 0
    Event Domain::copy(const std::vector<CopySrcDstField>& srcs,
		       const std::vector<CopySrcDstField>& dsts,
		       Event wait_on,
		       ReductionOpID redop_id, bool red_fold) const
    {
      Realm::ProfilingRequestSet reqs;
      return Domain::copy(srcs, dsts, reqs, wait_on, redop_id, red_fold);
    }

    Event Domain::copy(const std::vector<CopySrcDstField>& srcs,
		       const std::vector<CopySrcDstField>& dsts,
                       const Realm::ProfilingRequestSet &requests,
		       Event wait_on,
		       ReductionOpID redop_id, bool red_fold) const
    {
      if(redop_id == 0) {
	// not a reduction, so sort fields by src/dst mem pairs
        //log_new_dma.info("Performing copy op");

	OASByMem oas_by_mem;

	std::vector<CopySrcDstField>::const_iterator src_it = srcs.begin();
	std::vector<CopySrcDstField>::const_iterator dst_it = dsts.begin();
	unsigned src_suboffset = 0;
	unsigned dst_suboffset = 0;
	std::set<Event> finish_events;

	while((src_it != srcs.end()) && (dst_it != dsts.end())) {
	  InstPair ip(src_it->inst, dst_it->inst);
	  MemPair mp(get_runtime()->get_instance_impl(src_it->inst)->memory,
		     get_runtime()->get_instance_impl(dst_it->inst)->memory);

	  // printf("I:(%x/%x) M:(%x/%x) sub:(%d/%d) src=(%d/%d) dst=(%d/%d)\n",
	  //        ip.first.id, ip.second.id, mp.first.id, mp.second.id,
	  //        src_suboffset, dst_suboffset,
	  //        src_it->offset, src_it->size, 
	  //        dst_it->offset, dst_it->size);

	  OffsetsAndSize oas;
	  oas.src_offset = src_it->offset + src_suboffset;
	  oas.dst_offset = dst_it->offset + dst_suboffset;
	  oas.size = min(src_it->size - src_suboffset, dst_it->size - dst_suboffset);
	  oas.serdez_id = src_it->serdez_id;
	  // <SERDEZ_DMA>
	  // This is a little bit of hack: if serdez_id != 0 we directly create a
	  // CopyRequest instead of inserting it into ''oasvec''
	  if (oas.serdez_id != 0) {
	    OASByInst* oas_by_inst = new OASByInst;
	    (*oas_by_inst)[ip].push_back(oas);
	    Event ev = GenEventImpl::create_genevent()->current_event();
	    int priority = 0; // always have priority zero
	    CopyRequest *r = new CopyRequest(*this, oas_by_inst,
  					     wait_on, ev, priority, requests);
            // ask which node should perform the copy
            int dma_node = select_dma_node(mp.first, mp.second, redop_id, red_fold);
            log_dma.debug("copy: srcmem=" IDFMT " dstmem=" IDFMT " node=%d", mp.first.id, mp.second.id, dma_node);

            if(((unsigned)dma_node) == gasnet_mynode()) {
              log_dma.debug("performing serdez on local node");
	      Realm::get_runtime()->optable.add_local_operation(ev, r);
              r->check_readiness(false, dma_queue);
              finish_events.insert(ev);
            } else {
              RemoteCopyArgs args;
              args.redop_id = 0;
              args.red_fold = false;
              args.before_copy = wait_on;
              args.after_copy = ev;
              args.priority = priority;

#if 0
              size_t msglen = r->compute_size();
              void *msgdata = malloc(msglen);

              r->serialize(msgdata);
#endif
	      DynamicBufferSerializer dbs(128);
	      dbs << *(r->oas_by_inst);
	      dbs << r->requests;

	      size_t msglen = dbs.bytes_used();
	      void *msgdata = dbs.detach_buffer(-1 /*no trim*/);
	      assert(0);

              log_dma.debug("performing serdez on remote node (%d), event=" IDFMT, dma_node, args.after_copy.id);
	      get_runtime()->optable.add_remote_operation(ev, dma_node);
              RemoteCopyMessage::request(dma_node, args, msgdata, msglen, PAYLOAD_FREE);

              finish_events.insert(ev);
              // done with the local copy of the request
	      r->clear_profiling();
	      r->remove_reference();
            }
	  }
	  else {
	  // </SERDEZ_DMA>
	    OASByInst *oas_by_inst;
	    OASByMem::iterator it = oas_by_mem.find(mp);
	    if(it != oas_by_mem.end()) {
	      oas_by_inst = it->second;
	    } else {
	      oas_by_inst = new OASByInst;
	      oas_by_mem[mp] = oas_by_inst;
	    }
	    OASVec& oasvec = (*oas_by_inst)[ip];

	    oasvec.push_back(oas);
          }
	  src_suboffset += oas.size;
	  assert(src_suboffset <= src_it->size);
	  if(src_suboffset == src_it->size) {
	    src_it++;
	    src_suboffset = 0;
	  }
	  dst_suboffset += oas.size;
	  assert(dst_suboffset <= dst_it->size);
	  if(dst_suboffset == dst_it->size) {
	    dst_it++;
	    dst_suboffset = 0;
	  }
	}
	// make sure we used up both
	assert(src_it == srcs.end());
	assert(dst_it == dsts.end());

	log_dma.debug("copy: %zd distinct src/dst mem pairs, is=" IDFMT "", oas_by_mem.size(), is_id);

	for(OASByMem::const_iterator it = oas_by_mem.begin(); it != oas_by_mem.end(); it++) {
	  Memory src_mem = it->first.first;
	  Memory dst_mem = it->first.second;
	  OASByInst *oas_by_inst = it->second;
          for (OASByInst::const_iterator it2 = (*oas_by_inst).begin(); it2 != (*oas_by_inst).end(); it2++) {
	    OASByInst *new_oas_by_inst = new OASByInst;
            InstPair ip = it2->first;
            OASVec oasvec(it2->second);
            (*new_oas_by_inst)[ip] = oasvec;
            Event ev = GenEventImpl::create_genevent()->current_event();
#ifdef EVENT_GRAPH_TRACE
            Event enclosing = find_enclosing_termination_event();
            log_event_graph.info("Copy Request: (" IDFMT ",%d) (" IDFMT ",%d) "
                                  "(" IDFMT ",%d) " IDFMT " " IDFMT "",
                                  ev.id, ev.gen, wait_on.id, wait_on.gen,
                                  enclosing.id, enclosing.gen,
                                  src_mem.id, dst_mem.id);
#endif

	    int priority = 0;
	    if (get_runtime()->get_memory_impl(src_mem)->kind == MemoryImpl::MKIND_GPUFB)
	      priority = 1;
	    else if (get_runtime()->get_memory_impl(dst_mem)->kind == MemoryImpl::MKIND_GPUFB)
	      priority = 1;

	    CopyRequest *r = new CopyRequest(*this, new_oas_by_inst, 
	  				   wait_on, ev, priority, requests);

	    // ask which node should perform the copy
	    int dma_node = select_dma_node(src_mem, dst_mem, redop_id, red_fold);
	    log_dma.debug("copy: srcmem=" IDFMT " dstmem=" IDFMT " node=%d", src_mem.id, dst_mem.id, dma_node);

	    if(((unsigned)dma_node) == gasnet_mynode()) {
	      log_dma.debug("performing copy on local node");

	      get_runtime()->optable.add_local_operation(ev, r);

	      r->check_readiness(false, dma_queue);

	      finish_events.insert(ev);
	    } else {
	      RemoteCopyArgs args;
	      args.redop_id = 0;
	      args.red_fold = false;
	      args.before_copy = wait_on;
	      args.after_copy = ev;
	      args.priority = priority;

#if 0
              size_t msglen = r->compute_size();
              void *msgdata = malloc(msglen);

              r->serialize(msgdata);
#endif
	      DynamicBufferSerializer dbs(128);
	      dbs << *(r->oas_by_inst);
	      dbs << r->requests;

	      size_t msglen = dbs.bytes_used();
	      void *msgdata = dbs.detach_buffer(-1 /*no trim*/);
	      assert(0);

	      log_dma.debug("performing copy on remote node (%d), event=" IDFMT, dma_node, args.after_copy.id);
	      get_runtime()->optable.add_remote_operation(ev, dma_node);
	      RemoteCopyMessage::request(dma_node, args, msgdata, msglen, PAYLOAD_FREE);

	      finish_events.insert(ev);

	      // done with the local copy of the request
	      r->clear_profiling();
	      r->remove_reference();
	    }
	  } // for OASByInst::iterator
          // avoid memory leakage
          delete oas_by_inst;
        } // for OASByMem::iterator
	// final event is merge of all individual copies' events
	return GenEventImpl::merge_events(finish_events, false /*!ignore faults*/);
      } else {
        log_new_dma.info("Performing reduction op redop_id(%d)", redop_id);
	// we're doing a reduction - the semantics require that all source fields be pulled
	//  together and applied as a "structure" to the reduction op

	// figure out where the source data is
	int src_node = -1;

	for(std::vector<CopySrcDstField>::const_iterator src_it = srcs.begin();
	    src_it != srcs.end();
	    src_it++)
	{
	  int n = ID(src_it->inst).instance.owner_node;
	  if((src_node != -1) && (src_node != n)) {
	    // for now, don't handle case where source data is split across nodes
	    assert(0);
	  }
	  src_node = n;
	}

	assert(dsts.size() == 1);

	// some destinations (e.g. GASNET) need a lock taken to ensure
	//  reductions are applied atomically
	MemoryImpl::MemoryKind dst_kind = get_runtime()->get_memory_impl(get_runtime()->get_instance_impl(dsts[0].inst)->memory)->kind;
	bool inst_lock_needed = (dst_kind == MemoryImpl::MKIND_GLOBAL);

	Event ev = GenEventImpl::create_genevent()->current_event();

	ReduceRequest *r = new ReduceRequest(*this, 
					     srcs, dsts[0],
					     inst_lock_needed,
					     redop_id, red_fold,
					     wait_on, ev,
					     0 /*priority*/, requests);

	if(((unsigned)src_node) == gasnet_mynode()) {
	  log_dma.debug("performing reduction on local node");

	  get_runtime()->optable.add_local_operation(ev, r);
	  
	  r->check_readiness(false, dma_queue);
	} else {
	  RemoteCopyArgs args;
	  args.redop_id = redop_id;
	  args.red_fold = red_fold;
	  args.before_copy = wait_on;
	  args.after_copy = ev;
	  args.priority = 0 /*priority*/;

#if 0
          size_t msglen = r->compute_size();
          void *msgdata = malloc(msglen);
          r->serialize(msgdata);
#endif
	  DynamicBufferSerializer dbs(128);
	  dbs << *(r->oas_by_inst);
	  dbs << r->requests;

	  size_t msglen = dbs.bytes_used();
	  void *msgdata = dbs.detach_buffer(-1 /*no trim*/);
	  assert(0);

	  log_dma.debug("performing reduction on remote node (%d), event=" IDFMT,
		       src_node, args.after_copy.id);
	  get_runtime()->optable.add_remote_operation(ev, src_node);
	  RemoteCopyMessage::request(src_node, args, msgdata, msglen, PAYLOAD_FREE);
	  // done with the local copy of the request
	  r->clear_profiling();
	  r->remove_reference();
	}

	return ev;
      }
    } 
#endif
};<|MERGE_RESOLUTION|>--- conflicted
+++ resolved
@@ -185,170 +185,6 @@
     {
     }
 
-<<<<<<< HEAD
-    // dma requests come in two flavors:
-    // 1) CopyRequests, which are per memory pair, and
-    // 2) ReduceRequests, which have to be handled monolithically
-
-    class CopyRequest : public DmaRequest {
-    public:
-      CopyRequest(const void *data, size_t datalen,
-		  Event _before_copy,
-		  Event _after_copy,
-		  int _priority);
-
-      CopyRequest(const Domain& _domain,
-		  OASByInst *_oas_by_inst,
-		  Event _before_copy,
-		  Event _after_copy,
-		  int _priority,
-                  const Realm::ProfilingRequestSet &reqs);
-
-    protected:
-      // deletion performed when reference count goes to zero
-      virtual ~CopyRequest(void);
-
-    public:
-      size_t compute_size(void) const;
-      void serialize(void *buffer);
-
-      virtual bool check_readiness(bool just_check, DmaRequestQueue *rq);
-
-      void perform_dma_mask(MemPairCopier *mpc);
-
-      template <unsigned DIM>
-      void perform_dma_rect(MemPairCopier *mpc);
-
-      template <unsigned DIM>
-      void perform_new_dma(Memory src_mem, Memory dst_mem);
-
-      virtual void perform_dma(void);
-
-      virtual bool handler_safe(void) { return(false); }
-
-      Domain domain;
-      OASByInst *oas_by_inst;
-
-      // <NEW_DMA>
-      void alloc_intermediate_buffer(InstPair inst_pair, Memory tgt_mem, int idx);
-
-      void handle_ib_response(int idx, InstPair inst_pair, size_t ib_size, off_t ib_offset);
-
-      PriorityIBQueue priority_ib_queue;
-      // operations on ib_by_inst are protected by ib_mutex
-      IBByInst ib_by_inst;
-      GASNetHSL ib_mutex;
-      class IBAllocOp : public Realm::Operation {
-      public:
-        IBAllocOp(Event _completion) : Operation(_completion, Realm::ProfilingRequestSet()) {};
-        ~IBAllocOp() {};
-        void print(std::ostream& os) const {os << "IBAllocOp"; };
-      };
-
-      IBAllocOp* ib_req;
-      Event ib_completion;
-      std::vector<Memory> mem_path;
-      // </NEW_DMA>
-
-      Event before_copy;
-      Waiter waiter; // if we need to wait on events
-    };
-
-    class ReduceRequest : public DmaRequest {
-    public:
-      ReduceRequest(const void *data, size_t datalen,
-		    ReductionOpID _redop_id,
-		    bool _red_fold,
-		    Event _before_copy,
-		    Event _after_copy,
-		    int _priority);
-
-      ReduceRequest(const Domain& _domain,
-		    const std::vector<Realm::CopySrcDstField>& _srcs,
-		    const Realm::CopySrcDstField& _dst,
-		    bool _inst_lock_needed,
-		    ReductionOpID _redop_id,
-		    bool _red_fold,
-		    Event _before_copy,
-		    Event _after_copy,
-		    int _priority,
-                    const Realm::ProfilingRequestSet &reqs);
-
-    protected:
-      // deletion performed when reference count goes to zero
-      virtual ~ReduceRequest(void);
-
-    public:
-      size_t compute_size(void);
-      void serialize(void *buffer);
-
-      virtual bool check_readiness(bool just_check, DmaRequestQueue *rq);
-
-      void perform_dma_mask(MemPairCopier *mpc);
-
-      template <unsigned DIM>
-      void perform_dma_rect(MemPairCopier *mpc);
-
-      virtual void perform_dma(void);
-
-      virtual bool handler_safe(void) { return(false); }
-
-      Domain domain;
-      std::vector<Realm::CopySrcDstField> srcs;
-      Realm::CopySrcDstField dst;
-      bool inst_lock_needed;
-      Event inst_lock_event;
-      ReductionOpID redop_id;
-      bool red_fold;
-      Event before_copy;
-      Waiter waiter; // if we need to wait on events
-    };
-
-    class FillRequest : public DmaRequest {
-    public:
-      FillRequest(const void *data, size_t msglen,
-                  RegionInstance inst,
-                  unsigned offset, unsigned size,
-                  Event _before_fill, 
-                  Event _after_fill,
-                  int priority);
-      FillRequest(const Domain &_domain,
-                  const Realm::CopySrcDstField &_dst,
-                  const void *fill_value, size_t fill_size,
-                  Event _before_fill,
-                  Event _after_fill,
-                  int priority,
-                  const Realm::ProfilingRequestSet &reqs);
-
-    protected:
-      // deletion performed when reference count goes to zero
-      virtual ~FillRequest(void);
-
-    public:
-      size_t compute_size(void);
-      void serialize(void *buffer);
-
-      virtual bool check_readiness(bool just_check, DmaRequestQueue *rq);
-
-      virtual void perform_dma(void);
-
-      virtual bool handler_safe(void) { return(false); }
-
-      template<int DIM>
-      void perform_dma_rect(MemoryImpl *mem_impl);
-
-      size_t optimize_fill_buffer(RegionInstanceImpl *impl, int &fill_elmts);
-
-      Domain domain;
-      Realm::CopySrcDstField dst;
-      void *fill_buffer;
-      size_t fill_size;
-      Event before_fill;
-      Waiter waiter;
-    };
-
-=======
->>>>>>> 3a846afb
     static PendingIBQueue *ib_req_queue = 0;
 
     PendingIBQueue::PendingIBQueue() {}
@@ -4403,15 +4239,9 @@
 		     << dst.inst << "[" << dst.offset << "] size=" << dst.size;
     }
 
-<<<<<<< HEAD
-    ReduceRequest::ReduceRequest(const Domain& _domain,
+    ReduceRequest::ReduceRequest(const TransferDomain *_domain, //const Domain& _domain,
 				 const std::vector<Realm::CopySrcDstField>& _srcs,
 				 const Realm::CopySrcDstField& _dst,
-=======
-    ReduceRequest::ReduceRequest(const TransferDomain *_domain, //const Domain& _domain,
-				 const std::vector<Domain::CopySrcDstField>& _srcs,
-				 const Domain::CopySrcDstField& _dst,
->>>>>>> 3a846afb
 				 bool _inst_lock_needed,
 				 ReductionOpID _redop_id,
 				 bool _red_fold,
@@ -5245,13 +5075,8 @@
 		     << fill_size << " before=" << _before_fill << " after=" << _after_fill;
     }
 
-<<<<<<< HEAD
-    FillRequest::FillRequest(const Domain &d, 
+    FillRequest::FillRequest(const TransferDomain *_domain, //const Domain &d, 
                              const Realm::CopySrcDstField &_dst,
-=======
-    FillRequest::FillRequest(const TransferDomain *_domain, //const Domain &d, 
-                             const Domain::CopySrcDstField &_dst,
->>>>>>> 3a846afb
                              const void *_fill_value, size_t _fill_size,
                              Event _before_fill, Event _after_fill, int _priority,
                              const Realm::ProfilingRequestSet &reqs)

--- conflicted
+++ resolved
@@ -539,21 +539,6 @@
   template <typename FT, int N, typename T>
   std::ostream& operator<<(std::ostream& os, const AffineAccessor<FT,N,T>& a);
 
-<<<<<<< HEAD
-  template <typename FT, int N, typename T = int>
-  class MultiAffineAccessor {
-  public:
-    REALM_CUDA_HD
-    MultiAffineAccessor(void);
-
-    MultiAffineAccessor(RegionInstance inst,
-		        FieldID field_id, size_t subfield_offset = 0);
-
-    MultiAffineAccessor(RegionInstance inst,
-		        FieldID field_id, const Rect<N,T>& subrect,
-		        size_t subfield_offset = 0);
-=======
-
   // a multi-affine accessor handles instances with multiple pieces, but only
   //  if all of them are affine
   template <typename FT, int N, typename T = int>
@@ -584,21 +569,15 @@
     MultiAffineAccessor(RegionInstance inst,
 			FieldID field_id, const Rect<N,T>& subrect,
 			size_t subfield_offset = 0);
->>>>>>> 78d030a7
 
     REALM_CUDA_HD
     ~MultiAffineAccessor(void);
 
     static bool is_compatible(RegionInstance inst, FieldID field_id);
-<<<<<<< HEAD
-    static bool is_compatible(RegionInstance inst, FieldID field_id, const Rect<N,T>& subrect);
-
-=======
     static bool is_compatible(RegionInstance inst, FieldID field_id,
 			      const Rect<N,T>& subrect);
 
     // used by constructors or can be called directly
->>>>>>> 78d030a7
     REALM_CUDA_HD
     void reset();
     void reset(RegionInstance inst,
@@ -606,13 +585,6 @@
     void reset(RegionInstance inst,
 	       FieldID field_id, const Rect<N,T>& subrect,
 	       size_t subfield_offset = 0);
-<<<<<<< HEAD
-  
-    REALM_CUDA_HD
-    FT* ptr(const Point<N,T>& p) const;
-    REALM_CUDA_HD
-    FT* ptr(const Rect<N,T>& r, size_t strides[N]) const;
-=======
 
     // ptr/read/write/operator[] come in const and nonconst versions -
     //  nonconst ones are allowed to remember the most-recently-accessed piece
@@ -620,7 +592,6 @@
     FT *ptr(const Point<N,T>& p) const;
     REALM_CUDA_HD
     FT *ptr(const Rect<N,T>& r, size_t strides[N]) const;
->>>>>>> 78d030a7
     REALM_CUDA_HD
     FT read(const Point<N,T>& p) const;
     REALM_CUDA_HD
@@ -628,10 +599,6 @@
 
     REALM_CUDA_HD
     FT& operator[](const Point<N,T>& p) const;
-<<<<<<< HEAD
-  };
-
-=======
 
     REALM_CUDA_HD
     FT *ptr(const Point<N,T>& p);
@@ -660,7 +627,6 @@
   };
 
 
->>>>>>> 78d030a7
 }; // namespace Realm
 
 #include "realm/inst_layout.inl"

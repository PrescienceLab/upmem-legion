# Copyright 2024 Stanford University, NVIDIA Corporation
# Copyright 2024 Los Alamos National Laboratory
#
# Licensed under the Apache License, Version 2.0 (the "License");
# you may not use this file except in compliance with the License.
# You may obtain a copy of the License at
#
#     http://www.apache.org/licenses/LICENSE-2.0
#
# Unless required by applicable law or agreed to in writing, software
# distributed under the License is distributed on an "AS IS" BASIS,
# WITHOUT WARRANTIES OR CONDITIONS OF ANY KIND, either express or implied.
# See the License for the specific language governing permissions and
# limitations under the License.
#

# These flags are used to control compiler/linker settings, but should not
#  contain Legion/Realm-configuration-related flags - those should go in
#  {LEGION,REALM}_CC_FLAGS below
CC_FLAGS ?=
FC_FLAGS ?=
LD_FLAGS ?=
SO_FLAGS ?=
INC_FLAGS ?=
NVCC_FLAGS ?=
HIPCC_FLAGS ?=

# These flags are NOT passed on the command line, but are used to
# generate the public-facing legion/realm_defines.h files.
# (Additional flags will be picked up from environment variables of
# the same names.)
LEGION_CC_FLAGS ?=
REALM_CC_FLAGS ?=

# Map some common GNU variable names into our variables
CPPFLAGS ?=
CFLAGS ?=
CXXFLAGS ?=
LDLIBS ?=
LDFLAGS ?=
CC_FLAGS += $(CXXFLAGS) $(CPPFLAGS)
FC_FLAGS += $(FFLAGS)
SO_FLAGS += $(LDLIBS)
LD_FLAGS += $(LDFLAGS)

# the Legion/Realm version string is set by the first of these that works:
# 1) a defined value for the make REALM_VERSION variable
# 2) the output of `git describe`, if successful
# 3) the contents of 'VERSION' (at the root of the source tree), if available
# 4) "unknown", if all else fails
ifndef REALM_VERSION
  REALM_VERSION := $(shell git -C $(LG_RT_DIR) describe --dirty --match legion\* 2> /dev/null)
  ifneq ($(REALM_VERSION),)
    $(info Version string from git: ${REALM_VERSION})
  else
    REALM_VERSION := $(shell cat $(LG_RT_DIR)/../VERSION 2> /dev/null)
    ifneq ($(REALM_VERSION),)
      $(info Version string from VERSION file: ${REALM_VERSION})
    else
      REALM_VERSION := unknown
      $(warning Could not determine version string - using 'unknown')
    endif
  endif
endif
REALM_CC_FLAGS += -DREALM_VERSION='"${REALM_VERSION}"'
LEGION_CC_FLAGS += -DLEGION_VERSION='"${REALM_VERSION}"'

USE_OPENMP ?= 0
ifeq ($(shell uname -s),Darwin)
  DARWIN = 1
  CC_FLAGS += -DDARWIN
  FC_FLAGS += -DDARWIN
  # Detect if we're using Apple Clang or Normal Clang
  ifeq ($(findstring Apple,$(shell $(CXX) --version)),Apple)
    APPLECLANG = 1
    REALM_LIMIT_SYMBOL_VISIBILITY=0
  else
    APPLECLANG = 0
  endif
  ifeq ($(strip $(USE_OPENMP)),1)
    $(warning "Some versions of Clang on Mac OSX do not support OpenMP")
  endif
else
  APPLECLANG = 0
endif

ifndef LG_RT_DIR
ifndef LG_INSTALL_DIR
$(error Neither LG_RT_DIR variable nor LG_INSTALL_DIR is not defined, at least one must be set, aborting build)
endif
endif

PREFIX ?=
# generate libraries for Legion and Realm
SHARED_OBJECTS ?= 0
ifdef LG_INSTALL_DIR
SLIB_LEGION	:=
SLIB_REALM	:=
OUTFILE		?=
ifeq ($(strip $(DARWIN)),1)
LD_FLAGS	+= -Wl,-rpath,$(LG_INSTALL_DIR)/lib
else
LD_FLAGS	+= -Wl,-rpath=$(LG_INSTALL_DIR)/lib
endif
else
ifeq ($(strip $(SHARED_OBJECTS)),0)
SLIB_LEGION     := liblegion.a
SLIB_REALM      := librealm.a
OUTFILE		?=
else
CC_FLAGS	+= -fPIC
FC_FLAGS	+= -fPIC
NVCC_FLAGS	+= -Xcompiler -fPIC
HIPCC_FLAGS     += -fPIC
ifeq ($(shell uname -s),Darwin)
SLIB_LEGION     := liblegion.dylib
SLIB_REALM      := librealm.dylib
OUTFILE		?=
else
SLIB_LEGION     := liblegion.so
SLIB_REALM      := librealm.so
OUTFILE		?=
endif
# shared libraries can link against other shared libraries
SLIB_LEGION_DEPS = -L. -lrealm
SLIB_REALM_DEPS  =
ifeq ($(strip $(DARWIN)),1)
SO_FLAGS += -dynamiclib -single_module -undefined dynamic_lookup -fPIC
LD_FLAGS += -Wl,-all_load
ifneq ($(strip $(PREFIX)),)
SLIB_LEGION_DEPS += -install_name $(PREFIX)/lib/liblegion.dylib
SLIB_REALM_DEPS	+= -install_name $(PREFIX)/lib/librealm.dylib
endif
else
SO_FLAGS += -shared
endif
endif
endif
LEGION_LIBS	:= -llegion -lrealm
ifdef LG_INSTALL_DIR
LD_FLAGS	+= -L$(LG_INSTALL_DIR)/lib
else
LD_FLAGS	+= -L. 
endif

# if requested, realm hides internal classes/methods from shared library exports
REALM_LIMIT_SYMBOL_VISIBILITY ?= 1
ifeq ($(strip $(REALM_LIMIT_SYMBOL_VISIBILITY)),1)
  REALM_SYMBOL_VISIBILITY = -fvisibility=hidden -fvisibility-inlines-hidden
  REALM_CC_FLAGS += -DREALM_LIMIT_SYMBOL_VISIBILITY
endif

# generate header files for public-facing defines
ifdef LG_INSTALL_DIR
DEFINE_HEADERS_DIR := $(LG_INSTALL_DIR)/include
else
DEFINE_HEADERS_DIR ?= .
endif
LEGION_DEFINES_HEADER := $(DEFINE_HEADERS_DIR)/legion_defines.h
REALM_DEFINES_HEADER := $(DEFINE_HEADERS_DIR)/realm_defines.h

# Handle some of the common machines we frequent

ifeq ($(findstring xs,$(shell uname -n)), xs)
GPU_ARCH ?= k80
GASNET ?= /home/stanford/aaiken/users/zhihao/tools/gasnet/release/
CONDUIT ?= ibv #not sure if this is true
endif
ifeq ($(findstring nics.utk.edu,$(shell uname -n)),nics.utk.edu)
GASNET ?= /nics/d/home/sequoia/gasnet-1.20.2-openmpi
MPI=/sw/kfs/openmpi/1.6.1/centos6.2_intel2011_sp1.11.339
CUDA ?= /sw/kfs/cuda/4.2/linux_binary
CONDUIT ?= ibv
GPU_ARCH ?= fermi
endif
ifeq ($(findstring titan,$(shell uname -n)),titan)
# without this, lapack stuff will link, but generate garbage output - thanks Cray!
LAPACK_LIBS=-L/opt/acml/5.3.1/gfortran64_fma4/lib -Wl,-rpath=/opt/acml/5.3.1/gfortran64_fma4/lib -lacml
MARCH ?= bdver1
CONDUIT ?= gemini
GPU_ARCH ?= k20
endif
ifeq ($(findstring daint,$(shell uname -n)),daint)
CONDUIT ?= aries
GPU_ARCH ?= pascal
endif
ifeq ($(findstring excalibur,$(shell uname -n)),excalibur)
CONDUIT ?=aries
endif
ifeq ($(findstring cori,$(shell uname -n)),cori)
CONDUIT ?= aries
endif
ifeq ($(findstring sh,$(shell uname -n)), sh)
GPU_ARCH ?= pascal
CONDUIT ?= ibv #not sure if this is true
endif

# Backwards-compatibility for GASNet builds
# GASNET_ROOT is a synonym for GASNET
ifdef GASNET_ROOT
  GASNET := $(GASNET_ROOT)
  USE_NETWORK := 1
endif
# USE_GASNET=1 will set REALM_NETWORKS=gasnet1
USE_GASNET ?= 0
ifeq ($(strip $(USE_GASNET)),1)
  REALM_NETWORKS ?= gasnet1
endif
# Turn on network support if REALM_NETWORKS is not empty
REALM_NETWORKS ?=
ifndef USE_NETWORK
  ifeq ($(strip $(REALM_NETWORKS)),)
    USE_NETWORK := 0
  else
    USE_NETWORK := 1
  endif
endif

# defaults for CUDA
GPU_ARCH ?= auto

# if CUDA is not set, but CUDATOOLKIT_HOME or CUDA_HOME is, use that
ifdef CUDATOOLKIT_HOME
CUDA ?= $(CUDATOOLKIT_HOME)
endif
ifdef CUDA_HOME
CUDA ?= $(CUDA_HOME)
endif

# Customization specific to Cray programming environment
ifneq (${CRAYPE_VERSION},)
CXX=CC
FC=ftn
# Cray's magic wrappers automatically provide LAPACK goodness?
LAPACK_LIBS ?=
LEGION_LD_FLAGS += ${CRAY_UGNI_POST_LINK_OPTS}
LEGION_LD_FLAGS += ${CRAY_UDREG_POST_LINK_OPTS}
LEGION_LD_FLAGS += ${CRAY_PMI_POST_LINK_OPTS}
endif

USE_PGI ?= 0
# Check to see if this is the PGI compiler
# in whch case we need to use different flags in some cases
ifeq ($(strip $(USE_PGI)),0)
ifeq ($(findstring nvc++,$(shell $(CXX) --version)),nvc++)
  USE_PGI = 1
endif
endif

# Need to statically link Intel libraries when using icpc
ifeq ($(findstring icpc,$(shell $(CXX) --version)),icpc)
  SLIB_REALM_DEPS += -static-intel
  SLIB_LEGION_DEPS += -static-intel
endif

# machine architecture (generally "native" unless cross-compiling)
# MARCH ?= native
MARCH ?= x86-64

ifneq (${MARCH},)
  # Summit/Summitdev are strange and want to have this specified via -mcpu
  # instead of -march. Unclear if this is true in general for PPC.
  ifeq ($(findstring ppc64le,$(shell uname -p)),ppc64le)
    ifeq ($(strip $(USE_PGI)),0)
      CC_FLAGS += -mcpu=${MARCH} -maltivec -mabi=altivec -mvsx
      FC_FLAGS += -mcpu=${MARCH} -maltivec -mabi=altivec -mvsx
    else
      $(error PGI compilers do not currently support the PowerPC architecture)
    endif
  else ifeq ($(strip $(USE_PGI)),1)
    CC_FLAGS += -tp=${MARCH}
    FC_FLAGS += -tp=${MARCH}
  else ifeq ($(strip $(APPLECLANG)),1)
    # For reasons passing understanding different versions of Apple clang support different arch flags
    ifeq ($(shell $(CXX) -x c++ -Werror -march=${MARCH} -c /dev/null -o /dev/null 2> /dev/null; echo $$?),0)
      CC_FLAGS += -march=${MARCH}
      FC_FLAGS += -march=${MARCH}
    else
      CC_FLAGS += -mcpu=${MARCH}
      FC_FLAGS += -mcpu=${MARCH}
    endif
  else
    CC_FLAGS += -march=${MARCH}
    FC_FLAGS += -march=${MARCH}
  endif
endif

ifdef LG_INSTALL_DIR
INC_FLAGS	+= -I$(LG_INSTALL_DIR)/include -I$(LG_INSTALL_DIR)/include/mappers
else
INC_FLAGS	+= -I$(DEFINE_HEADERS_DIR) -I$(LG_RT_DIR) -I$(LG_RT_DIR)/mappers
endif
# support libraries are OS specific unfortunately
ifeq ($(shell uname -s),Linux)
LEGION_LD_FLAGS	+= -lrt -lpthread -latomic
SLIB_REALM_DEPS += -lrt -lpthread -ldl
endif
ifeq ($(strip $(DARWIN)),1)
LEGION_LD_FLAGS	+= -lpthread
SLIB_REALM_DEPS += -lpthread
endif
ifeq ($(shell uname -s),FreeBSD)
LEGION_LD_FLAGS	+= -lexecinfo -lpthread -latomic
SLIB_REALM_DEPS += -lpthread
endif

USE_HALF ?= 0
ifeq ($(strip $(USE_HALF)),1)
  LEGION_CC_FLAGS += -DLEGION_REDOP_HALF
endif

USE_COMPLEX ?= 0
ifeq ($(strip $(USE_COMPLEX)),1)
  LEGION_CC_FLAGS += -DLEGION_REDOP_COMPLEX
endif

ifeq ($(strip $(USE_HWLOC)),1)
  ifndef HWLOC
    $(error HWLOC variable is not defined, aborting build)
  endif
  REALM_CC_FLAGS += -DREALM_USE_HWLOC
  INC_FLAGS   += -I$(HWLOC)/include
  LEGION_LD_FLAGS += -L$(HWLOC)/lib -lhwloc
endif

ifeq ($(strip $(USE_PAPI)),1)
  ifndef PAPI_ROOT
    ifdef PAPI
      PAPI_ROOT = $(PAPI)
    else
      $(error USE_PAPI set, but neither PAPI nor PAPI_ROOT is defined, aborting build)
    endif
  endif
  REALM_CC_FLAGS += -DREALM_USE_PAPI
  INC_FLAGS   += -I$(PAPI_ROOT)/include
  LEGION_LD_FLAGS += -L$(PAPI_ROOT)/lib -lpapi
endif

USE_LIBDL ?= 1
ifeq ($(strip $(USE_LIBDL)),1)
LEGION_CC_FLAGS += -DLEGION_USE_LIBDL
REALM_CC_FLAGS += -DREALM_USE_LIBDL
ifneq ($(strip $(DARWIN)),1)
#CC_FLAGS += -rdynamic
# FreeBSD doesn't actually have a separate libdl
ifneq ($(shell uname -s),FreeBSD)
LEGION_LD_FLAGS += -ldl
endif
LEGION_LD_FLAGS += -rdynamic
else
LEGION_LD_FLAGS += -ldl -Wl,-export_dynamic
endif
endif

USE_LLVM ?= 0
ifeq ($(strip $(USE_LLVM)),1)
  # prefer known-working versions, if they can be named explicitly
  LLVM_CONFIG ?= $(shell which llvm-config-3.9 llvm-config-3.8 llvm-config-3.6 llvm-config-3.5 llvm-config-4.0 llvm-config-5.0 llvm-config | head -1)
  ifeq ($(LLVM_CONFIG),)
    $(error cannot find llvm-config-* - set with LLVM_CONFIG if not in path)
  endif
  REALM_CC_FLAGS += -DREALM_USE_LLVM

  # NOTE: do not use these for all source files - just the ones that include llvm include files
  LLVM_CXXFLAGS ?= -I$(shell $(LLVM_CONFIG) --includedir)

  # realm can be configured to allow LLVM library linkage to be optional
  #  (i.e. a per-application choice)
  LLVM_LIBS_OPTIONAL ?= 0
  ifeq ($(strip $(LLVM_LIBS_OPTIONAL)),1)
    REALM_CC_FLAGS += -DREALM_ALLOW_MISSING_LLVM_LIBS
  else
    LLVM_LIBS += $(shell $(LLVM_CONFIG) --ldflags --libs irreader mcjit x86)
    LEGION_LD_FLAGS += $(LLVM_LIBS)
  endif

  # llvm-config --system-libs gives you all the libraries you might need for anything,
  #  which includes things we don't need, and might not be installed
  # by default, filter out libedit
  LLVM_SYSTEM_LIBS ?= $(filter-out -ledit,$(shell $(LLVM_CONFIG) --system-libs))
  LEGION_LD_FLAGS += $(LLVM_SYSTEM_LIBS)
endif


ifeq ($(strip $(USE_SIMPLETEST)),1)
  REALM_CC_FLAGS += -DREALM_USE_SIMPLE_TEST
endif

ifeq ($(strip $(USE_UPMEM)),1)
  ifndef UPMEM_HOME
    $(error UPMEM_HOME variable is not defined, aborting build)
  endif
  UPMEM_CC	      ?= $(UPMEM_HOME)/bin/dpu-upmem-dpurte-clang
  REALM_CC_FLAGS  += -DREALM_USE_UPMEM
  # LEGION_CC_FLAGS += -DLEGION_USE_HIP
  CC_FLAGS        += 
  LD_FLAGS        += -L$(UPMEM_HOME)/lib -ldpu
  UPMEMCC_FLAGS   +=  -fno-exceptions

  INC_FLAGS       += -I$(UPMEM_HOME)/include/dpu
  ifeq ($(strip $(DEBUG)),1)
    UPMEMCC_FLAGS	+= -g
  else
    UPMEMCC_FLAGS	+= -O2
  endif
  # LEGION_LD_FLAGS	+= 
endif

ifeq ($(strip $(USE_OPENMP)),1)
  REALM_CC_FLAGS += -DREALM_USE_OPENMP
  # Add the -fopenmp flag for Linux, but not for Mac as clang doesn't need it
  #ifneq ($(strip $(DARWIN)),1)
  CC_FLAGS += -fopenmp
  #endif
  REALM_OPENMP_GOMP_SUPPORT ?= 1
  ifeq ($(strip $(REALM_OPENMP_GOMP_SUPPORT)),1)
    REALM_CC_FLAGS += -DREALM_OPENMP_GOMP_SUPPORT
  endif
  REALM_OPENMP_KMP_SUPPORT ?= 1
  ifeq ($(strip $(REALM_OPENMP_KMP_SUPPORT)),1)
    REALM_CC_FLAGS += -DREALM_OPENMP_KMP_SUPPORT
  endif
  USE_OPENMP_SYSTEM_RUNTIME ?= 0
  ifeq ($(strip $(USE_OPENMP_SYSTEM_RUNTIME)),1)
    REALM_CC_FLAGS += -DREALM_OPENMP_SYSTEM_RUNTIME
    LD_FLAGS += -fopenmp
  endif
endif

USE_PYTHON ?= 0
ifeq ($(strip $(USE_PYTHON)),1)
  ifneq ($(strip $(USE_LIBDL)),1)
    $(error USE_PYTHON requires USE_LIBDL)
  endif

  REALM_CC_FLAGS += -DREALM_USE_PYTHON
endif

USE_DLMOPEN ?= 0
ifeq ($(strip $(USE_DLMOPEN)),1)
  ifneq ($(strip $(USE_LIBDL)),1)
    $(error USE_DLMOPEN requires USE_LIBDL)
  endif

  REALM_CC_FLAGS += -DREALM_USE_DLMOPEN
endif

# The full capabilities of shared memory require configure-time checks that would be difficult to replicate in the makefile.
# The following features would need to be tested for in the toolchain and enabled:
# - posix_fallocate64 (for proper error handling when allocating shared memory)
# - memfd_create (for anonymous memory sharing)
USE_SHM ?= 0
ifeq ($(strip $(USE_SHM)),1)
  REALM_CC_FLAGS += -DREALM_USE_SHM
endif

USE_SPY ?= 0
ifeq ($(strip $(USE_SPY)),1)
  LEGION_CC_FLAGS += -DLEGION_SPY
endif

# Flags for Realm

# General NVTX variables
ifeq ($(strip $(USE_NVTX)),1)
  ifndef NVTX_PATH
    # try to auto-detect NVTX location, which is usually under cuda dir
    NVTX_PATH := $(patsubst %/bin/nvcc,%,$(shell which nvcc | head -1))
    ifeq ($(strip $(NVTX_PATH)),)
      $(error Can not find NVTX, please specify it via NVTX_PATH)
    else
      NVTX_HEADER := $(shell find $(NVTX_PATH) -name 'nvToolsExt.h')
      ifeq ($(strip $(NVTX_HEADER)),)
        $(error NVTX is not under cuda dir, please specify it via NVTX_PATH)
      else
        $(info auto-detected NVTX at: $(NVTX_PATH) $(NVTX_HEADER))
      endif
    endif
  endif
  REALM_CC_FLAGS	+= -DREALM_USE_NVTX
  INC_FLAGS		+= -I$(NVTX_PATH)/include
  LEGION_LD_FLAGS	+= -L$(NVTX_PATH)/lib64 -lnvToolsExt
endif

# General HIP variables
ifeq ($(strip $(USE_HIP)),1)
  HIP_TARGET ?= ROCM
  USE_GPU_REDUCTIONS ?= 1
  ifndef ROCM_PATH
    $(error ROCM_PATH variable is not defined, aborting build)
  endif
  ifeq ($(strip $(HIP_TARGET)),ROCM)
    #HIP on AMD
    ifeq ($(strip $(USE_COMPLEX)),1)
      ifndef THRUST_PATH
        $(error THRUST_PATH variable is not defined, aborting build)
      endif
      # Please download the thrust from https://github.com/ROCmSoftwarePlatform/Thrust
      # We need to put thrust inc ahead of ROCM_PATH because the thrust comes with hip is broken
      INC_FLAGS += -I$(THRUST_PATH)
    endif
    HIPCC	        ?= $(ROCM_PATH)/bin/hipcc
    # Latter is preferred, former is for backwards compatability
    REALM_CC_FLAGS  += -DREALM_USE_HIP
    LEGION_CC_FLAGS += -DLEGION_USE_HIP
    CC_FLAGS        += -D__HIP_PLATFORM_AMD__
    HIPCC_FLAGS     += -fno-strict-aliasing
    INC_FLAGS       += -I$(ROCM_PATH)/include
    ifeq ($(strip $(DEBUG)),1)
      HIPCC_FLAGS	+= -g
    else
      HIPCC_FLAGS	+= -O2
    endif
    ifneq ($(strip $(HIP_ARCH)),)
      HIPCC_FLAGS	+= --offload-arch=$(HIP_ARCH)
    endif
    LEGION_LD_FLAGS	+= -lm -L$(ROCM_PATH)/lib -lamdhip64
  else ifeq ($(strip $(HIP_TARGET)),CUDA)
    # HIP on CUDA
    ifndef CUDA_PATH
      $(error CUDA_PATH variable is not defined, aborting build)
    endif
    HIPCC ?= $(CUDA_PATH)/bin/nvcc
    # Latter is preferred, former is for backwards compatability
    REALM_CC_FLAGS  += -DREALM_USE_HIP
    LEGION_CC_FLAGS += -DLEGION_USE_HIP
    CC_FLAGS        += -D__HIP_PLATFORM_NVIDIA__
    HIPCC_FLAGS     += -D__HIP_PLATFORM_NVIDIA__
    INC_FLAGS       += -I$(CUDA_PATH)/include -I$(ROCM_PATH)/include
    ifeq ($(strip $(DEBUG)),1)
      HIPCC_FLAGS	+= -g -O0
    else
      HIPCC_FLAGS	+= -O2
    endif
    LEGION_LD_FLAGS	+= -L$(CUDA_PATH)/lib64/stubs -lcuda -L$(CUDA_PATH)/lib64 -lcudart
  endif

  USE_HIP_HIJACK ?= 1
  ifeq ($(strip $(USE_HIP_HIJACK)),1)
    REALM_CC_FLAGS        += -DREALM_USE_HIP_HIJACK
  endif
endif

# Realm uses CUDA if requested
ifeq ($(strip $(CUDA)),)
  USE_CUDA ?= 0
  ifeq ($(strip $(USE_CUDA)),1)
    # try to auto-detect CUDA location
    CUDA := $(patsubst %/bin/nvcc,%,$(shell which nvcc | head -1))
    ifeq ($(strip $(CUDA)),)
      $(error CUDA variable is not defined, aborting build)
    else
      $(info auto-detected CUDA at: $(CUDA))
    endif
  endif
else
  USE_CUDA ?= 1
endif

# General CUDA variables
ifeq ($(strip $(USE_CUDA)),1)
NVCC	        ?= $(CUDA)/bin/nvcc
# If CUDA compiler is nvcc then set the host compiler
ifeq ($(findstring nvcc,$(NVCC)),nvcc)
CUDAHOSTCXX	?= $(CXX)
NVCC_FLAGS	+= -ccbin $(CUDAHOSTCXX)
endif
REALM_CC_FLAGS        += -DREALM_USE_CUDA
LEGION_CC_FLAGS       += -DLEGION_USE_CUDA
# provide this for backward-compatibility in applications
CC_FLAGS              += -DUSE_CUDA
FC_FLAGS	      += -DUSE_CUDA
REALM_USE_CUDART_HIJACK ?= 1
# We don't support the hijack for nvc++
ifeq ($(findstring nvc++,$(shell $(NVCC) --version)),nvc++)
REALM_USE_CUDART_HIJACK := 1
endif
# Have this for backwards compatibility
ifdef USE_CUDART_HIJACK
REALM_USE_CUDART_HIJACK = $(USE_CUDART_HIJACK)
endif
# Disable hijack if network is UCX
ifeq ($(strip $(REALM_NETWORKS)),ucx)
REALM_USE_CUDART_HIJACK := 0
endif
ifeq ($(strip $(REALM_USE_CUDART_HIJACK)),1)
REALM_CC_FLAGS        += -DREALM_USE_CUDART_HIJACK
endif
INC_FLAGS	+= -I$(CUDA)/include
ifeq ($(strip $(DEBUG)),1)
NVCC_FLAGS	+= -g -O0
#NVCC_FLAGS	+= -G
else
NVCC_FLAGS	+= -O2
endif
ifeq ($(strip $(DARWIN)),1)
ifeq ($(strip $(REALM_USE_CUDART_HIJACK)),1)
LEGION_LD_FLAGS	+= -L$(CUDA)/lib -lcuda
SLIB_LEGION_DEPS += -L$(CUDA)/lib -lcuda
SLIB_REALM_DEPS	+= -L$(CUDA)/lib -lcuda
else
LEGION_LD_FLAGS	+= -L$(CUDA)/lib -lcudart -lcuda
SLIB_LEGION_DEPS += -L$(CUDA)/lib -lcudart -lcuda
SLIB_REALM_DEPS	+= -L$(CUDA)/lib -lcudart -lcuda
endif
else
ifeq ($(strip $(REALM_USE_CUDART_HIJACK)),1)
LEGION_LD_FLAGS	+= -L$(CUDA)/lib64 -L$(CUDA)/lib64/stubs -lcuda -Xlinker -rpath=$(CUDA)/lib64
SLIB_LEGION_DEPS += -L$(CUDA)/lib64 -L$(CUDA)/lib64/stubs -lcuda
SLIB_REALM_DEPS += -L$(CUDA)/lib64 -L$(CUDA)/lib64/stubs -lcuda
else
LEGION_LD_FLAGS	+= -L$(CUDA)/lib64 -L$(CUDA)/lib64/stubs -lcudart -lcuda -Xlinker -rpath=$(CUDA)/lib64
SLIB_LEGION_DEPS += -L$(CUDA)/lib64 -L$(CUDA)/lib64/stubs -lcudart -lcuda
SLIB_REALM_DEPS += -L$(CUDA)/lib64 -L$(CUDA)/lib64/stubs -lcudart -lcuda
endif
endif
# Convert CXXFLAGS and CPPFLAGS to NVCC_FLAGS
# Need to detect whether nvcc supports them directly or to use -Xcompiler
NVCC_FLAGS	+= ${shell                                                              \
		     for FLAG in $(CXXFLAGS); do                                        \
		       ( case "$$FLAG" in -I*) true;; *) false;; esac ||                \
		         $(NVCC) $$FLAG -x cu -c /dev/null -o /dev/null 2> /dev/null )  \
		       && echo "$$FLAG" || echo "-Xcompiler $$FLAG";                    \
		     done}
NVCC_FLAGS	+= ${shell                                                              \
		     for FLAG in $(CPPFLAGS); do                                        \
		       ( case "$$FLAG" in -I*) true;; *) false;; esac ||                \
		         $(NVCC) $$FLAG -x cu -c /dev/null -o /dev/null 2> /dev/null )  \
		       && echo "$$FLAG" || echo "-Xcompiler $$FLAG";                    \
		     done}
# CUDA arch variables

# translate legacy arch names into numbers
ifeq ($(strip $(GPU_ARCH)),fermi)
override GPU_ARCH = 20
NVCC_FLAGS	+= -DFERMI_ARCH
endif
ifeq ($(strip $(GPU_ARCH)),kepler)
override GPU_ARCH = 30
NVCC_FLAGS	+= -DKEPLER_ARCH
endif
ifeq ($(strip $(GPU_ARCH)),k20)
override GPU_ARCH = 35
NVCC_FLAGS	+= -DK20_ARCH
endif
ifeq ($(strip $(GPU_ARCH)),k80)
override GPU_ARCH = 37
NVCC_FLAGS	+= -DK80_ARCH
endif
ifeq ($(strip $(GPU_ARCH)),maxwell)
override GPU_ARCH = 52
NVCC_FLAGS	+= -DMAXWELL_ARCH
endif
ifeq ($(strip $(GPU_ARCH)),pascal)
override GPU_ARCH = 60
NVCC_FLAGS	+= -DPASCAL_ARCH
endif
ifeq ($(strip $(GPU_ARCH)),volta)
override GPU_ARCH = 70
NVCC_FLAGS	+= -DVOLTA_ARCH
endif
ifeq ($(strip $(GPU_ARCH)),turing)
override GPU_ARCH = 75
NVCC_FLAGS	+= -DTURING_ARCH
endif
ifeq ($(strip $(GPU_ARCH)),ampere)
override GPU_ARCH = 80
NVCC_FLAGS	+= -DAMPERE_ARCH
endif
ifeq ($(strip $(GPU_ARCH)),hopper)
override GPU_ARCH = 90
NVCC_FLAGS	+= -DHOPPER_ARCH
endif

ifeq ($(strip $(GPU_ARCH)),auto)
  # detect based on what nvcc supports
  ALL_ARCHES = 20 30 32 35 37 50 52 53 60 61 62 70 72 75 80 90
  override GPU_ARCH = $(shell for X in $(ALL_ARCHES) ; do \
    $(NVCC) -gencode arch=compute_$$X,code=sm_$$X -cuda -x c++ /dev/null -o /dev/null 2> /dev/null && echo $$X; \
  done)
endif

# finally, convert space-or-comma separated list of architectures (e.g. 35,50)
#  into nvcc -gencode arguments
ifeq ($(findstring nvc++,$(shell $(NVCC) --version)),nvc++)
NVCC_FLAGS += $(foreach X,$(subst $(COMMA), ,$(GPU_ARCH)),-gpu=cc$(X))
else
COMMA=,
# Add all the real architectures for all supported GPUs
NVCC_FLAGS += $(foreach X,$(subst $(COMMA), ,$(GPU_ARCH)),-gencode arch=compute_$(X)$(COMMA)code=sm_$(X))
# Add all PTX for the final architecture
NVCC_FLAGS += -gencode arch=compute_$(lastword $(GPU_ARCH))$(COMMA)code=compute_$(lastword $(GPU_ARCH))
endif

NVCC_FLAGS += -Xcudafe --diag_suppress=boolean_controlling_expr_is_constant

# cuhook lib
ifeq ($(shell uname -s),Darwin)
SLIB_REALM_CUHOOK := librealm_cuhook.dylib
else
SLIB_REALM_CUHOOK := librealm_cuhook.so
endif
endif

# Realm uses GASNet if requested (detect both gasnet1 and gasnetex here)
ifeq ($(strip $(USE_NETWORK)),1)
ifeq ($(findstring gasnet,$(REALM_NETWORKS)),gasnet)
  ifeq ($(strip $(REALM_NETWORKS)),gasnetex)
    REALM_CC_FLAGS	+= -DREALM_USE_GASNETEX
  else
    ifeq ($(strip $(REALM_NETWORKS)),gasnet1)
      REALM_CC_FLAGS	+= -DREALM_USE_GASNET1
    else
      $(error Illegal value for REALM_NETWORKS: $(REALM_NETWORKS), needs to be either gasnet1, gasnetex, mpi, or ucx)
    endif
  endif
  ifeq ($(GASNET),)
    $(error GASNET variable is not defined, aborting build)
  endif
  # newer versions of gasnet seem to need this
  CC_FLAGS	+= -DGASNETI_BUG1389_WORKAROUND=1
  # Detect conduit, if requested
  CONDUIT ?= auto
  ifeq ($(strip $(CONDUIT)),auto)
    GASNET_PREFERRED_CONDUITS = ibv aries gemini pami mpi udp ofi psm mxm portals4 smp ucx
    GASNET_LIBS_FOUND := $(wildcard $(GASNET_PREFERRED_CONDUITS:%=$(GASNET)/lib/libgasnet-%-par.*))
    ifeq ($(strip $(GASNET_LIBS_FOUND)),)
      $(error No multi-threaded GASNet conduits found in $(GASNET)/lib!)
    endif
    override CONDUIT=$(patsubst libgasnet-%-par,%,$(basename $(notdir $(firstword $(GASNET_LIBS_FOUND)))))
    # double-check that we got an actual conduit name
    ifeq ($(findstring $(CONDUIT),$(GASNET_PREFERRED_CONDUITS)),)
      $(error Problem parsing GASNet conduit name: got "$(CONDUIT)" instead of one of: $(GASNET_PREFERRED_CONDUITS))
    endif
  endif
  # Suck in some GASNET variables that they define
  include $(GASNET)/include/$(strip $(CONDUIT))-conduit/$(strip $(CONDUIT))-par.mak
  INC_FLAGS += $(GASNET_INCLUDES)
  # I don't like some of the flags gasnet includes here like _GNU_SOURCE=1 in lot of cases which makes
  # this inherently non-portable code. We use many more compilers than just GNU
  #CC_FLAGS += $(GASNET_DEFINES)
  #LD_FLAGS += $(GASNET_LDFLAGS)
  REALM_CC_FLAGS += -DGASNET_CONDUIT_$(shell echo '$(CONDUIT)' | tr '[:lower:]' '[:upper:]')
  LEGION_LD_FLAGS += $(GASNET_LIBS)
  # Check if GASNet needs MPI for interop support
  ifeq ($(strip $(GASNET_LD_REQUIRES_MPI)),1)
    USE_MPI = 1
  endif 
else # Not GASNet network
# Realm uses MPI if requested
ifeq ($(strip $(REALM_NETWORKS)),mpi)
    REALM_CC_FLAGS        += -DREALM_USE_MPI
    USE_MPI = 1
else # Not GASNet, Not MPI network
# Realm uses UCX if requested
ifeq ($(strip $(REALM_NETWORKS)),ucx)
  REALM_CC_FLAGS  += -DREALM_USE_UCX
  UCX_LIBS        := -lucp
  LEGION_LD_FLAGS += $(UCX_LIBS)
  ifdef UCX_ROOT
    CC_FLAGS        += -I$(UCX_ROOT)/include
    LEGION_LD_FLAGS += -L$(UCX_ROOT)/lib
  endif
else
  $(error Illegal value for REALM_NETWORKS: $(REALM_NETWORKS), needs to be either gasnet1, gasnetex, mpi, or ucx)
endif # Test for UCX
endif # Test for MPI
endif # Test for GASNet
endif # Only turn on networks if USE_NETWORK=1

# Realm doesn't use HDF by default
USE_HDF ?= 0
HDF_LIBNAME ?= hdf5
ifeq ($(strip $(USE_HDF)), 1)
  REALM_CC_FLAGS      += -DREALM_USE_HDF5
  LEGION_CC_FLAGS     += -DLEGION_USE_HDF5
  # provide this for backward-compatibility in applications
  CC_FLAGS            += -DUSE_HDF
  FC_FLAGS	      += -DUSE_HDF
  LEGION_LD_FLAGS      += -l$(HDF_LIBNAME)
  ifdef HDF_ROOT
       CC_FLAGS    += -I$(HDF_ROOT)/include
       FC_FLAGS    += -I$(HDF_ROOT)/include
       LD_FLAGS    += -L$(HDF_ROOT)/lib
  else
    CC_FLAGS      += -I/usr/include/hdf5/serial
    FC_FLAGS	  += -I/usr/include/hdf5/serial
  endif
endif

# use mpi{cc,cxx,f90} compiler wrappers if USE_MPI=1 and we're not on a Cray system
ifeq ($(strip $(USE_MPI)),1)
  ifeq (${CRAYPE_VERSION},)
    # OpenMPI check
    ifneq ($(strip $(shell __INTEL_POST_CFLAGS+=' -we10006' $(CC) -showme:compile 2>&1 > /dev/null; echo $$?)),0)
      # MPICH check
      ifneq ($(strip $(shell __INTEL_POST_CFLAGS+=' -we10006' $(CC) -show 2>&1 > /dev/null; echo $$?)),0)
	export OMPI_CC  	:= $(CC)
	export MPICH_CC  	:= $(CC)
	CC			:= mpicc
      endif
    endif
    # OpenMPI check
    ifneq ($(strip $(shell __INTEL_POST_CFLAGS+=' -we10006' $(CXX) -showme:compile 2>&1 > /dev/null; echo $$?)),0)
      # MPICH check
      ifneq ($(strip $(shell __INTEL_POST_CFLAGS+=' -we10006' $(CXX) -show 2>&1 > /dev/null; echo $$?)),0)
	export OMPI_CXX 	:= $(CXX)
	export MPICH_CXX 	:= $(CXX)
	CXX			:= mpicxx
      endif
    endif
    # OpenMPI check
    ifneq ($(strip $(shell __INTEL_POST_CFLAGS+=' -we10006' $(FC) -showme:compile 2>&1 > /dev/null; echo $$?)),0) 
      # MPICH check
      ifneq ($(strip $(shell __INTEL_POST_CFLAGS+=' -we10006' $(FC) -show 2>&1 > /dev/null; echo $$?)),0)
	export OMPI_FC  	:= $(FC)
	export MPICH_FC  	:= $(FC)
	FC			:= mpif90
      endif
    endif
    # Summit/Summitdev are strange and link this automatically (but still uses mpicxx).
    # FIXME: Unfortunately you can't match against the Summit hostname right now...
    ifneq ($(findstring ppc64le,$(shell uname -p)),ppc64le)
      LEGION_LD_FLAGS	+= -L$(MPI)/lib -lmpi
    endif
    LAPACK_LIBS ?= -lblas
  endif
endif

# libz
USE_ZLIB ?= 1
ZLIB_LIBNAME ?= z
ifeq ($(strip $(USE_ZLIB)),1)
  LEGION_CC_FLAGS += -DLEGION_USE_ZLIB
  LEGION_LD_FLAGS += -l$(ZLIB_LIBNAME)
  SLIB_LEGION_DEPS += -l$(ZLIB_LIBNAME)
endif

# capture backtrace using unwind
REALM_BACKTRACE_USE_UNWIND ?= 1
ifeq ($(strip $(REALM_BACKTRACE_USE_UNWIND)),1)
  REALM_CC_FLAGS += -DREALM_USE_UNWIND
endif

# analyze backtrace using libdw
REALM_BACKTRACE_USE_LIBDW ?= 0
ifeq ($(strip $(REALM_BACKTRACE_USE_LIBDW)),1)
  ifndef LIBDW_PATH
    # we try to find header in /usr/include and lib in /usr/lib/x86_64-linux-gnu
    LIBDW_HEADER := $(wildcard /usr/include/elfutils/libdwfl.h)
    ifeq ($(LIBDW_HEADER),)
      $(error Can not find elfutils/libdwfl.h in /usr/include, please set LIBDW_PATH explicitly)
    endif
    LIBDW_LIBRARY := $(wildcard /usr/lib/*/libdw.so)
    ifeq ($(LIBDW_LIBRARY),)
      $(error Can not find libdw in /usr/lib/x86_64-linux-gnu, please set LIBDW_PATH explicitly)
    endif
    LIBDW_PATH = /usr
    LIBDW_LIBRARY_PATH := $(abspath $(dir $(LIBDW_LIBRARY)))
  else
    LIBDW_LIBRARY_PATH := $(LIBDW_PATH)/lib
  endif
  REALM_CC_FLAGS += -DREALM_USE_LIBDW
  INC_FLAGS += -I$(LIBDW_PATH)/include
  LEGION_LD_FLAGS += -L$(LIBDW_LIBRARY_PATH) -ldw
  SLIB_REALM_DEPS += -L$(LIBDW_LIBRARY_PATH) -ldw
endif

ifeq ($(strip $(DEBUG)),1)
  ifeq ($(strip $(DARWIN)),1)
    CFLAGS	+= -O0 -glldb
    CC_FLAGS	+= -O0 -glldb
    FC_FLAGS	+= -O0 -glldb
  else ifeq ($(strip $(USE_PGI)),1)
    CFLAGS	+= -O0 -g
    CC_FLAGS	+= -O0 -g # --display_error_number
    FC_FLAGS	+= -O0 -g
  else
    CFLAGS	+= -O0 -ggdb
    CC_FLAGS	+= -O0 -ggdb #-ggdb -Wall
    FC_FLAGS	+= -O0 -ggdb
  endif
  REALM_CC_FLAGS	+= -DDEBUG_REALM
  LEGION_CC_FLAGS	+= -DDEBUG_LEGION
else
  CFLAGS	+= -O2
  CC_FLAGS	+= -O2 #-ggdb
  FC_FLAGS	+= -O2
endif

BOUNDS_CHECKS ?= 0
LEGION_BOUNDS_CHECKS ?= 0
ifeq ($(strip $(BOUNDS_CHECKS)),1)
LEGION_CC_FLAGS	+= -DLEGION_BOUNDS_CHECKS
else ifeq ($(strip $(LEGION_BOUNDS_CHECKS)),1)
LEGION_CC_FLAGS	+= -DLEGION_BOUNDS_CHECKS
endif

PRIVILEGE_CHECKS ?= 0
LEGION_PRIVILEGE_CHECKS ?= 0
ifeq ($(strip $(PRIVILEGE_CHECKS)),1)
LEGION_CC_FLAGS	+= -DLEGION_PRIVILEGE_CHECKS
else ifeq ($(strip $(LEGION_PRIVILEGE_CHECKS)),1)
LEGION_CC_FLAGS	+= -DLEGION_PRIVILEGE_CHECKS
endif

# DEBUG_TSAN=1 enables thread sanitizer (data race) checks
ifeq ($(strip $(DEBUG_TSAN)),1)
CC_FLAGS        += -fsanitize=thread -g -DTSAN_ENABLED
LD_FLAGS        += -fsanitize=thread
endif

# Set maximum number of dimensions
ifneq ($(strip ${MAX_DIM}),)
REALM_CC_FLAGS	+= -DREALM_MAX_DIM=$(MAX_DIM)
LEGION_CC_FLAGS	+= -DLEGION_MAX_DIM=$(MAX_DIM)
endif

# Set maximum number of fields
ifneq ($(strip ${MAX_FIELDS}),)
LEGION_CC_FLAGS	+= -DLEGION_MAX_FIELDS=$(MAX_FIELDS)
endif

# Optionally make all Legion warnings fatal
ifeq ($(strip ${LEGION_WARNINGS_FATAL}),1)
LEGION_CC_FLAGS += -DLEGION_WARNINGS_FATAL
endif

# Manage the output setting
REALM_CC_FLAGS	+= -DCOMPILE_TIME_MIN_LEVEL=$(OUTPUT_LEVEL)

# demand warning-free compilation
CC_FLAGS        += -Wall
FC_FLAGS	+= -Wall
REALM_CXX_CHECK := -Wdeprecated
ifneq '' '$(findstring clang,$(shell $(CXX) --version))'
  REALM_CXX_CHECK += -Wformat-pedantic
endif
ifeq ($(strip $(WARN_AS_ERROR)),1)
CC_FLAGS        += -Werror
FC_FLAGS	+= -Werror
endif

# Check for a minimum C++ version and if none is specified then set it to c++17
ifneq ($(findstring -std=c++,$(CC_FLAGS)),-std=c++)
ifeq ($(shell $(CXX) -x c++ -std=c++17 -c /dev/null -o /dev/null 2> /dev/null; echo $$?),0)
CC_FLAGS += -std=c++17
NVCC_FLAGS += -std=c++17
HIPCC_FLAGS += -std=c++17
else ifeq ($(findstring nvc++,$(CXX)),nvc++)
# nvc++ is dumb and will give you an error if you try to overwrite the input
# file with the output file and so errors at our test above, we'll just assume
# that all versions of nvc++ will support c++17 for now
CC_FLAGS += -std=c++17
else
$(error Legion requires a C++ compiler that supports at least C++17)
endif
endif


# if requested, add --defcheck flags to the compile line so that the
#  cxx_defcheck wrapper can verify that source files include the configuration
#  headers properly
USE_DEFCHECK ?= 0
ifeq ($(strip ${USE_DEFCHECK}),1)
  LEGION_DEFCHECK = --defcheck legion_defines.h
  REALM_DEFCHECK = --defcheck realm_defines.h
endif

CC_SRC		?=
CXX_SRC		?=
# Backwards compatibility for older makefiles
GEN_SRC		?=
CXX_SRC		+= $(GEN_SRC)
FORT_SRC	?=
CUDA_SRC	?=
HIP_SRC         ?=
# Backwards compatibility for older makefiles
GEN_GPU_SRC	?= 
CUDA_SRC	+= $(GEN_GPU_SRC)
HIP_SRC         += $(GEN_GPU_SRC)
UPMEM_SRC += $(GEN_UPMEM_SRC)
REALM_SRC	?=
REALM_CUHOOK_CUDA_SRC	?=
LEGION_SRC	?=
REALM_CUDA_DIR  ?=
REALM_CUDA_SRC  ?=
LEGION_CUDA_SRC	?=
LEGION_HIP_SRC  ?=
MAPPER_SRC	?=

# Set the source files
REALM_SRC 	+= $(LG_RT_DIR)/realm/runtime_impl.cc \
    $(LG_RT_DIR)/realm/bgwork.cc \
    $(LG_RT_DIR)/realm/transfer/address_list.cc \
    $(LG_RT_DIR)/realm/transfer/transfer.cc \
    $(LG_RT_DIR)/realm/transfer/channel.cc \
    $(LG_RT_DIR)/realm/transfer/channel_disk.cc \
    $(LG_RT_DIR)/realm/transfer/lowlevel_dma.cc \
    $(LG_RT_DIR)/realm/transfer/ib_memory.cc \
    $(LG_RT_DIR)/realm/mutex.cc \
    $(LG_RT_DIR)/realm/module.cc \
    $(LG_RT_DIR)/realm/module_config.cc \
    $(LG_RT_DIR)/realm/threads.cc \
    $(LG_RT_DIR)/realm/faults.cc \
    $(LG_RT_DIR)/realm/operation.cc \
    $(LG_RT_DIR)/realm/tasks.cc \
    $(LG_RT_DIR)/realm/metadata.cc \
    $(LG_RT_DIR)/realm/repl_heap.cc \
    $(LG_RT_DIR)/realm/deppart/partitions.cc \
    $(LG_RT_DIR)/realm/deppart/sparsity_impl.cc \
    $(LG_RT_DIR)/realm/deppart/image.cc \
    $(LG_RT_DIR)/realm/deppart/preimage.cc \
    $(LG_RT_DIR)/realm/deppart/byfield.cc \
    $(LG_RT_DIR)/realm/deppart/setops.cc \
    $(LG_RT_DIR)/realm/event_impl.cc \
    $(LG_RT_DIR)/realm/rsrv_impl.cc \
    $(LG_RT_DIR)/realm/proc_impl.cc \
    $(LG_RT_DIR)/realm/mem_impl.cc \
    $(LG_RT_DIR)/realm/idx_impl.cc \
    $(LG_RT_DIR)/realm/inst_impl.cc \
    $(LG_RT_DIR)/realm/inst_layout.cc \
    $(LG_RT_DIR)/realm/machine_impl.cc \
    $(LG_RT_DIR)/realm/sampling_impl.cc \
    $(LG_RT_DIR)/realm/subgraph_impl.cc \
    $(LG_RT_DIR)/realm/transfer/lowlevel_disk.cc \
    $(LG_RT_DIR)/realm/shm.cc
# REALM_INST_SRC will be compiled {MAX_DIM}^2 times in parallel
REALM_INST_SRC  += $(LG_RT_DIR)/realm/deppart/image_tmpl.cc \
	           $(LG_RT_DIR)/realm/deppart/preimage_tmpl.cc \
	           $(LG_RT_DIR)/realm/deppart/byfield_tmpl.cc
REALM_SRC 	+= $(LG_RT_DIR)/realm/numa/numa_module.cc \
		   $(LG_RT_DIR)/realm/numa/numasysif.cc
ifeq ($(strip $(USE_NETWORK)),1)
ifeq ($(findstring gasnet1,$(REALM_NETWORKS)),gasnet1)
REALM_SRC 	+= $(LG_RT_DIR)/realm/gasnet1/gasnet1_module.cc \
                   $(LG_RT_DIR)/realm/gasnet1/gasnetmsg.cc
endif
ifeq ($(findstring gasnetex,$(REALM_NETWORKS)),gasnetex)
REALM_SRC 	+= $(LG_RT_DIR)/realm/gasnetex/gasnetex_module.cc \
	           $(LG_RT_DIR)/realm/gasnetex/gasnetex_internal.cc \
	           $(LG_RT_DIR)/realm/gasnetex/gasnetex_handlers.cc
endif
ifeq ($(findstring mpi,$(REALM_NETWORKS)),mpi)
REALM_SRC 	+= $(LG_RT_DIR)/realm/mpi/mpi_module.cc \
                   $(LG_RT_DIR)/realm/mpi/am_mpi.cc
endif
ifeq ($(findstring ucx,$(REALM_NETWORKS)),ucx)
REALM_SRC 	+= $(LG_RT_DIR)/realm/ucx/ucp_module.cc \
			   $(LG_RT_DIR)/realm/ucx/ucp_internal.cc \
			   $(LG_RT_DIR)/realm/ucx/ucp_context.cc \
			   $(LG_RT_DIR)/realm/ucx/mpool.cc \
			   $(LG_RT_DIR)/realm/ucx/bootstrap/bootstrap.cc \
			   $(LG_RT_DIR)/realm/ucx/bootstrap/bootstrap_loader.cc
endif
endif
ifeq ($(strip $(USE_OPENMP)),1)
REALM_SRC 	+= $(LG_RT_DIR)/realm/openmp/openmp_module.cc
ifeq ($(strip $(USE_OPENMP_SYSTEM_RUNTIME)),0)
REALM_SRC 	+= $(LG_RT_DIR)/realm/openmp/openmp_threadpool.cc \
               $(LG_RT_DIR)/realm/openmp/openmp_api.cc
endif
endif
REALM_SRC 	+= $(LG_RT_DIR)/realm/procset/procset_module.cc
ifeq ($(strip $(USE_PYTHON)),1)
REALM_SRC 	+= $(LG_RT_DIR)/realm/python/python_module.cc \
		   $(LG_RT_DIR)/realm/python/python_source.cc
endif
ifeq ($(strip $(USE_CUDA)),1)
REALM_FATBIN_SRC = realm_fatbin.cc
REALM_SRC 	+= $(LG_RT_DIR)/realm/cuda/cuda_module.cc \
                   $(LG_RT_DIR)/realm/cuda/cuda_access.cc \
                   $(LG_RT_DIR)/realm/cuda/cuda_internal.cc \
		   $(REALM_FATBIN_SRC)
REALM_CUDA_DIR := $(LG_RT_DIR)/realm/cuda
REALM_CUDA_SRC := $(REALM_CUDA_DIR)/cuda_memcpy.cu
ifeq ($(strip $(REALM_USE_CUDART_HIJACK)),1)
REALM_SRC       += $(LG_RT_DIR)/realm/cuda/cudart_hijack.cc
endif
REALM_CUHOOK_SRC += $(LG_RT_DIR)/realm/cuda/cuda_hook.cc
endif
ifeq ($(strip $(USE_HIP)),1)
REALM_SRC 	+= $(LG_RT_DIR)/realm/hip/hip_module.cc \
                   $(LG_RT_DIR)/realm/hip/hip_access.cc \
                   $(LG_RT_DIR)/realm/hip/hip_internal.cc
ifeq ($(strip $(USE_HIP_HIJACK)),1)
REALM_SRC       += $(LG_RT_DIR)/realm/hip/hip_hijack.cc
endif
endif
ifeq ($(strip $(USE_LLVM)),1)
REALM_SRC 	+= $(LG_RT_DIR)/realm/llvmjit/llvmjit_module.cc \
                   $(LG_RT_DIR)/realm/llvmjit/llvmjit_internal.cc
endif
ifeq ($(strip $(USE_HDF)),1)
REALM_SRC 	+= $(LG_RT_DIR)/realm/hdf5/hdf5_module.cc \
		   $(LG_RT_DIR)/realm/hdf5/hdf5_internal.cc \
		   $(LG_RT_DIR)/realm/hdf5/hdf5_access.cc
endif
ifeq ($(strip $(USE_NVTX)),1)
REALM_SRC 	+= $(LG_RT_DIR)/realm/nvtx.cc
endif
ifeq ($(strip $(USE_SIMPLETEST)),1)
REALM_SRC 	+= $(LG_RT_DIR)/realm/simpletest/simpletest_module.cc \
              $(LG_RT_DIR)/realm/simpletest/simpletest_access.cc 
endif
ifeq ($(strip $(USE_UPMEM)),1)
REALM_SRC 	+= $(LG_RT_DIR)/realm/upmem/upmem_module.cc \
              $(LG_RT_DIR)/realm/upmem/upmem_access.cc \
              $(LG_RT_DIR)/realm/upmem/upmem_internal.cc \
              $(LG_RT_DIR)/realm/upmem/upmem_memory.cc \
              $(LG_RT_DIR)/realm/upmem/upmem_workers.cc \
              $(LG_RT_DIR)/realm/upmem/upmem_stream.cc \
              $(LG_RT_DIR)/realm/upmem/upmem_events.cc \
              $(LG_RT_DIR)/realm/upmem/upmem_dma.cc 
endif

REALM_SRC 	+= $(LG_RT_DIR)/realm/activemsg.cc \
                   $(LG_RT_DIR)/realm/nodeset.cc \
                   $(LG_RT_DIR)/realm/network.cc

REALM_SRC 	+= $(LG_RT_DIR)/realm/logging.cc \
	           $(LG_RT_DIR)/realm/cmdline.cc \
		   $(LG_RT_DIR)/realm/profiling.cc \
	           $(LG_RT_DIR)/realm/codedesc.cc \
		   $(LG_RT_DIR)/realm/timers.cc \
		   $(LG_RT_DIR)/realm/utils.cc

MAPPER_SRC	+= $(LG_RT_DIR)/mappers/default_mapper.cc \
		   $(LG_RT_DIR)/mappers/mapping_utilities.cc \
		   $(LG_RT_DIR)/mappers/shim_mapper.cc \
		   $(LG_RT_DIR)/mappers/test_mapper.cc \
		   $(LG_RT_DIR)/mappers/null_mapper.cc \
		   $(LG_RT_DIR)/mappers/replay_mapper.cc \
		   $(LG_RT_DIR)/mappers/debug_mapper.cc \
		   $(LG_RT_DIR)/mappers/wrapper_mapper.cc \
		   $(LG_RT_DIR)/mappers/forwarding_mapper.cc \
		   $(LG_RT_DIR)/mappers/logging_wrapper.cc

LEGION_SRC 	+= $(LG_RT_DIR)/legion/legion.cc \
		    $(LG_RT_DIR)/legion/legion_c.cc \
		    $(LG_RT_DIR)/legion/legion_ops.cc \
		    $(LG_RT_DIR)/legion/legion_tasks.cc \
		    $(LG_RT_DIR)/legion/legion_context.cc \
		    $(LG_RT_DIR)/legion/legion_trace.cc \
		    $(LG_RT_DIR)/legion/legion_spy.cc \
		    $(LG_RT_DIR)/legion/legion_profiling.cc \
		    $(LG_RT_DIR)/legion/legion_profiling_serializer.cc \
		    $(LG_RT_DIR)/legion/legion_instances.cc \
		    $(LG_RT_DIR)/legion/legion_views.cc \
		    $(LG_RT_DIR)/legion/legion_analysis.cc \
		    $(LG_RT_DIR)/legion/legion_constraint.cc \
		    $(LG_RT_DIR)/legion/legion_mapping.cc \
		    $(LG_RT_DIR)/legion/legion_redop.cc \
		    $(LG_RT_DIR)/legion/legion_replication.cc \
		    $(LG_RT_DIR)/legion/region_tree.cc \
		    $(LG_RT_DIR)/legion/runtime.cc \
		    $(LG_RT_DIR)/legion/garbage_collection.cc \
                    $(LG_RT_DIR)/legion/index_space_value.cc \
		    $(LG_RT_DIR)/legion/mapper_manager.cc
LEGION_CUDA_SRC  += $(LG_RT_DIR)/legion/legion_redop.cu
LEGION_HIP_SRC   += $(LG_RT_DIR)/legion/legion_redop.cu
# LEGION_INST_SRC will be compiled {MAX_DIM}^2 times in parallel
LEGION_INST_SRC  += $(LG_RT_DIR)/legion/region_tree_tmpl.cc

USE_FORTRAN ?= 0
LEGION_USE_FORTRAN ?= 0
ifeq ($(strip $(LEGION_USE_FORTRAN)),1)
USE_FORTRAN := 1
endif
ifeq ($(strip $(USE_FORTRAN)),1)
# For backwards compatibility
GEN_FORTRAN_SRC ?=
FORT_SRC	+= $(GEN_FORTRAN_SRC)
ifndef LG_INSTALL_DIR
LEGION_FORT_SRC  += $(LG_RT_DIR)/legion/legion_f_types.f90 \
		    $(LG_RT_DIR)/legion/legion_f_c_interface.f90 \
		    $(LG_RT_DIR)/legion/legion_f.f90
endif
FC_FLAGS 	+= -cpp
LD_FLAGS 	+= -lgfortran
endif

# Header files for Legion installation
INSTALL_HEADERS += legion.h \
		   realm.h \
		   legion/bitmask.h \
		   legion/legion.inl \
		   legion/legion_allocation.h \
		   legion/legion_c.h \
		   legion/legion_c_util.h \
		   legion/legion_config.h \
		   legion/legion_constraint.h \
		   legion/legion_domain.h \
		   legion/legion_domain.inl \
		   legion/legion_mapping.h \
		   legion/legion_mapping.inl \
		   legion/legion_redop.h \
		   legion/legion_redop.inl \
		   legion/legion_types.h \
		   legion/legion_utilities.h \
		   mappers/debug_mapper.h \
		   mappers/default_mapper.h \
		   mappers/default_mapper.inl \
		   mappers/mapping_utilities.h \
		   mappers/null_mapper.h \
		   mappers/replay_mapper.h \
		   mappers/shim_mapper.h \
		   mappers/test_mapper.h \
		   mappers/wrapper_mapper.h \
		   mappers/forwarding_mapper.h \
		   mappers/logging_wrapper.h \
		   realm/realm_config.h \
		   realm/realm_c.h \
		   realm/id.h \
		   realm/id.inl \
		   realm/profiling.h \
		   realm/profiling.inl \
		   realm/redop.h \
		   realm/event.h \
		   realm/event.inl \
		   realm/reservation.h \
		   realm/reservation.inl \
		   realm/processor.h \
		   realm/processor.inl \
		   realm/memory.h \
		   realm/mutex.h \
		   realm/mutex.inl \
		   realm/network.h \
		   realm/network.inl \
		   realm/nodeset.h \
		   realm/nodeset.inl \
		   realm/instance.h \
		   realm/instance.inl \
		   realm/inst_layout.h \
		   realm/inst_layout.inl \
		   realm/logging.h \
		   realm/logging.inl \
		   realm/machine.h \
		   realm/machine.inl \
		   realm/runtime.h \
		   realm/module.h \
		   realm/module_config.h \
		   realm/module_config.inl \
		   realm/indexspace.h \
		   realm/indexspace.inl \
		   realm/cmdline.h \
		   realm/cmdline.inl \
		   realm/codedesc.h \
		   realm/codedesc.inl \
		   realm/compiler_support.h \
		   realm/bytearray.h \
		   realm/bytearray.inl \
		   realm/faults.h \
		   realm/faults.inl \
		   realm/atomics.h \
		   realm/atomics.inl \
		   realm/point.h \
		   realm/point.inl \
		   realm/custom_serdez.h \
		   realm/custom_serdez.inl \
		   realm/sparsity.h \
		   realm/sparsity.inl \
		   realm/subgraph.h \
		   realm/subgraph.inl \
		   realm/dynamic_templates.h \
		   realm/dynamic_templates.inl \
		   realm/serialize.h \
		   realm/serialize.inl \
		   realm/threads.h \
		   realm/threads.inl \
		   realm/timers.h \
		   realm/timers.inl \
		   realm/utils.h \
		   realm/utils.inl \
                   realm/nvtx.h \
		   realm/deppart/inst_helper.h \
		   realm/cuda/cuda_module.h \
		   realm/cuda/cuda_module.inl \
		   realm/hip/hip_module.h \
		   realm/hip/hip_module.inl \
		   realm/numa/numa_module.h

ifeq ($(strip $(USE_CUDA)),1)
INSTALL_HEADERS += realm/cuda/cuda_redop.h \
                   realm/cuda/cuda_access.h
endif
ifeq ($(strip $(USE_HIP)),1)
INSTALL_HEADERS += hip_cuda_compat/hip_cuda.h \
                   realm/hip/hiphijack_api.h \
                   realm/hip/hip_redop.h
endif
ifeq ($(strip $(USE_HALF)),1)
INSTALL_HEADERS += mathtypes/half.h
endif
ifeq ($(strip $(USE_COMPLEX)),1)
INSTALL_HEADERS += mathtypes/complex.h
endif
ifeq ($(strip $(USE_PYTHON)),1)
INSTALL_HEADERS += realm/python/python_source.h \
		   realm/python/python_source.inl \
		   realm/python/python_module.h
endif
ifeq ($(strip $(USE_LLVM)),1)
INSTALL_HEADERS += realm/llvmjit/llvmjit.h \
		   realm/llvmjit/llvmjit.inl
endif
ifeq ($(strip $(USE_HDF)),1)
INSTALL_HEADERS += realm/hdf5/hdf5_access.h \
		   realm/hdf5/hdf5_access.inl
endif
<<<<<<< HEAD
ifeq ($(strip $(USE_SIMPLETEST)),1)
INSTALL_HEADERS += realm/simpletest/simpletest_access.h
endif
ifeq ($(strip $(USE_UPMEM)),1)
INSTALL_HEADERS += realm/upmem/upmem_access.h \
                   realm/upmem/realm_c_upmem.h \
                   realm/upmem/realm_c_upmem.inl
endif
=======
ifeq ($(strip $(USE_FORTRAN)),1)
INSTALL_HEADERS += legion_fortran_types.mod \
		   legion_fortran_c_interface.mod \
		   legion_fortran.mod
endif

>>>>>>> 13ad3c2e
# General shell commands
SHELL	:= /bin/sh
SH	:= sh
RM	:= rm
LS	:= ls
MKDIR	:= mkdir
MV	:= mv
CP	:= cp
SED	:= sed
ECHO	:= echo
TOUCH	:= touch
MAKE	:= make
SSH	:= ssh
SCP	:= scp
PYTHON  := $(shell which python python3 | head -1)

ifneq ($(strip ${MAX_DIM}),)
  DIMS := $(shell bash -c "echo {1..$(strip $(MAX_DIM))}")
else
  DIMS := 1 2 3
endif
f_replace1 = $(1:_tmpl.cc=_$(2).cc.o)
f_replace2 = $(1:_tmpl.cc=_$(2)_$(3).cc.o)
f_expand1 = $(foreach N1,$(DIMS),$(call $(1),$(2),$(N1)))
f_expand2 = $(foreach N1,$(DIMS),$(foreach N2,$(DIMS),$(call $(1),$(2),$(N1),$(N2))))
REALM_INST_OBJS := $(call f_expand2,f_replace2,$(REALM_INST_SRC))
# Legion has both 1-dim and 2-dim versions
LEGION_INST_OBJS := $(call f_expand1,f_replace1,$(LEGION_INST_SRC)) \
                    $(call f_expand2,f_replace2,$(LEGION_INST_SRC))

APP_OBJS	:= $(CC_SRC:.c=.c.o)
APP_OBJS	+= $(CXX_SRC:.cc=.cc.o)
APP_OBJS	+= $(ASM_SRC:.S=.S.o)
APP_OBJS	+= $(FORT_SRC:.f90=.f90.o)
REALM_OBJS	:= $(REALM_SRC:.cc=.cc.o)
LEGION_OBJS	:= $(LEGION_SRC:.cc=.cc.o)
LEGION_OBJS 	+= $(LEGION_FORT_SRC:.f90=.f90.o)
MAPPER_OBJS	:= $(MAPPER_SRC:.cc=.cc.o)
# Only compile the gpu objects if we need to
ifeq ($(strip $(USE_CUDA)),1)
APP_OBJS	+= $(CUDA_SRC:.cu=.cu.o)
LEGION_OBJS 	+= $(LEGION_CUDA_SRC:.cu=.cu.o)
REALM_CUHOOK_OBJS := $(REALM_CUHOOK_SRC:.cc=.cc.o)
endif

# Only compile the hip objects if we need to 
ifeq ($(strip $(USE_HIP)),1)
APP_OBJS	+= $(HIP_SRC:.cu=.cu.o)
LEGION_OBJS     += $(LEGION_HIP_SRC:.cu=.cu.o)
endif

<<<<<<< HEAD
ifeq ($(strip $(USE_UPMEM)),1)
UPMEM_OBJS	+= $(UPMEM_SRC:.cc=.up.o)
endif

USE_FORTRAN ?= 0
LEGION_USE_FORTRAN ?= 0
# For backwards compatibility
GEN_FORTRAN_SRC ?=
FORT_SRC	+= $(GEN_FORTRAN_SRC)
ifeq ($(strip $(USE_FORTRAN)),1)
LEGION_OBJS 	+= $(LEGION_FORT_SRC:.f90=.f90.o)
APP_OBJS 	+= $(FORT_SRC:.f90=.f90.o)
FC_FLAGS 	+= -cpp
LD_FLAGS 	+= -lgfortran
else ifeq ($(strip $(LEGION_USE_FORTRAN)),1)
USE_FORTRAN	:= 1
LEGION_OBJS 	+= $(LEGION_FORT_SRC:.f90=.f90.o)
APP_OBJS	+= $(FORT_SRC:.f90=.f90.o)
FC_FLAGS 	+= -cpp
LD_FLAGS 	+= -lgfortran
endif

=======
>>>>>>> 13ad3c2e
# Provide build rules unless the user asks us not to
ifndef NO_BUILD_RULES
# Provide an all unless the user asks us not to
ifndef NO_BUILD_ALL
.PHONY: all
all: $(OUTFILE) $(SLIB_LEGION) $(SLIB_REALM) $(SLIB_REALM_CUHOOK)
endif
# Provide support for installing legion with the make build system
.PHONY: install COPY_FILES_AFTER_BUILD
ifneq ($(strip $(PREFIX)),)
INSTALL_BIN_FILES += $(OUTFILE)
INSTALL_INC_FILES += legion_defines.h realm_defines.h
INSTALL_LIB_FILES += $(SLIB_REALM) $(SLIB_LEGION) $(SLIB_REALM_CUHOOK)
INSTALL_SHARE_FILES := runtime.mk
TARGET_HEADERS := $(addprefix $(strip $(PREFIX))/include/,$(INSTALL_HEADERS))
TARGET_BIN_FILES := $(addprefix $(strip $(PREFIX))/bin/,$(INSTALL_BIN_FILES))
TARGET_INC_FILES := $(addprefix $(strip $(PREFIX))/include/,$(INSTALL_INC_FILES))
TARGET_LIB_FILES := $(addprefix $(strip $(PREFIX))/lib/,$(INSTALL_LIB_FILES))
TARGET_SHARE_FILES := $(addprefix $(strip $(PREFIX))/share/legion/,$(INSTALL_SHARE_FILES))
install: $(OUTFILE) $(SLIB_LEGION) $(SLIB_REALM)
	$(MAKE) COPY_FILES_AFTER_BUILD
COPY_FILES_AFTER_BUILD: $(TARGET_HEADERS) $(TARGET_BIN_FILES) $(TARGET_INC_FILES) $(TARGET_LIB_FILES) $(TARGET_SHARE_FILES)
$(TARGET_HEADERS) : $(strip $(PREFIX))/include/% : $(LG_RT_DIR)/%
	mkdir -p $(dir $@)
	cp $< $@
$(TARGET_BIN_FILES) : $(strip $(PREFIX))/bin/% : %
	mkdir -p $(dir $@)
	cp $< $@
$(TARGET_INC_FILES) : $(strip $(PREFIX))/include/% : $(DEFINE_HEADERS_DIR)/%
	mkdir -p $(dir $@)
	cp $< $@
$(TARGET_LIB_FILES) : $(strip $(PREFIX))/lib/% : %
	mkdir -p $(dir $@)
	cp $< $@
$(TARGET_SHARE_FILES) : $(strip $(PREFIX))/share/legion/% : $(LG_RT_DIR)/%
	mkdir -p $(dir $@)
	cp $< $@
else
install:
	$(error Must specify PREFIX for installation)
endif

# Include generated dependency files
DEP_FILES += $(APP_OBJS:.o=.d)
DEP_FILES += $(REALM_OBJS:.o=.d)
DEP_FILES += $(REALM_INST_OBJS:.o=.d)
DEP_FILES += $(LEGION_OBJS:.o=.d)
DEP_FILES += $(LEGION_INST_OBJS:.o=.d)
DEP_FILES += $(MAPPER_OBJS:.o=.d)
-include $(DEP_FILES)

$(OUTFILE) : $(APP_OBJS) $(SLIB_LEGION) $(SLIB_REALM) $(UPMEM_OBJS)
	@echo "---> Linking objects into one binary: $(OUTFILE)"
	$(CXX) -o $(OUTFILE) $(APP_OBJS) $(LEGION_LIBS) $(LEGION_LD_FLAGS) $(LD_FLAGS) 

ifeq ($(strip $(SHARED_OBJECTS)),0)
$(SLIB_LEGION) : $(LEGION_OBJS) $(LEGION_INST_OBJS) $(MAPPER_OBJS)
	rm -f $@
	$(AR) rcs $@ $^

$(SLIB_REALM) : $(REALM_OBJS) $(REALM_INST_OBJS)
	rm -f $@
	$(AR) rcs $@ $^
else
$(SLIB_LEGION) : $(LEGION_OBJS) $(LEGION_INST_OBJS) $(MAPPER_OBJS) $(SLIB_REALM)
	rm -f $@
	$(CXX) $(SO_FLAGS) -o $@ $(LEGION_OBJS) $(LEGION_INST_OBJS) $(MAPPER_OBJS) $(LD_FLAGS) $(SLIB_LEGION_DEPS)

$(SLIB_REALM) : $(REALM_OBJS) $(REALM_INST_OBJS)
	rm -f $@
	$(CXX) $(SO_FLAGS) -o $@ $^ $(LD_FLAGS) $(SLIB_REALM_DEPS)
endif

$(filter %.c.o,$(APP_OBJS)) : %.c.o : %.c $(LEGION_DEFINES_HEADER) $(REALM_DEFINES_HEADER)
	$(CC) -MMD -o $@ -c $< $(CPPFLAGS) $(CFLAGS) $(INC_FLAGS)

$(filter %.cc.o,$(APP_OBJS)) : %.cc.o : %.cc $(LEGION_DEFINES_HEADER) $(REALM_DEFINES_HEADER)
	$(CXX) -MMD -o $@ -c $< $(CC_FLAGS) $(INC_FLAGS)

$(filter %.S.o,$(APP_OBJS)) : %.S.o : %.S
	$(AS) -o $@ -c $< $(CC_FLAGS) $(INC_FLAGS)

# special rules for per-dimension deppart source files
#  (hopefully making the path explicit doesn't break things too badly...)
ifneq ($(USE_PGI),1)
$(LG_RT_DIR)/realm/deppart/image_%.cc.o : $(LG_RT_DIR)/realm/deppart/image_tmpl.cc $(LG_RT_DIR)/realm/deppart/image.cc $(LEGION_DEFINES_HEADER) $(REALM_DEFINES_HEADER)
	$(CXX) -MMD -o $@ -c $< $(CC_FLAGS) $(REALM_CXX_CHECK) $(REALM_SYMBOL_VISIBILITY) $(INC_FLAGS) -DINST_N1=$(word 1,$(subst _, ,$*)) -DINST_N2=$(word 2,$(subst _, ,$*)) $(REALM_DEFCHECK)

$(LG_RT_DIR)/realm/deppart/preimage_%.cc.o : $(LG_RT_DIR)/realm/deppart/preimage_tmpl.cc $(LG_RT_DIR)/realm/deppart/preimage.cc $(LEGION_DEFINES_HEADER) $(REALM_DEFINES_HEADER)
	$(CXX) -MMD -o $@ -c $< $(CC_FLAGS) $(REALM_CXX_CHECK) $(REALM_SYMBOL_VISIBILITY) $(INC_FLAGS) -DINST_N1=$(word 1,$(subst _, ,$*)) -DINST_N2=$(word 2,$(subst _, ,$*)) $(REALM_DEFCHECK)

$(LG_RT_DIR)/realm/deppart/byfield_%.cc.o : $(LG_RT_DIR)/realm/deppart/byfield_tmpl.cc $(LG_RT_DIR)/realm/deppart/byfield.cc $(LEGION_DEFINES_HEADER) $(REALM_DEFINES_HEADER)
	$(CXX) -MMD -o $@ -c $< $(CC_FLAGS) $(REALM_CXX_CHECK) $(REALM_SYMBOL_VISIBILITY) $(INC_FLAGS) -DINST_N1=$(word 1,$(subst _, ,$*)) -DINST_N2=$(word 2,$(subst _, ,$*)) $(REALM_DEFCHECK)
else
# nvc++ names some symbols based on the source filename, so the trick above
#  of compiling multiple things from the same template with different defines
#  causes linker errors - work around by generating a different source file for
#  each case, but don't leave them lying around
$(LG_RT_DIR)/realm/deppart/image_%.cc :
	echo '#define' INST_N1 $(word 1,$(subst _, ,$*)) > $@
	echo '#define' INST_N2 $(word 2,$(subst _, ,$*)) >> $@
	echo '#include' '"image_tmpl.cc"' >> $@

$(LG_RT_DIR)/realm/deppart/preimage_%.cc :
	echo '#define' INST_N1 $(word 1,$(subst _, ,$*)) > $@
	echo '#define' INST_N2 $(word 2,$(subst _, ,$*)) >> $@
	echo '#include' '"preimage_tmpl.cc"' >> $@

$(LG_RT_DIR)/realm/deppart/byfield_%.cc :
	echo '#define' INST_N1 $(word 1,$(subst _, ,$*)) > $@
	echo '#define' INST_N2 $(word 2,$(subst _, ,$*)) >> $@
	echo '#include' '"byfield_tmpl.cc"' >> $@

.INTERMEDIATE: $(REALM_INST_OBJS:.o=)

REALM_OBJS += $(REALM_INST_OBJS)
endif

$(REALM_OBJS) : %.cc.o : %.cc $(LEGION_DEFINES_HEADER) $(REALM_DEFINES_HEADER)
	$(CXX) -MMD -o $@ -c $< $(CC_FLAGS) $(REALM_CXX_CHECK) $(REALM_SYMBOL_VISIBILITY) $(INC_FLAGS) $(REALM_DEFCHECK)

ifeq ($(strip $(USE_CUDA)),1)
$(REALM_CUHOOK_OBJS) : %.cc.o : %.cc $(LEGION_DEFINES_HEADER) $(REALM_DEFINES_HEADER)
	# $(NVCC) --compiler-options '-fPIC' -o $<.d -M -MT $@ $< $(NVCC_FLAGS) $(INC_FLAGS)
	# $(NVCC) --compiler-options '-fPIC' -o $@ -c $< $(NVCC_FLAGS) $(INC_FLAGS)
	$(CXX) -MMD -fPIC -o $@ -c $< $(CC_FLAGS) $(REALM_SYMBOL_VISIBILITY) $(INC_FLAGS) $(REALM_DEFCHECK)

$(SLIB_REALM_CUHOOK) : $(REALM_CUHOOK_OBJS)
	rm -f $@
	$(CXX) --shared $(SO_FLAGS) -o $@ $^ -L$(CUDA)/lib64/stubs -lcuda -Xlinker -rpath=$(CUDA)/lib64
endif

ifneq ($(USE_PGI),1)
$(LG_RT_DIR)/legion/region_tree_%.cc.o : $(LG_RT_DIR)/legion/region_tree_tmpl.cc $(LEGION_DEFINES_HEADER) $(REALM_DEFINES_HEADER)
	$(CXX) -MMD -o $@ -c $< $(CC_FLAGS) $(INC_FLAGS) -DINST_N1=$(word 1,$(subst _, ,$*)) $(patsubst %,-DINST_N2=%,$(word 2,$(subst _, ,$*))) $(LEGION_DEFCHECK)
else
# nvc++ names some symbols based on the source filename, so the trick above
#  of compiling multiple things from the same template with different defines
#  causes linker errors - work around by generating a different source file for
#  each case, but don't leave them lying around
$(LG_RT_DIR)/legion/region_tree_%.cc :
	echo '#define' INST_N1 $(word 1,$(subst _, ,$*)) > $@
	[ -z "$(word 2,$(subst _, ,$*))" ] || echo '#define' INST_N2 $(word 2,$(subst _, ,$*)) >> $@
	echo '#include' '"region_tree_tmpl.cc"' >> $@

.INTERMEDIATE: $(LEGION_INST_OBJS:.o=)

LEGION_OBJS += $(LEGION_INST_OBJS)
endif

$(filter %.cc.o,$(LEGION_OBJS)) : %.cc.o : %.cc $(LEGION_DEFINES_HEADER) $(REALM_DEFINES_HEADER)
	$(CXX) -MMD -o $@ -c $< $(CC_FLAGS) $(INC_FLAGS) $(LEGION_DEFCHECK)

$(MAPPER_OBJS) : %.cc.o : %.cc $(LEGION_DEFINES_HEADER) $(REALM_DEFINES_HEADER)
	$(CXX) -MMD -o $@ -c $< $(CC_FLAGS) $(INC_FLAGS)


ifeq ($(strip $(USE_UPMEM)),1)
UPMEM_ACCESS = access.up.bc
UPMEM_ACCESS_OBJ = access.up.o
REALM_UPMEM_SRC = $(LG_RT_DIR)/realm/upmem/realm_c_upmem.cc

# assumption/limitation with this: every source code file produces its own excutable 
# multiple UPMEM device .c files are NOT combined together to make an excutable  
# this means each .c file here contains a main function

###########################################################################################
$(filter %.up.o, $(UPMEM_OBJS)) : %.up.o : %.cc 
	$(UPMEM_CC) -o $@  $(UPMEMCC_FLAGS) $(INC_FLAGS) $^

###########################################################################################


# CUSTOM_CXX 	= -nostdlib++ -static $(UPMEM_HOME)/lib/libc++.a

# $(filter %.up.o, $(UPMEM_OBJS)) : %.up.o : %.c $(UPMEM_ACCESS)
# 	$(UPMEM_CC) $(CUSTOM_CXX) -o $@ $(UPMEMCC_FLAGS) $(INC_FLAGS) $^

# $(UPMEM_ACCESS): $(REALM_UPMEM_SRC)
# 	$(UPMEM_CC) -x c++ -nostdinc++ -o $(UPMEM_ACCESS) -isystem $(UPMEM_HOME)/share/upmem/include/c++/v1 \
#   -c $(UPMEMCC_FLAGS) $(INC_FLAGS) $^


###########################################################################################
# $(filter %.up.o, $(UPMEM_OBJS)) : %.up.o : %.cc $(UPMEM_ACCESS_OBJ)
# 	$(UPMEM_CC) -o $@  $(UPMEMCC_FLAGS) $(INC_FLAGS) $^ 

# $(UPMEM_ACCESS_OBJ): $(UPMEM_ACCESS)
# 	$(UPMEM_CC) -o $@ -c $^

# $(UPMEM_ACCESS): $(REALM_UPMEM_SRC) 
# 	clang++ -x c++ -emit-llvm -S -O0 -o $(UPMEM_ACCESS) -c $(UPMEMCC_FLAGS) $(INC_FLAGS) $^ 
###########################################################################################


$(REALM_UPMEM_SRC) : $(REALM_DEFINES_HEADER)

endif

# GPU compilation rules; We can't use -MMD for dependency generation because
# it's not supported by old versions of nvcc.

ifeq ($(strip $(USE_HIP)),1)
$(filter %.cu.o,$(APP_OBJS)) : %.cu.o : %.cu $(LEGION_DEFINES_HEADER) $(REALM_DEFINES_HEADER)
	$(HIPCC) -o $<.d -M -MT $@ $< $(HIPCC_FLAGS) $(INC_FLAGS)
	$(HIPCC) -o $@ -c $< $(HIPCC_FLAGS) $(INC_FLAGS)
endif

ifeq ($(strip $(USE_CUDA)),1)
$(filter %.cu.o,$(APP_OBJS)) : %.cu.o : %.cu $(LEGION_DEFINES_HEADER) $(REALM_DEFINES_HEADER)
	$(NVCC) -o $<.d -M -MT $@ $< $(NVCC_FLAGS) $(INC_FLAGS)
	$(NVCC) -o $@ -c $< $(NVCC_FLAGS) $(INC_FLAGS)
endif

ifeq ($(strip $(USE_HIP)),1)
$(filter %.cu.o,$(LEGION_OBJS)): %.cu.o : %.cu $(LEGION_DEFINES_HEADER) $(REALM_DEFINES_HEADER)
	$(HIPCC) -o $<.d -M -MT $@ $< $(HIPCC_FLAGS) $(INC_FLAGS)
	$(HIPCC) -o $@ -c $< $(HIPCC_FLAGS) $(INC_FLAGS)
endif

ifeq ($(strip $(USE_CUDA)),1)
$(filter %.cu.o,$(LEGION_OBJS)): %.cu.o : %.cu $(LEGION_DEFINES_HEADER) $(REALM_DEFINES_HEADER)
	$(NVCC) -o $<.d -M -MT $@ $< $(NVCC_FLAGS) $(INC_FLAGS)
	$(NVCC) -o $@ -c $< $(NVCC_FLAGS) $(INC_FLAGS)
endif

# Special rules for building the legion fortran files because the fortran compiler is dumb
ifeq ($(strip $(USE_FORTRAN)),1)
ifndef LG_INSTALL_DIR
$(LG_RT_DIR)/legion/legion_f_types.f90.o : $(LG_RT_DIR)/legion/legion_f_types.f90 $(LEGION_DEFINES_HEADER) $(REALM_DEFINES_HEADER)
	$(FC) -J$(LG_RT_DIR) -o $@ -c $< $(FC_FLAGS) $(INC_FLAGS)

$(LG_RT_DIR)/legion/legion_f_c_interface.f90.o : $(LG_RT_DIR)/legion/legion_f_c_interface.f90 $(LG_RT_DIR)/legion/legion_f_types.f90.o $(LEGION_DEFINES_HEADER) $(REALM_DEFINES_HEADER)
	$(FC) -J$(LG_RT_DIR) -o $@ -c $< $(FC_FLAGS) $(INC_FLAGS)

$(LG_RT_DIR)/legion/legion_f.f90.o : $(LG_RT_DIR)/legion/legion_f.f90 $(LG_RT_DIR)/legion/legion_f_c_interface.f90.o $(LG_RT_DIR)/legion/legion_f_types.f90.o $(LEGION_DEFINES_HEADER) $(REALM_DEFINES_HEADER)
	$(FC) -J$(LG_RT_DIR) -o $@ -c $< $(FC_FLAGS) $(INC_FLAGS)
endif

$(filter %.f90.o,$(APP_OBJS)) : %.f90.o : %.f90 $(LEGION_DEFINES_HEADER) $(REALM_DEFINES_HEADER) $(filter %.f90.o,$(LEGION_OBJS))
	$(FC) -o $@ -c $< $(FC_FLAGS) $(INC_FLAGS)
endif

# disable gmake's default rule for building % from %.o
% : %.o

ifdef LG_INSTALL_DIR
clean::
	$(RM) -f $(OUTFILE) $(APP_OBJS) $(REALM_OBJS) $(REALM_INST_OBJS) $(LEGION_OBJS) $(LEGION_INST_OBJS) $(MAPPER_OBJS) $(LG_RT_DIR)/*mod *.mod $(DEP_FILES) $(REALM_FATBIN_SRC) $(REALM_FATBIN) $(SLIB_REALM_CUHOOK) $(REALM_CUHOOK_OBJS)
else
clean::
<<<<<<< HEAD
	$(RM) -f $(OUTFILE) $(SLIB_LEGION) $(SLIB_REALM) $(APP_OBJS) $(REALM_OBJS) $(REALM_INST_OBJS) $(LEGION_OBJS) $(LEGION_INST_OBJS) $(MAPPER_OBJS) $(LG_RT_DIR)/*mod *.mod $(LEGION_DEFINES_HEADER) $(REALM_DEFINES_HEADER) $(DEP_FILES) $(REALM_FATBIN_SRC) $(REALM_FATBIN) $(SLIB_REALM_CUHOOK) $(REALM_CUHOOK_OBJS) $(UPMEM_OBJS) $(UPMEM_ACCESS) $(UPMEM_ACCESS_OBJ)
=======
	$(RM) -f $(OUTFILE) $(SLIB_LEGION) $(SLIB_REALM) $(APP_OBJS) $(REALM_OBJS) $(REALM_INST_OBJS) $(LEGION_OBJS) $(LEGION_INST_OBJS) $(MAPPER_OBJS) $(LG_RT_DIR)/*mod *.mod $(LEGION_DEFINES_HEADER) $(REALM_DEFINES_HEADER) $(DEP_FILES) $(REALM_FATBIN_SRC) $(REALM_FATBIN) $(SLIB_REALM_CUHOOK) $(REALM_CUHOOK_OBJS)
endif
>>>>>>> 13ad3c2e

ifeq ($(strip $(USE_LLVM)),1)
llvmjit_internal.cc.o : CC_FLAGS += $(LLVM_CXXFLAGS)
%/llvmjit_internal.cc.o : CC_FLAGS += $(LLVM_CXXFLAGS)
endif

endif # NO_BUILD_RULES

# you get these build rules even with NO_BUILD_RULES=1

ifdef LG_INSTALL_DIR
# If we have an install directory the defines are already set and can't be changed
LEGION_DEFINES_HEADER := $(LG_INSTALL_DIR)/include/legion_defines.h
REALM_DEFINES_HEADER := $(LG_INSTALL_DIR)/include/realm_defines.h
else
# by default, we'll always check to see if the defines headers need to be
#  overwritten due to changes in compile settings (from makefile or command line)
# set CHECK_DEFINES_HEADER_CONTENT=0 if you want to only rebuild when makefiles
#  change
ifneq ($(strip $(CHECK_DEFINES_HEADER_CONTENT)),0)
.PHONY: FORCE_DEFINES_HEADERS
DEFINES_HEADERS_DEPENDENCY = FORCE_DEFINES_HEADERS
GENERATE_DEFINES_FLAGS = -c
else
DEFINES_HEADERS_DEPENDENCY = $(MAKEFILE_LIST)
endif
$(LEGION_DEFINES_HEADER) : $(DEFINES_HEADERS_DEPENDENCY)
	$(PYTHON) $(LG_RT_DIR)/../tools/generate_defines.py $(LEGION_CC_FLAGS) $(GENERATE_DEFINES_FLAGS) -i $(LG_RT_DIR)/../cmake/legion_defines.h.in -o $@

$(REALM_DEFINES_HEADER) : $(DEFINES_HEADERS_DEPENDENCY)
	$(PYTHON) $(LG_RT_DIR)/../tools/generate_defines.py $(REALM_CC_FLAGS) $(GENERATE_DEFINES_FLAGS) -i $(LG_RT_DIR)/../cmake/realm_defines.h.in -o $@
endif

# build realm.fatbin
ifeq ($(strip $(USE_CUDA)),1)
REALM_FATBIN = realm.fatbin
REALM_CUDA_SRC += $(LG_RT_DIR)/realm/cuda/cuda_memcpy.cu

$(REALM_CUDA_SRC) : $(REALM_DEFINES_HEADER)

$(REALM_FATBIN): $(REALM_CUDA_SRC)
	$(NVCC) $^ -o $(REALM_FATBIN) --fatbin $(NVCC_FLAGS) $(INC_FLAGS)

$(REALM_FATBIN_SRC): $(REALM_FATBIN)
	echo '#include "realm/realm_config.h"' > $@
	echo '#include <cstdlib>' >> $@
	echo 'extern const unsigned char realm_fatbin[];' >> $@
	echo 'extern const size_t realm_fatbin_len;' >> $@
	xxd -i $< | sed 's/unsigned/const unsigned/g' | sed 's/unsigned int/size_t/g' >> $@
endif<|MERGE_RESOLUTION|>--- conflicted
+++ resolved
@@ -1308,7 +1308,6 @@
 INSTALL_HEADERS += realm/hdf5/hdf5_access.h \
 		   realm/hdf5/hdf5_access.inl
 endif
-<<<<<<< HEAD
 ifeq ($(strip $(USE_SIMPLETEST)),1)
 INSTALL_HEADERS += realm/simpletest/simpletest_access.h
 endif
@@ -1317,14 +1316,12 @@
                    realm/upmem/realm_c_upmem.h \
                    realm/upmem/realm_c_upmem.inl
 endif
-=======
 ifeq ($(strip $(USE_FORTRAN)),1)
 INSTALL_HEADERS += legion_fortran_types.mod \
 		   legion_fortran_c_interface.mod \
 		   legion_fortran.mod
 endif
 
->>>>>>> 13ad3c2e
 # General shell commands
 SHELL	:= /bin/sh
 SH	:= sh
@@ -1376,7 +1373,6 @@
 LEGION_OBJS     += $(LEGION_HIP_SRC:.cu=.cu.o)
 endif
 
-<<<<<<< HEAD
 ifeq ($(strip $(USE_UPMEM)),1)
 UPMEM_OBJS	+= $(UPMEM_SRC:.cc=.up.o)
 endif
@@ -1399,8 +1395,6 @@
 LD_FLAGS 	+= -lgfortran
 endif
 
-=======
->>>>>>> 13ad3c2e
 # Provide build rules unless the user asks us not to
 ifndef NO_BUILD_RULES
 # Provide an all unless the user asks us not to
@@ -1652,12 +1646,7 @@
 	$(RM) -f $(OUTFILE) $(APP_OBJS) $(REALM_OBJS) $(REALM_INST_OBJS) $(LEGION_OBJS) $(LEGION_INST_OBJS) $(MAPPER_OBJS) $(LG_RT_DIR)/*mod *.mod $(DEP_FILES) $(REALM_FATBIN_SRC) $(REALM_FATBIN) $(SLIB_REALM_CUHOOK) $(REALM_CUHOOK_OBJS)
 else
 clean::
-<<<<<<< HEAD
 	$(RM) -f $(OUTFILE) $(SLIB_LEGION) $(SLIB_REALM) $(APP_OBJS) $(REALM_OBJS) $(REALM_INST_OBJS) $(LEGION_OBJS) $(LEGION_INST_OBJS) $(MAPPER_OBJS) $(LG_RT_DIR)/*mod *.mod $(LEGION_DEFINES_HEADER) $(REALM_DEFINES_HEADER) $(DEP_FILES) $(REALM_FATBIN_SRC) $(REALM_FATBIN) $(SLIB_REALM_CUHOOK) $(REALM_CUHOOK_OBJS) $(UPMEM_OBJS) $(UPMEM_ACCESS) $(UPMEM_ACCESS_OBJ)
-=======
-	$(RM) -f $(OUTFILE) $(SLIB_LEGION) $(SLIB_REALM) $(APP_OBJS) $(REALM_OBJS) $(REALM_INST_OBJS) $(LEGION_OBJS) $(LEGION_INST_OBJS) $(MAPPER_OBJS) $(LG_RT_DIR)/*mod *.mod $(LEGION_DEFINES_HEADER) $(REALM_DEFINES_HEADER) $(DEP_FILES) $(REALM_FATBIN_SRC) $(REALM_FATBIN) $(SLIB_REALM_CUHOOK) $(REALM_CUHOOK_OBJS)
-endif
->>>>>>> 13ad3c2e
 
 ifeq ($(strip $(USE_LLVM)),1)
 llvmjit_internal.cc.o : CC_FLAGS += $(LLVM_CXXFLAGS)

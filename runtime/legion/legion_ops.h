--- conflicted
+++ resolved
@@ -2153,25 +2153,14 @@
     protected:
       void initialize_region(RegionNode *node, const FieldMask &mask,
          std::map<PartitionNode*,std::vector<RegionNode*> > &refinement_regions,
-<<<<<<< HEAD
                             FieldMaskSet<PartitionNode> &refinement_partitions,
-                            std::set<RtEvent> &map_applied_conditions,
                             VersionInfo &info, bool record_all = false);
       void initialize_partition(PartitionNode *node, const FieldMask &mask,
          std::map<PartitionNode*,std::vector<RegionNode*> > &refinement_regions,
                             FieldMaskSet<PartitionNode> &refinement_partitions,
-                            std::set<RtEvent> &map_applied_conditions,
                             VersionInfo &info, bool record_all = false);
       void initialize_pending(PendingEquivalenceSet *set, const FieldMask &mask,
-                              std::set<RtEvent> &applied_events,
                               VersionInfo &info, bool record_all);
-=======
-                            FieldMaskSet<PartitionNode> &refinement_partitions);
-      void initialize_partition(PartitionNode *node, const FieldMask &mask,
-         std::map<PartitionNode*,std::vector<RegionNode*> > &refinement_regions,
-                            FieldMaskSet<PartitionNode> &refinement_partitions);
-      void initialize_pending(PendingEquivalenceSet *set, const FieldMask &mask);
->>>>>>> 9cb37237
     public:
       virtual void activate(void);
       virtual void deactivate(void);

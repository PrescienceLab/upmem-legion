/* Copyright 2020 Stanford University, NVIDIA Corporation
 *
 * Licensed under the Apache License, Version 2.0 (the "License");
 * you may not use this file except in compliance with the License.
 * You may obtain a copy of the License at
 *
 *     http://www.apache.org/licenses/LICENSE-2.0
 *
 * Unless required by applicable law or agreed to in writing, software
 * distributed under the License is distributed on an "AS IS" BASIS,
 * WITHOUT WARRANTIES OR CONDITIONS OF ANY KIND, either express or implied.
 * See the License for the specific language governing permissions and
 * limitations under the License.
 */


#ifndef __LEGION_OPERATIONS_H__
#define __LEGION_OPERATIONS_H__

#include "legion.h"
#include "legion/runtime.h"
#include "legion/region_tree.h"
#include "legion/legion_mapping.h"
#include "legion/legion_utilities.h"
#include "legion/legion_allocation.h"
#include "legion/legion_instances.h"
#include "legion/legion_analysis.h"
#include "legion/mapper_manager.h"

namespace Legion {
  namespace Internal {

    // Special typedef for predicates
    typedef PredicateImpl PredicateOp;  

    /**
     * \class Operation
     * The operation class serves as the root of the tree
     * of all operations that can be performed in a Legion
     * program.
     */
    class Operation : public ReferenceMutator, public ProfilingResponseHandler {
    public:
      enum OpKind {
        MAP_OP_KIND,
        COPY_OP_KIND,
        FENCE_OP_KIND,
        FRAME_OP_KIND,
        CREATION_OP_KIND,
        DELETION_OP_KIND,
        MERGE_CLOSE_OP_KIND,
        POST_CLOSE_OP_KIND,
        VIRTUAL_CLOSE_OP_KIND,
        RETURN_CLOSE_OP_KIND,
        ACQUIRE_OP_KIND,
        RELEASE_OP_KIND,
        DYNAMIC_COLLECTIVE_OP_KIND,
        FUTURE_PRED_OP_KIND,
        NOT_PRED_OP_KIND,
        AND_PRED_OP_KIND,
        OR_PRED_OP_KIND,
        MUST_EPOCH_OP_KIND,
        PENDING_PARTITION_OP_KIND,
        DEPENDENT_PARTITION_OP_KIND,
        FILL_OP_KIND,
        ATTACH_OP_KIND,
        DETACH_OP_KIND,
        TIMING_OP_KIND,
        ALL_REDUCE_OP_KIND,
        TRACE_CAPTURE_OP_KIND,
        TRACE_COMPLETE_OP_KIND,
        TRACE_REPLAY_OP_KIND,
        TRACE_BEGIN_OP_KIND,
        TRACE_SUMMARY_OP_KIND,
        TASK_OP_KIND,
        LAST_OP_KIND,
      };
      static const char *const op_names[LAST_OP_KIND];
#define OPERATION_NAMES {           \
        "Mapping",                  \
        "Copy",                     \
        "Fence",                    \
        "Frame",                    \
        "Creation",                 \
        "Deletion",                 \
        "Merge Close",              \
        "Post Close",               \
        "Virtual Close",            \
        "Return Close",             \
        "Acquire",                  \
        "Release",                  \
        "Dynamic Collective",       \
        "Future Predicate",         \
        "Not Predicate",            \
        "And Predicate",            \
        "Or Predicate",             \
        "Must Epoch",               \
        "Pending Partition",        \
        "Dependent Partition",      \
        "Fill",                     \
        "Attach",                   \
        "Detach",                   \
        "Timing",                   \
        "All Reduce Op",            \
        "Trace Capture",            \
        "Trace Complete",           \
        "Trace Replay",             \
        "Trace Begin",              \
        "Trace Summary",            \
        "Task",                     \
      } 
    public:
      struct TriggerOpArgs : public LgTaskArgs<TriggerOpArgs> {
      public:
        static const LgTaskID TASK_ID = LG_TRIGGER_OP_ID;
      public:
        TriggerOpArgs(Operation *o)
          : LgTaskArgs<TriggerOpArgs>(o->get_unique_op_id()), op(o) { }
      public:
        Operation *const op;
      };
      struct DeferredReadyArgs : public LgTaskArgs<DeferredReadyArgs> {
      public:
        static const LgTaskID TASK_ID = LG_DEFERRED_READY_TRIGGER_ID;
      public:
        DeferredReadyArgs(Operation *op)
          : LgTaskArgs<DeferredReadyArgs>(op->get_unique_op_id()),
            proxy_this(op) { }
      public:
        Operation *const proxy_this;
      };
      struct DeferredEnqueueArgs : public LgTaskArgs<DeferredEnqueueArgs> {
      public:
        static const LgTaskID TASK_ID = LG_DEFERRED_ENQUEUE_OP_ID;
      public:
        DeferredEnqueueArgs(Operation *op, LgPriority p)
          : LgTaskArgs<DeferredEnqueueArgs>(op->get_unique_op_id()),
            proxy_this(op), priority(p) { }
      public:
        Operation *const proxy_this;
        const LgPriority priority;
      };
      struct DeferredResolutionArgs :
        public LgTaskArgs<DeferredResolutionArgs> {
      public:
        static const LgTaskID TASK_ID = LG_DEFERRED_RESOLUTION_TRIGGER_ID;
      public:
        DeferredResolutionArgs(Operation *op)
          : LgTaskArgs<DeferredResolutionArgs>(op->get_unique_op_id()),
            proxy_this(op) { }
      public:
        Operation *const proxy_this;
      };
      struct DeferredExecuteArgs : public LgTaskArgs<DeferredExecuteArgs> {
      public:
        static const LgTaskID TASK_ID = LG_DEFERRED_EXECUTION_TRIGGER_ID;
      public:
        DeferredExecuteArgs(Operation *op)
          : LgTaskArgs<DeferredExecuteArgs>(op->get_unique_op_id()),
            proxy_this(op) { }
      public:
        Operation *const proxy_this;
      };
      struct DeferredExecArgs : public LgTaskArgs<DeferredExecArgs> {
      public:
        static const LgTaskID TASK_ID = LG_DEFERRED_EXECUTE_ID;
      public:
        DeferredExecArgs(Operation *op)
          : LgTaskArgs<DeferredExecArgs>(op->get_unique_op_id()),
            proxy_this(op) { }
      public:
        Operation *const proxy_this;
      };
      struct TriggerCompleteArgs : public LgTaskArgs<TriggerCompleteArgs> {
      public:
        static const LgTaskID TASK_ID = LG_TRIGGER_COMPLETE_ID;
      public:
        TriggerCompleteArgs(Operation *op)
          : LgTaskArgs<TriggerCompleteArgs>(op->get_unique_op_id()),
            proxy_this(op) { }
      public:
        Operation *const proxy_this;
      };
      struct DeferredCompleteArgs : public LgTaskArgs<DeferredCompleteArgs> {
      public:
        static const LgTaskID TASK_ID = LG_DEFERRED_COMPLETE_ID;
      public:
        DeferredCompleteArgs(Operation *op)
          : LgTaskArgs<DeferredCompleteArgs>(op->get_unique_op_id()),
            proxy_this(op) { }
      public:
        Operation *const proxy_this;
      };
      struct DeferredCommitTriggerArgs : 
        public LgTaskArgs<DeferredCommitTriggerArgs> {
      public:
        static const LgTaskID TASK_ID = LG_DEFERRED_COMMIT_TRIGGER_ID; 
      public:
        DeferredCommitTriggerArgs(Operation *op)
          : LgTaskArgs<DeferredCommitTriggerArgs>(op->get_unique_op_id()),
            proxy_this(op), gen(op->get_generation()) { }
      public:
        Operation *const proxy_this;
        const GenerationID gen;
      };
      struct DeferredCommitArgs : public LgTaskArgs<DeferredCommitArgs> {
      public:
        static const LgTaskID TASK_ID = LG_DEFERRED_COMMIT_ID;
      public:
        DeferredCommitArgs(Operation *op, bool d)
          : LgTaskArgs<DeferredCommitArgs>(op->get_unique_op_id()),
            proxy_this(op), deactivate(d) { }
      public:
        Operation *proxy_this;
        bool deactivate;
      };
      struct DeferReleaseAcquiredArgs : 
        public LgTaskArgs<DeferReleaseAcquiredArgs> {
      public:
        static const LgTaskID TASK_ID = LG_DEFER_RELEASE_ACQUIRED_TASK_ID;
      public:
        DeferReleaseAcquiredArgs(Operation *op, 
            std::vector<std::pair<PhysicalManager*,unsigned> > *insts)
          : LgTaskArgs<DeferReleaseAcquiredArgs>(op->get_unique_op_id()),
            instances(insts) { }
      public:
        std::vector<std::pair<PhysicalManager*,unsigned> > *const instances;
      };
    public:
      class MappingDependenceTracker {
      public:
        inline void add_mapping_dependence(RtEvent dependence)
          { mapping_dependences.insert(dependence); }
        inline void add_resolution_dependence(RtEvent dependence)
          { resolution_dependences.insert(dependence); }
        void issue_stage_triggers(Operation *op, Runtime *runtime, 
                                  MustEpochOp *must_epoch);
      private:
        std::set<RtEvent> mapping_dependences;
        std::set<RtEvent> resolution_dependences;
      };
      class CommitDependenceTracker {
      public:
        inline void add_commit_dependence(RtEvent dependence)
          { commit_dependences.insert(dependence); }
        bool issue_commit_trigger(Operation *op, Runtime *runtime);
      private:
        std::set<RtEvent> commit_dependences;
      };
      struct OpProfilingResponse : public ProfilingResponseBase {
      public:
        OpProfilingResponse(ProfilingResponseHandler *h, 
                            unsigned s, unsigned d, bool f, bool t = false)
          : ProfilingResponseBase(h), src(s), dst(d), fill(f), task(t) { }
      public:
        unsigned src, dst;
        bool fill;
        bool task;
      };
    public:
      Operation(Runtime *rt);
      virtual ~Operation(void);
    public:
      static const char* get_string_rep(OpKind kind);
    public:
      virtual void activate(void) = 0;
      virtual void deactivate(void) = 0; 
      virtual const char* get_logging_name(void) const = 0;
      virtual OpKind get_operation_kind(void) const = 0;
      virtual size_t get_region_count(void) const;
      virtual Mappable* get_mappable(void);
      virtual Memoizable* get_memoizable(void) { return NULL; }
      virtual bool invalidates_physical_trace_template(bool &exec_fence) const
        { exec_fence = false; return true; }
    protected:
      // Base call
      void activate_operation(void);
      void deactivate_operation(void);
    public:
      inline GenerationID get_generation(void) const { return gen; }
      inline RtEvent get_mapped_event(void) const { return mapped_event; }
      inline RtEvent get_resolved_event(void) const { return resolved_event; }
      inline ApEvent get_completion_event(void) const {return completion_event;}
      inline RtEvent get_commit_event(void) const { return commit_event; }
      inline ApEvent get_execution_fence_event(void) const 
        { return execution_fence_event; }
      inline bool has_execution_fence_event(void) const 
        { return execution_fence_event.exists(); }
      inline void set_execution_fence_event(ApEvent fence_event)
        { execution_fence_event = fence_event; }
      inline InnerContext* get_context(void) const { return parent_ctx; }
      inline UniqueID get_unique_op_id(void) const { return unique_op_id; } 
      virtual bool is_memoizing(void) const { return false; }
      inline bool is_tracing(void) const { return tracing; }
      inline bool is_tracking_parent(void) const { return track_parent; } 
      inline bool already_traced(void) const 
        { return ((trace != NULL) && !tracing); }
      inline LegionTrace* get_trace(void) const { return trace; }
      inline size_t get_ctx_index(void) const { return context_index; }
    public:
      // Be careful using this call as it is only valid when the operation
      // actually has a parent task.  Right now the only place it is used
      // is in putting the operation in the right dependence queue which
      // we know happens on the home node and therefore the operations is
      // guaranteed to have a parent task.
      unsigned get_operation_depth(void) const; 
    public:
      void initialize_privilege_path(RegionTreePath &path,
                                     const RegionRequirement &req);
      void initialize_mapping_path(RegionTreePath &path,
                                   const RegionRequirement &req,
                                   LogicalRegion start_node);
      void initialize_mapping_path(RegionTreePath &path,
                                   const RegionRequirement &req,
                                   LogicalPartition start_node);
      void set_tracking_parent(size_t index);
      void set_trace(LegionTrace *trace,
                     const std::vector<StaticDependence> *dependences,
                     const LogicalTraceInfo *trace_info = NULL);
      void set_trace_local_id(unsigned id);
      void set_must_epoch(MustEpochOp *epoch, bool do_registration);
    public:
      // Localize a region requirement to its parent context
      // This means that region == parent and the
      // coherence mode is exclusive
      static void localize_region_requirement(RegionRequirement &req);
      // We want to release our valid references for mapping as soon as
      // possible after mapping is done so the garbage collector can do
      // deferred collection ASAP if it needs to. However, there is a catch:
      // instances which are empty have no GC references from the physical
      // analysis to protect them from collection. That's not a problem for
      // the GC, but it is for keeping their meta-data structures alive.
      // Our solution is just to keep the valid references on the emtpy
      // acquired instances until the very end of the operation as they
      // will not hurt anything.
      RtEvent release_nonempty_acquired_instances(RtEvent precondition,
          std::map<PhysicalManager*,unsigned> &acquired_insts);
      static void release_acquired_instances(
          std::map<PhysicalManager*,unsigned> &acquired_insts);
      static void handle_deferred_release(const void *args);
    public:
      // Initialize this operation in a new parent context
      // along with the number of regions this task has
      void initialize_operation(InnerContext *ctx, bool track,
                                unsigned num_regions = 0,
          const std::vector<StaticDependence> *dependences = NULL);
    public:
      // Inherited from ReferenceMutator
      virtual void record_reference_mutation_effect(RtEvent event);
    public:
      RtEvent execute_prepipeline_stage(GenerationID gen,
                                        bool from_logical_analysis);
      // This is a virtual method because SpeculativeOp overrides
      // it to check for handling speculation before proceeding
      // with the analysis
      virtual void execute_dependence_analysis(void);
    public:
      // The following calls may be implemented
      // differently depending on the operation, but we
      // provide base versions of them so that operations
      // only have to overload the stages that they care
      // about modifying.
      // See if we have a preprocessing stage
      virtual bool has_prepipeline_stage(void) const;
      // The function call for made for all operations 
      // prior to entering the pipeline 
      virtual void trigger_prepipeline_stage(void);
      // The function to call for depence analysis
      virtual void trigger_dependence_analysis(void);
      // The function to call when the operation has all its
      // mapping depenedences satisfied
      // In general put this on the ready queue so the runtime
      // can invoke the trigger mapping call.
      virtual void trigger_ready(void);
      // The function to call for executing an operation
      // Note that this one is not invoked by the Operation class
      // but by the runtime, therefore any operations must be
      // placed on the ready queue in order for the runtime to
      // perform this mapping
      virtual void trigger_mapping(void);
      // The function to trigger once speculation is
      // ready to be resolved
      virtual void trigger_resolution(void);
      // The function to call once the operation is ready to complete
      virtual void trigger_complete(void);
      // The function to call when commit the operation is
      // ready to commit
      virtual void trigger_commit(void);
      // Helper function for deferring complete operations
      // (only used in a limited set of operations and not
      // part of the default pipeline)
      virtual void deferred_execute(void);
      // Helper function for deferring commit operations
      virtual void deferred_commit_trigger(GenerationID commit_gen);
      // A helper method for deciding what to do when we have
      // aliased region requirements for an operation
      virtual void report_interfering_requirements(unsigned idx1,unsigned idx2);
      // A method for finding the parent index of a region
      // requirement for an operation which is necessary for
      // issuing close operation on behalf of the operation.
      virtual unsigned find_parent_index(unsigned idx);
      // Determine if this operation is an internal operation
      virtual bool is_internal_op(void) const { return false; }
      // Determine if this operation is a partition operation
      virtual bool is_partition_op(void) const { return false; }
      // Determine if this is a predicated operation
      virtual bool is_predicated_op(void) const { return false; }
    public: // virtual methods for mapping
      // Pick the sources for a copy operations
      virtual void select_sources(const unsigned index,
                                  const InstanceRef &target,
                                  const InstanceSet &sources,
                                  std::vector<unsigned> &ranking);
      virtual CollectiveManager* find_or_create_collective_instance(
                                  MappingCallKind mapper_call, unsigned index,
                                  const LayoutConstraintSet &constraints,
                                  const std::vector<LogicalRegion> &regions,
                                  Memory::Kind kind, size_t *footprint,
                                  LayoutConstraintKind *unsat_kind,
                                  unsigned *unsat_index,
                                  DomainPoint &collective_point);
      virtual bool finalize_collective_instance(MappingCallKind mapper_call,
                                                unsigned index, bool success);
      virtual void report_total_collective_instance_calls(MappingCallKind call,
                                                          unsigned total_calls);
      virtual void report_uninitialized_usage(const unsigned index,
                                              LogicalRegion handle,
                                              const RegionUsage usage,
                                              const char *field_string,
                                              RtUserEvent reported);
      // Get a reference to our data structure for tracking acquired instances
      virtual std::map<PhysicalManager*,unsigned>*
                                       get_acquired_instances_ref(void);
      // Update the set of atomic locks for this operation
      virtual void update_atomic_locks(const unsigned index, 
                                       Reservation lock, bool exclusive);
      // Get the restrict precondition for this operation
      static ApEvent merge_sync_preconditions(const TraceInfo &info,
                                const std::vector<Grant> &grants,
                                const std::vector<PhaseBarrier> &wait_barriers);
      virtual void add_copy_profiling_request(const PhysicalTraceInfo &info,
                               Realm::ProfilingRequestSet &requests, bool fill);
      // Report a profiling result for this operation
      virtual void handle_profiling_response(const ProfilingResponseBase *base,
                                        const Realm::ProfilingResponse &result,
                                        const void *orig, size_t orig_length);
      virtual void handle_profiling_update(int count);
      // Compute the initial precondition for this operation
<<<<<<< HEAD
      virtual ApEvent compute_init_precondition(const TraceInfo &info); 
=======
      virtual ApEvent compute_init_precondition(const TraceInfo &info);
      // Return the event to use for waiting for program order execution
      virtual ApEvent get_program_order_event(void) const 
        { return completion_event; }
>>>>>>> 0914478e
    protected:
      void filter_copy_request_kinds(MapperManager *mapper,
          const std::set<ProfilingMeasurementID> &requests,
          std::vector<ProfilingMeasurementID> &results, bool warn_if_not_copy);
    public:
      // The following are sets of calls that we can use to 
      // indicate mapping, execution, resolution, completion, and commit
      //
      // Add this to the list of ready operations
      void enqueue_ready_operation(RtEvent wait_on = RtEvent::NO_RT_EVENT,
                            LgPriority priority = LG_THROUGHPUT_WORK_PRIORITY);
      // Indicate that we are done mapping this operation
      void complete_mapping(RtEvent wait_on = RtEvent::NO_RT_EVENT); 
      // Indicate when this operation has finished executing
      void complete_execution(RtEvent wait_on = RtEvent::NO_RT_EVENT);
      // Indicate when we have resolved the speculation for
      // this operation
      void resolve_speculation(RtEvent wait_on = RtEvent::NO_RT_EVENT);
      // Indicate that we are completing this operation
      // which will also verify any regions for our producers
      void complete_operation(RtEvent wait_on = RtEvent::NO_RT_EVENT);
      // Indicate that we are committing this operation
      void commit_operation(bool do_deactivate,
                            RtEvent wait_on = RtEvent::NO_RT_EVENT);
      // Indicate that this operation is hardened against failure
      void harden_operation(void);
      // Quash this task and do what is necessary to the
      // rest of the operations in the graph
      void quash_operation(GenerationID gen, bool restart);
    public:
      // For operations that wish to complete early they can do so
      // using this method which will allow them to immediately 
      // chain an event to directly trigger the completion event
      // Note that we don't support early completion if we're doing
      // inorder program execution
      inline bool request_early_complete(ApEvent chain_event) 
        {
          if (!runtime->program_order_execution)
          {
#ifdef DEBUG_LEGION
            assert(need_completion_trigger);
#endif
            need_completion_trigger = false;
            __sync_synchronize();
            Runtime::trigger_event(NULL, completion_event, chain_event);
            return true;
          }
          else
            return false;
        }
      inline bool request_early_complete_no_trigger(ApUserEvent &to_trigger)
        {
          if (!runtime->program_order_execution)
          {
#ifdef DEBUG_LEGION
            assert(need_completion_trigger);
#endif
            need_completion_trigger = false;
            __sync_synchronize();
            to_trigger = completion_event;
            return true;
          }
          else
            return false;
        }
      // For operations that need to trigger commit early,
      // then they should use this call to avoid races
      // which could result in trigger commit being
      // called twice.
      void request_early_commit(void);
    public:
      // Everything below here is implementation
      //
      // Call these two functions before and after
      // dependence analysis, they place a temporary
      // dependence on the operation so that it doesn't
      // prematurely trigger before the analysis is
      // complete.  The end call will trigger the
      // operation if it is complete.
      void begin_dependence_analysis(void);
      void end_dependence_analysis(void);
      // Operations for registering dependences and
      // then notifying them when being woken up
      // This call will attempt to register a dependence
      // from the operation on which it is called to the target
      // Return true if the operation has committed and can be 
      // pruned out of the list of mapping dependences.
      bool register_dependence(Operation *target, GenerationID target_gen);
      // This function call does everything that the previous one does, but
      // it also records information about the regions involved and how
      // whether or not they will be validated by the consuming operation.
      // Return true if the operation has committed and can be pruned
      // out of the list of dependences.
      bool register_region_dependence(unsigned idx, Operation *target,
                              GenerationID target_gen, unsigned target_idx,
                              DependenceType dtype, bool validates,
                              const FieldMask &dependent_mask);
      // This function should only be called when we are tracing.
      // We record other possible interferences with prior operations
      // that are only not-interfering for privileges in case we make
      // an internal operation that we did not have before.
      void register_no_dependence(unsigned idx, Operation *target,
                              GenerationID target_gen, unsigned target_idx,
                              const FieldMask &dependent_mask);
      // This method is invoked by one of the two above to perform
      // the registration.  Returns true if we have not yet commited
      // and should therefore be notified once the dependent operation
      // has committed or verified its regions.
      bool perform_registration(GenerationID our_gen, 
                                Operation *op, GenerationID op_gen,
                                bool &registered_dependence,
                                MappingDependenceTracker *tracker,
                                RtEvent other_commit_event);
      // Check to see if the operation is still valid
      // for the given GenerationID.  This method is not precise
      // and may return false when the operation has committed.
      // However, the converse will never be occur.
      bool is_operation_committed(GenerationID gen);
      // Add and remove mapping references to tell an operation
      // how many places additional dependences can come from.
      // Once the mapping reference count goes to zero, no
      // additional dependences can be registered.
      bool add_mapping_reference(GenerationID gen);
      void remove_mapping_reference(GenerationID gen);
    public:
      // Some extra support for tracking dependences that we've 
      // registered as part of our logical traversal
      void record_logical_dependence(const LogicalUser &user);
      inline LegionList<LogicalUser,LOGICAL_REC_ALLOC>::track_aligned&
          get_logical_records(void) { return logical_records; }
      void clear_logical_records(void);
    public:
      // Notify when a region from a dependent task has 
      // been verified (flows up edges)
      void notify_regions_verified(const std::set<unsigned> &regions,
                                   GenerationID gen);
    public:
      // Help for finding the contexts for an operation
      InnerContext* find_logical_context(unsigned index);
      InnerContext* find_physical_context(unsigned index,
                                          const RegionRequirement &req);
    public:
      // Support for operations that compute futures
      void compute_future_coordinates(
                     std::vector<std::pair<size_t,DomainPoint> > &coordinates);
    public: // Support for mapping operations
      static void prepare_for_mapping(const InstanceRef &ref,
                                      MappingInstance &instance);
      static void prepare_for_mapping(const InstanceSet &valid,
                           std::vector<MappingInstance> &input_valid);
      static void prepare_for_mapping(const InstanceSet &valid,
                           const std::set<Memory> &filter_memories,
                           std::vector<MappingInstance> &input_valid);
      void compute_ranking(MapperManager            *mapper,
          const std::deque<MappingInstance>         &output,
          const InstanceSet                         &sources,
          std::vector<unsigned>                     &ranking) const;
#ifdef DEBUG_LEGION
    protected:
      virtual void dump_physical_state(RegionRequirement *req, unsigned idx,
                                       bool before = false,
                                       bool closing = false);
#endif
    public:
      // Pack the needed parts of this operation for a remote operation
      virtual void pack_remote_operation(Serializer &rez, AddressSpaceID target,
                                         std::set<RtEvent> &applied) const;
      void pack_local_remote_operation(Serializer &rez) const;
    protected:
      static inline void add_launch_space_reference(IndexSpaceNode *node)
      {
        LocalReferenceMutator mutator;
        node->add_base_valid_ref(CONTEXT_REF, &mutator);
      }
      static inline bool remove_launch_space_reference(IndexSpaceNode *node)
      {
        if (node == NULL)
          return false;
        return node->remove_base_valid_ref(CONTEXT_REF);
      }
    public:
      Runtime *const runtime;
    protected:
      mutable LocalLock op_lock;
      GenerationID gen;
      UniqueID unique_op_id;
      // The issue index of this operation in the context
      size_t context_index;
      // Operations on which this operation depends
      std::map<Operation*,GenerationID> incoming;
      // Operations which depend on this operation
      std::map<Operation*,GenerationID> outgoing;
      // Number of outstanding mapping references, once this goes to 
      // zero then the set of outgoing edges is fixed
      unsigned outstanding_mapping_references;
      // The set of unverified regions
      std::set<unsigned> unverified_regions;
      // For each of our regions, a map of operations to the regions
      // which we can verify for each operation
      std::map<Operation*,std::set<unsigned> > verify_regions;
      // Whether this operation is active or not
      bool activated;
      // Whether this operation has executed its prepipeline stage yet
      bool prepipelined;
      // Whether this operation has mapped, once it has mapped then
      // the set of incoming dependences is fixed
      bool mapped;
      // Whether this task has executed or not
      bool executed;
      // Whether speculation for this operation has been resolved
      bool resolved;
      // Whether this operation has completed, cannot commit until
      // both completed is set, and outstanding mapping references
      // has been gone to zero.
      bool completed;
      // Some operations commit out of order and if they do then
      // commited is set to prevent any additional dependences from
      // begin registered.
      bool committed;
      // Whether the physical instances for this region have been
      // hardened by copying them into reslient memories
      bool hardened;
      // Track whether trigger_commit has already been invoked
      bool trigger_commit_invoked;
      // Keep track of whether an eary commit was requested
      bool early_commit_request;
      // Indicate whether we are responsible for
      // triggering the completion event for this operation
      bool need_completion_trigger;
      // Are we tracking this operation in the parent's context
      bool track_parent;
      // The enclosing context for this operation
      InnerContext *parent_ctx;
      // The prepipeline event for this operation
      RtUserEvent prepipelined_event;
      // The mapped event for this operation
      RtUserEvent mapped_event;
      // The resolved event for this operation
      RtUserEvent resolved_event;
      // The completion event for this operation
      ApUserEvent completion_event;
      // The commit event for this operation
      RtUserEvent commit_event;
      // Previous execution fence if there was one
      ApEvent execution_fence_event;
      // The trace for this operation if any
      LegionTrace *trace;
      // Track whether we are tracing this operation
      bool tracing;
      // The id local to a trace
      unsigned trace_local_id;
      // Our must epoch if we have one
      MustEpochOp *must_epoch;
      // A set list or recorded dependences during logical traversal
      LegionList<LogicalUser,LOGICAL_REC_ALLOC>::track_aligned logical_records;
      // Dependence trackers for detecting when it is safe to map and commit
      MappingDependenceTracker *mapping_tracker;
      CommitDependenceTracker  *commit_tracker;
    };

    /**
     * \class CollectiveInstanceCreator
     * This class provides a common base class for operations that need to 
     * provide support for the creation of collective instances
     */
    template<typename OP>
    class CollectiveInstanceCreator : public OP {
    public:
      CollectiveInstanceCreator(Runtime *rt);
      CollectiveInstanceCreator(const CollectiveInstanceCreator<OP> &rhs);
    public:
      virtual IndexSpaceNode* get_collective_space(void) const = 0;
    public:
      // For collective instances
      virtual CollectiveManager* find_or_create_collective_instance(
                                  MappingCallKind mapper_call, unsigned index,
                                  const LayoutConstraintSet &constraints,
                                  const std::vector<LogicalRegion> &regions,
                                  Memory::Kind kind, size_t *footprint,
                                  LayoutConstraintKind *unsat_kind,
                                  unsigned *unsat_index,
                                  DomainPoint &collective_point);
      virtual bool finalize_collective_instance(MappingCallKind mapper_call,
                                                unsigned index, bool success);
      virtual void report_total_collective_instance_calls(MappingCallKind call,
                                                          unsigned total_calls);
    protected:
      typedef std::pair<MappingCallKind,unsigned> CollectiveKey;
      struct CollectiveInstance {
      public:
        CollectiveInstance(void) : manager(NULL), remaining(0), pending(0) { }
      public:
        CollectiveManager *manager;
        RtUserEvent ready_event;
        ApUserEvent instance_event;
        size_t remaining;
        size_t pending;
      };
      std::map<CollectiveKey,CollectiveInstance> collective_instances;
    };

    /**
     * \class ExternalMappable
     * This is class that provides some basic functionality for
     * packing and unpacking the data structures used by 
     * external facing operations
     */
    class ExternalMappable {
    public:
      virtual void set_context_index(size_t index) = 0;
    public:
      static void pack_mappable(const Mappable &mappable, Serializer &rez);
      static void pack_index_space_requirement(
          const IndexSpaceRequirement &req, Serializer &rez);
      static void pack_region_requirement(
          const RegionRequirement &req, Serializer &rez);
      static void pack_grant(
          const Grant &grant, Serializer &rez);
      static void pack_phase_barrier(
          const PhaseBarrier &barrier, Serializer &rez);
    public:
      static void unpack_mappable(Mappable &mappable, Deserializer &derez);
      static void unpack_index_space_requirement(
          IndexSpaceRequirement &req, Deserializer &derez);
      static void unpack_region_requirement(
          RegionRequirement &req, Deserializer &derez);
      static void unpack_grant(
          Grant &grant, Deserializer &derez);
      static void unpack_phase_barrier(
          PhaseBarrier &barrier, Deserializer &derez);
    };

    /**
     * \class PredicateWaiter
     * An interface class for speculative operations
     * and compound predicates that allows them to
     * be notified when their constituent predicates
     * have been resolved.
     */
    class PredicateWaiter {
    public:
      virtual void notify_predicate_value(GenerationID gen, bool value) = 0;
    };

    /**
     * \class Predicate 
     * A predicate operation is an abstract class that
     * contains a method that allows other operations to
     * sample their values and see if they are resolved
     * or whether they are speculated values.
     */
    class PredicateImpl : public Operation {
    public:
      PredicateImpl(Runtime *rt);
    public:
      void activate_predicate(void);
      void deactivate_predicate(void);
    public:
      void add_predicate_reference(void);
      void remove_predicate_reference(void);
      virtual void trigger_complete(void);
      virtual void trigger_commit(void);
      virtual bool invalidates_physical_trace_template(bool &exec_fence) const
        { return false; }
    public:
      bool register_waiter(PredicateWaiter *waiter, 
                           GenerationID gen, bool &value);
      PredEvent get_true_guard(void);
      PredEvent get_false_guard(void);
      void get_predicate_guards(PredEvent &true_guard, PredEvent &false_guard);
      Future get_future_result(void);
    protected:
      void set_resolved_value(GenerationID pred_gen, bool value);
    protected:
      bool predicate_resolved;
      bool predicate_value;
      std::map<PredicateWaiter*,GenerationID> waiters;
    protected:
      RtUserEvent collect_predicate;
      unsigned predicate_references;
      PredEvent true_guard, false_guard;
    protected:
      Future result_future;
      bool can_result_future_complete;
    };

    /**
     * \class SpeculativeOp
     * A speculative operation is an abstract class
     * that serves as the basis for operation which
     * can be speculated on a predicate value.  They
     * will ask the predicate value for their value and
     * whether they have actually been resolved or not.
     * Based on that infomration the speculative operation
     * will decide how to manage the operation.
     */
    class SpeculativeOp : public Operation, PredicateWaiter {
    public:
      enum SpecState {
        PENDING_ANALYSIS_STATE,
        SPECULATE_TRUE_STATE,
        SPECULATE_FALSE_STATE,
        RESOLVE_TRUE_STATE,
        RESOLVE_FALSE_STATE,
      };
    public:
      SpeculativeOp(Runtime *rt);
    public:
      void activate_speculative(void);
      void deactivate_speculative(void);
    public:
      void initialize_speculation(InnerContext *ctx,bool track,unsigned regions,
          const std::vector<StaticDependence> *dependences, const Predicate &p);
      void register_predicate_dependence(void);
      virtual bool is_predicated_op(void) const;
      // Wait until the predicate is valid and then return
      // its value.  Give it the current processor in case it
      // needs to wait for the value
      bool get_predicate_value(Processor proc);
    public:
      // Override the execute dependence analysis call so 
      // we can decide whether to continue performing the 
      // dependence analysis here or not
      virtual void execute_dependence_analysis(void);
      virtual void trigger_resolution(void);
    public:
      // Call this method for inheriting classes 
      // to determine whether they should speculate 
      virtual bool query_speculate(bool &value, bool &mapping_only) = 0;
    public:
      // Every speculative operation will always get exactly one
      // call back to one of these methods after the predicate has
      // resolved. The 'speculated' parameter indicates whether the
      // operation was speculated by the mapper. The 'launch' parameter
      // indicates whether the operation has been issued into the 
      // pipeline for execution yet
      virtual void resolve_true(bool speculated, bool launched) = 0;
      virtual void resolve_false(bool speculated, bool launched) = 0;
    public:
      virtual void notify_predicate_value(GenerationID gen, bool value);
    protected:
      SpecState    speculation_state;
      PredicateOp *predicate;
      bool speculate_mapping_only;
      bool received_trigger_resolution;
    protected:
      RtUserEvent predicate_waiter; // used only when needed
    };

    /**
     * \class Memoizable
     * An abstract class for retrieving trace local ids in physical tracing.
     */
    class Memoizable {
    public:
      virtual ~Memoizable(void) { }
      virtual bool is_memoizable_task(void) const = 0;
      virtual bool is_recording(void) const = 0;
      virtual bool is_memoizing(void) const = 0;
      virtual AddressSpaceID get_origin_space(void) const = 0;
      virtual PhysicalTemplate* get_template(void) const = 0;
      virtual ApEvent get_memo_completion(void) const = 0;
      virtual void replay_mapping_output(void) = 0;
      virtual Operation* get_operation(void) const = 0;
      virtual Operation::OpKind get_memoizable_kind(void) const = 0;
      // Return a trace local unique ID for this operation
      typedef std::pair<unsigned, DomainPoint> TraceLocalID;
      virtual TraceLocalID get_trace_local_id(void) const = 0;
      virtual ApEvent compute_sync_precondition(const TraceInfo *in) const = 0;
      virtual void set_effects_postcondition(ApEvent postcondition) = 0;
      virtual void complete_replay(ApEvent complete_event) = 0;
      virtual void find_equivalence_sets(Runtime *runtime, unsigned idx,
        const FieldMask &mask, FieldMaskSet<EquivalenceSet> &target) const = 0;
    protected:
      virtual const VersionInfo& get_version_info(unsigned idx) const = 0;
    public:
      virtual void pack_remote_memoizable(Serializer &rez, 
                                          AddressSpaceID target) const;
      virtual Memoizable* clone(Operation *op) { return this; }
    };

    class RemoteMemoizable : public Memoizable {
    public:
      RemoteMemoizable(Operation *op, Memoizable *original, 
                       AddressSpaceID origin, Operation::OpKind kind,
                       TraceLocalID tid, ApEvent completion_event,
                       bool is_memoizable_task, bool is_memoizing);
      virtual ~RemoteMemoizable(void);
    public:
      virtual bool is_memoizable_task(void) const;
      virtual bool is_recording(void) const;
      virtual bool is_memoizing(void) const;
      virtual AddressSpaceID get_origin_space(void) const;
      virtual PhysicalTemplate* get_template(void) const;
      virtual ApEvent get_memo_completion(void) const;
      virtual void replay_mapping_output(void);
      virtual Operation* get_operation(void) const;
      virtual Operation::OpKind get_memoizable_kind(void) const;
      // Return a trace local unique ID for this operation
      typedef std::pair<unsigned, DomainPoint> TraceLocalID;
      virtual TraceLocalID get_trace_local_id(void) const;
      virtual ApEvent compute_sync_precondition(const TraceInfo *info) const;
      virtual void set_effects_postcondition(ApEvent postcondition);
      virtual void complete_replay(ApEvent complete_event);
      virtual void find_equivalence_sets(Runtime *runtime, unsigned idx,
          const FieldMask &mask, FieldMaskSet<EquivalenceSet> &target) const;
    protected:
      virtual const VersionInfo& get_version_info(unsigned idx) const;
    public:
      virtual void pack_remote_memoizable(Serializer &rez, 
                                          AddressSpaceID target) const;
      virtual Memoizable* clone(Operation *op);
      static Memoizable* unpack_remote_memoizable(Deserializer &derez,
                                      Operation *op, Runtime *runtime);
      static void handle_eq_request(Deserializer &derez, Runtime *runtime,
                                    AddressSpaceID source);
      static void handle_eq_response(Deserializer &derez, Runtime *runtime);
    public:
      Operation *const op;
      Memoizable *const original; // not a valid pointer on remote nodes
      const AddressSpaceID origin;
      const Operation::OpKind kind;
      const TraceLocalID trace_local_id;
      const ApEvent completion_event;
      const bool is_mem_task;
      const bool is_memo;
    };

    /**
     * \class MemoizableOp
     * A memoizable operation is an abstract class
     * that serves as the basis for operation whose
     * physical analysis can be memoized.  Memoizable
     * operations go through an extra step in the mapper
     * to determine whether to memoize their physical analysis.
     */
    template<typename OP>
    class MemoizableOp : public OP, public Memoizable {
    public:
      enum MemoizableState {
        NO_MEMO,   // The operation is not subject to memoization
        MEMO_REQ,  // The mapper requested memoization on this operation
        RECORD,    // The runtime is recording analysis for this operation
        REPLAY,    // The runtime is replaying analysis for this opeartion
      };
    public:
      MemoizableOp(Runtime *rt);
      void initialize_memoizable(void);
      virtual Operation* get_operation(void) const 
        { return const_cast<MemoizableOp<OP>*>(this); }
      virtual Memoizable* get_memoizable(void) { return this; }
    protected:
      void pack_memoizable(Serializer &rez);
      void unpack_memoizable(Deserializer &derez);
    protected:
      void activate_memoizable(void);
    public:
      virtual void execute_dependence_analysis(void);
      virtual void trigger_replay(void) = 0;
    public:
      // From Memoizable
      virtual TraceLocalID get_trace_local_id(void) const;
      virtual PhysicalTemplate* get_template(void) const;
      virtual ApEvent compute_sync_precondition(const TraceInfo *info) const
        { assert(false); return ApEvent::NO_AP_EVENT; }
      virtual void set_effects_postcondition(ApEvent postcondition)
        { assert(false); }
      virtual void complete_replay(ApEvent complete_event)
        { assert(false); }
      virtual ApEvent get_memo_completion(void) const
        { return this->get_completion_event(); }
      virtual void replay_mapping_output(void) { /*do nothing*/ }
      virtual Operation::OpKind get_memoizable_kind(void) const
        { return this->get_operation_kind(); }
      virtual ApEvent compute_init_precondition(const TraceInfo &info);
      virtual void find_equivalence_sets(Runtime *runtime, unsigned idx, 
          const FieldMask &mask, FieldMaskSet<EquivalenceSet> &eqs) const;
    protected:
      void invoke_memoize_operation(MapperID mapper_id);
    public:
      virtual bool is_memoizing(void) const { return memo_state != NO_MEMO; }
      virtual bool is_recording(void) const { return memo_state == RECORD; }
      inline bool is_replaying(void) const { return memo_state == REPLAY; }
      virtual bool is_memoizable_task(void) const { return false; }
      virtual AddressSpaceID get_origin_space(void) const 
        { return this->runtime->address_space; }
      inline MemoizableState get_memoizable_state(void) const 
        { return memo_state; }
    protected:
      // The physical trace for this operation if any
      PhysicalTemplate *tpl;
      // Track whether we are memoizing physical analysis for this operation
      MemoizableState memo_state;
      bool need_prepipeline_stage;
    };

    /**
     * \class ExternalMapping
     * An extension of the external-facing InlineMapping to help 
     * with packing and unpacking them
     */
    class ExternalMapping : public InlineMapping, public ExternalMappable {
    public:
      ExternalMapping(void);
    public:
      virtual void set_context_index(size_t index) = 0;
    public:
      void pack_external_mapping(Serializer &rez, AddressSpaceID target) const;
      void unpack_external_mapping(Deserializer &derez, Runtime *runtime);
    };

    /**
     * \class MapOp
     * Mapping operations are used for computing inline mapping
     * operations.  Mapping operations will always update a
     * physical region once they have finished mapping.  They
     * then complete and commit immediately, possibly even
     * before the physical region is ready to be used.  This
     * also reflects that mapping operations cannot be rolled
     * back because once they have mapped, then information
     * has the ability to escape back to the application's
     * domain and can no longer be tracked by Legion.  Any
     * attempt to roll back an inline mapping operation
     * will result in the entire enclosing task context
     * being restarted.
     */
    class MapOp : public ExternalMapping, public Operation,
                  public LegionHeapify<MapOp> {
    public:
      static const AllocationType alloc_type = MAP_OP_ALLOC;
    public:
      MapOp(Runtime *rt);
      MapOp(const MapOp &rhs);
      virtual ~MapOp(void);
    public:
      MapOp& operator=(const MapOp &rhs);
    public:
      PhysicalRegion initialize(InnerContext *ctx,
                                const InlineLauncher &launcher);
      void initialize(InnerContext *ctx, const PhysicalRegion &region);
      inline const RegionRequirement& get_requirement(void) const
        { return requirement; }
    protected:
      void deactivate_map_op(void);
    public:
      virtual void activate(void);
      virtual void deactivate(void);
      virtual const char* get_logging_name(void) const;
      virtual OpKind get_operation_kind(void) const;
      virtual size_t get_region_count(void) const;
      virtual Mappable* get_mappable(void);
    public:
      virtual bool has_prepipeline_stage(void) const { return true; }
      virtual void trigger_prepipeline_stage(void);
      virtual void trigger_dependence_analysis(void);
      virtual void trigger_ready(void);
      virtual void trigger_mapping(void);
      virtual void trigger_commit(void);
      virtual unsigned find_parent_index(unsigned idx);
      virtual void select_sources(const unsigned index,
                                  const InstanceRef &target,
                                  const InstanceSet &sources,
                                  std::vector<unsigned> &ranking);
      virtual std::map<PhysicalManager*,unsigned>*
                   get_acquired_instances_ref(void);
      virtual void update_atomic_locks(const unsigned index,
                                       Reservation lock, bool exclusive);
      virtual void record_reference_mutation_effect(RtEvent event);
      virtual ApEvent get_program_order_event(void) const;
    public:
      virtual UniqueID get_unique_id(void) const;
      virtual size_t get_context_index(void) const;
      virtual void set_context_index(size_t index);
      virtual int get_depth(void) const;
      virtual const Task* get_parent_task(void) const;
    protected:
      void check_privilege(void);
      void compute_parent_index(void);
      bool invoke_mapper(InstanceSet &mapped_instances);
      virtual void add_copy_profiling_request(const PhysicalTraceInfo &info,
                               Realm::ProfilingRequestSet &requests, bool fill);
      virtual void handle_profiling_response(const ProfilingResponseBase *base,
                                      const Realm::ProfilingResponse &response,
                                      const void *orig, size_t orig_length);
      virtual void handle_profiling_update(int count);
      virtual void pack_remote_operation(Serializer &rez, AddressSpaceID target,
                                         std::set<RtEvent> &applied) const;
      virtual DomainPoint get_shard_point(void) const;
    protected:
      bool remap_region;
      ApUserEvent ready_event;
      ApEvent termination_event;
      PhysicalRegion region;
      RegionTreePath privilege_path;
      unsigned parent_req_index;
      VersionInfo version_info;
      std::map<PhysicalManager*,unsigned> acquired_instances;
      std::map<Reservation,bool> atomic_locks;
      std::set<RtEvent> map_applied_conditions;
    protected:
      MapperManager *mapper;
    protected:
      struct MapProfilingInfo : public Mapping::Mapper::InlineProfilingInfo {
      public:
        void *buffer;
        size_t buffer_size;
      };
      std::vector<ProfilingMeasurementID>           profiling_requests;
      std::vector<MapProfilingInfo>                     profiling_info;
      RtUserEvent                                   profiling_reported;
      int                                           profiling_priority;
      int                               outstanding_profiling_requests;
      int                               outstanding_profiling_reported;
    };

    /**
     * \class ExternalCopy
     * An extension of the external-facing Copy to help 
     * with packing and unpacking them
     */
    class ExternalCopy : public Copy, public ExternalMappable {
    public:
      ExternalCopy(void);
    public:
      virtual void set_context_index(size_t index) = 0;
    public:
      void pack_external_copy(Serializer &rez, AddressSpaceID target) const;
      void unpack_external_copy(Deserializer &derez, Runtime *runtime);
    };

    /**
     * \class CopyOp
     * The copy operation provides a mechanism for applications
     * to directly copy data between pairs of fields possibly
     * from different region trees in an efficient way by
     * using the low-level runtime copy facilities. 
     */
    class CopyOp : public ExternalCopy, public MemoizableOp<SpeculativeOp>,
                   public LegionHeapify<CopyOp> {
    public:
      static const AllocationType alloc_type = COPY_OP_ALLOC;
    public:
      enum ReqType {
        SRC_REQ = 0,
        DST_REQ = 1,
        GATHER_REQ = 2,
        SCATTER_REQ = 3,
      };
    public:
      struct DeferredCopyAcross : public LgTaskArgs<DeferredCopyAcross>,
                                  public PhysicalTraceInfo {
      public:
        static const LgTaskID TASK_ID = LG_DEFERRED_COPY_ACROSS_TASK_ID;
      public:
        DeferredCopyAcross(CopyOp *op, const PhysicalTraceInfo &info,
                           unsigned idx, ApEvent pre, ApUserEvent d,
                           PredEvent g, RtUserEvent a, 
                           InstanceSet *src, InstanceSet *dst,
                           InstanceSet *gather, InstanceSet *scatter)
          : LgTaskArgs<DeferredCopyAcross>(op->get_unique_op_id()), 
            PhysicalTraceInfo(info), copy(op),
            index(idx), precondition(pre), done(d), guard(g), applied(a),
            src_targets(src), dst_targets(dst), gather_targets(gather),
            scatter_targets(scatter) 
          // This is kind of scary, Realm is about to make a copy of this
          // without our knowledge, but we need to preserve the correctness
          // of reference counting on PhysicalTraceRecorders, so just add
          // an extra reference here that we will remove when we're handled.
          { if (rec != NULL) rec->add_recorder_reference(); }
      public:
        inline void remove_recorder_reference(void) const
          { if ((rec != NULL) && rec->remove_recorder_reference()) delete rec; }
      public:
        CopyOp *const copy;
        const unsigned index;
        const ApEvent precondition;
        const ApUserEvent done;
        const PredEvent guard;
        const RtUserEvent applied;
        InstanceSet *const src_targets;
        InstanceSet *const dst_targets;
        InstanceSet *const gather_targets;
        InstanceSet *const scatter_targets;
      };
    public:
      CopyOp(Runtime *rt);
      CopyOp(const CopyOp &rhs);
      virtual ~CopyOp(void);
    public:
      CopyOp& operator=(const CopyOp &rhs);
    public:
      void initialize(InnerContext *ctx,
                      const CopyLauncher &launcher);
      void activate_copy(void);
      void deactivate_copy(void);
      void log_copy_requirements(void) const;
      void perform_base_dependence_analysis(void);
    public:
      virtual void activate(void);
      virtual void deactivate(void);
      virtual const char* get_logging_name(void) const;
      virtual OpKind get_operation_kind(void) const;
      virtual size_t get_region_count(void) const;
      virtual Mappable* get_mappable(void);
    public:
      virtual bool has_prepipeline_stage(void) const
        { return need_prepipeline_stage; }
      virtual void trigger_prepipeline_stage(void);
      virtual void trigger_dependence_analysis(void);
      virtual void trigger_ready(void);
      virtual void trigger_mapping(void);
      virtual void trigger_commit(void);
      virtual void report_interfering_requirements(unsigned idx1,unsigned idx2);
      virtual ApEvent exchange_indirect_records(const unsigned index,
          const ApEvent local_done, const PhysicalTraceInfo &trace_info,
          const InstanceSet &instances, const IndexSpace space, 
          const DomainPoint &key,
          LegionVector<IndirectRecord>::aligned &records, const bool sources);
    public:
      virtual bool query_speculate(bool &value, bool &mapping_only);
      virtual void resolve_true(bool speculated, bool launched);
      virtual void resolve_false(bool speculated, bool launched);
    public:
      virtual unsigned find_parent_index(unsigned idx);
      virtual void select_sources(const unsigned index,
                                  const InstanceRef &target,
                                  const InstanceSet &sources,
                                  std::vector<unsigned> &ranking);
      virtual std::map<PhysicalManager*,unsigned>*
                   get_acquired_instances_ref(void);
      virtual void update_atomic_locks(const unsigned index,
                                       Reservation lock, bool exclusive);
      virtual void record_reference_mutation_effect(RtEvent event);
    public:
      virtual UniqueID get_unique_id(void) const;
      virtual size_t get_context_index(void) const;
      virtual void set_context_index(size_t index);
      virtual int get_depth(void) const;
      virtual const Task* get_parent_task(void) const;
    protected:
      void check_copy_privileges(const bool permit_projection);
      void check_copy_privilege(const RegionRequirement &req, unsigned idx,
                                const bool permit_projection);
      void check_compatibility_properties(void) const;
      void compute_parent_indexes(void);
      void perform_copy_across(const unsigned index, 
                               const ApEvent local_init_precondition,
                               const ApUserEvent local_completion,
                               const PredEvent predication_guard,
                               const InstanceSet &src_targets,
                               const InstanceSet &dst_targets,
                               const InstanceSet *gather_targets,
                               const InstanceSet *scatter_targets,
                               const PhysicalTraceInfo &trace_info,
                               std::set<RtEvent> &applied_conditions);
      void finalize_copy_profiling(void);
    public:
      static void handle_deferred_across(const void *args);
    public:
      // From MemoizableOp
      virtual void trigger_replay(void);
    public:
      // From Memoizable
      virtual ApEvent compute_sync_precondition(const TraceInfo *info) const;
      virtual void complete_replay(ApEvent copy_complete_event);
      virtual const VersionInfo& get_version_info(unsigned idx) const;
      virtual const RegionRequirement& get_requirement(unsigned idx) const;
    protected:
      template<ReqType REQ_TYPE>
      static const char* get_req_type_name(void);
      template<ReqType REQ_TYPE>
      int perform_conversion(unsigned idx, const RegionRequirement &req,
                             std::vector<MappingInstance> &output,
                             InstanceSet &targets, bool is_reduce = false);
      virtual void add_copy_profiling_request(const PhysicalTraceInfo &info,
                               Realm::ProfilingRequestSet &requests, bool fill);
      virtual void handle_profiling_response(const ProfilingResponseBase *base,
                                      const Realm::ProfilingResponse &response,
                                      const void *orig, size_t orig_length);
      virtual void handle_profiling_update(int count);
      virtual void pack_remote_operation(Serializer &rez, AddressSpaceID target,
                                         std::set<RtEvent> &applied) const;
      // Separate function for this so it can be called by derived classes
      RtEvent perform_local_versioning_analysis(void);
    public:
      std::vector<RegionTreePath>           src_privilege_paths;
      std::vector<RegionTreePath>           dst_privilege_paths;
      std::vector<unsigned>                 src_parent_indexes;
      std::vector<unsigned>                 dst_parent_indexes;
      LegionVector<VersionInfo>::aligned    src_versions;
      LegionVector<VersionInfo>::aligned    dst_versions;
    public: // These are only used for indirect copies
      std::vector<RegionTreePath>           gather_privilege_paths;
      std::vector<RegionTreePath>           scatter_privilege_paths;
      std::vector<unsigned>                 gather_parent_indexes;
      std::vector<unsigned>                 scatter_parent_indexes;
      std::vector<bool>                     gather_is_range;
      std::vector<bool>                     scatter_is_range;
      LegionVector<VersionInfo>::aligned    gather_versions;
      LegionVector<VersionInfo>::aligned    scatter_versions;
    protected: // for support with mapping
      MapperManager*              mapper;
    protected:
      std::map<PhysicalManager*,unsigned> acquired_instances;
      std::vector<std::map<Reservation,bool> > atomic_locks;
      std::set<RtEvent> map_applied_conditions;
    public:
      PredEvent                   predication_guard;
    protected:
      struct CopyProfilingInfo : public Mapping::Mapper::CopyProfilingInfo {
      public:
        void *buffer;
        size_t buffer_size;
      };
      std::vector<ProfilingMeasurementID>         profiling_requests;
      std::vector<CopyProfilingInfo>                  profiling_info;
      RtUserEvent                                 profiling_reported;
      int                                         profiling_priority;
      int                             outstanding_profiling_requests;
      int                             outstanding_profiling_reported;
    public:
      bool                            possible_src_indirect_out_of_range;
      bool                            possible_dst_indirect_out_of_range;
      bool                            possible_dst_indirect_aliasing; 
    };

    /**
     * \class IndexCopyOp
     * An index copy operation is the same as a copy operation
     * except it is an index space operation for performing
     * multiple copies with projection functions
     */
    class IndexCopyOp : public CollectiveInstanceCreator<CopyOp> {
    public:
      IndexCopyOp(Runtime *rt);
      IndexCopyOp(const IndexCopyOp &rhs);
      virtual ~IndexCopyOp(void);
    public:
      IndexCopyOp& operator=(const IndexCopyOp &rhs);
    public:
      void initialize(InnerContext *ctx,
                      const IndexCopyLauncher &launcher,
                      IndexSpace launch_space);
    public:
      virtual void activate(void);
      virtual void deactivate(void); 
    protected:
      void activate_index_copy(void);
      void deactivate_index_copy(void);
    public:
      virtual void trigger_prepipeline_stage(void);
      virtual void trigger_dependence_analysis(void);
      virtual void trigger_ready(void);
      virtual void trigger_mapping(void);
      virtual void trigger_commit(void);
      virtual void report_interfering_requirements(unsigned idx1,unsigned idx2);
      virtual ApEvent exchange_indirect_records(const unsigned index,
          const ApEvent local_done, const PhysicalTraceInfo &trace_info,
          const InstanceSet &instances, const IndexSpace space,
          const DomainPoint &key,
          LegionVector<IndirectRecord>::aligned &records, const bool sources); 
    public:
      // From MemoizableOp
      virtual void trigger_replay(void);
    public:
      // From CollectiveInstanceCreator
      virtual IndexSpaceNode* get_collective_space(void) const 
        { return launch_space; }
    public:
      void enumerate_points(bool replaying);
      void handle_point_commit(RtEvent point_committed);
      void check_point_requirements(void);
    protected:
      void log_index_copy_requirements(void);
    public:
      IndexSpaceNode*                                    launch_space;
    protected:
      std::vector<PointCopyOp*>                          points;
      std::vector<LegionVector<IndirectRecord>::aligned> src_records;
      std::vector<LegionVector<IndirectRecord>::aligned> dst_records;
      std::vector<std::set<ApEvent> >                    src_exchange_events;
      std::vector<std::set<ApEvent> >                    dst_exchange_events;
      std::vector<ApEvent>                               src_merged;
      std::vector<ApEvent>                               dst_merged;
      std::vector<RtUserEvent>                           src_exchanged;
      std::vector<RtUserEvent>                           dst_exchanged;
      unsigned                                           points_committed;
      bool                                       collective_src_indirect_points;
      bool                                       collective_dst_indirect_points;
      bool                                               commit_request;
      std::set<RtEvent>                                  commit_preconditions;
    protected:
      // For checking aliasing of points in debug mode only
      std::set<std::pair<unsigned,unsigned> > interfering_requirements; 
    };

    /**
     * \class PointCopyOp
     * A point copy operation is used for executing the
     * physical part of the analysis for an index copy
     * operation.
     */
    class PointCopyOp : public CopyOp, public ProjectionPoint {
    public:
      friend class IndexCopyOp;
      PointCopyOp(Runtime *rt);
      PointCopyOp(const PointCopyOp &rhs);
      virtual ~PointCopyOp(void);
    public:
      PointCopyOp& operator=(const PointCopyOp &rhs);
    public:
      void initialize(IndexCopyOp *owner, const DomainPoint &point);
      void launch(void);
    public:
      virtual void activate(void);
      virtual void deactivate(void);
      virtual void trigger_prepipeline_stage(void);
      virtual void trigger_dependence_analysis(void);
      virtual void trigger_ready(void);
      // trigger_mapping same as base class
      virtual void trigger_commit(void);
      virtual ApEvent exchange_indirect_records(const unsigned index,
          const ApEvent local_done, const PhysicalTraceInfo &trace_info,
          const InstanceSet &instances, const IndexSpace space,
          const DomainPoint &key,
          LegionVector<IndirectRecord>::aligned &records, const bool sources);
    public:
      // For collective instances
      virtual CollectiveManager* find_or_create_collective_instance(
                                  MappingCallKind mapper_call, unsigned index,
                                  const LayoutConstraintSet &constraints,
                                  const std::vector<LogicalRegion> &regions,
                                  Memory::Kind kind, size_t *footprint,
                                  LayoutConstraintKind *unsat_kind,
                                  unsigned *unsat_index,
                                  DomainPoint &collective_point);
      virtual bool finalize_collective_instance(MappingCallKind mapper_call,
                                                unsigned index, bool success);
      virtual void report_total_collective_instance_calls(MappingCallKind call,
                                                          unsigned total_calls);
    public:
      // From ProjectionPoint
      virtual const DomainPoint& get_domain_point(void) const;
      virtual void set_projection_result(unsigned idx,LogicalRegion result);
    public:
      // From Memoizable
      virtual TraceLocalID get_trace_local_id(void) const;
    protected:
      IndexCopyOp*              owner;
    };

    /**
     * \class FenceOp
     * Fence operations give the application the ability to
     * enforce ordering guarantees between different tasks
     * in the same context which may become important when
     * certain updates to the region tree are desired to be
     * observed before a later operation either maps or 
     * runs. All fences are mapping fences for correctness.
     * Fences all support the optional ability to be an 
     * execution fence.
     */
    class FenceOp : public MemoizableOp<Operation>, 
                    public LegionHeapify<FenceOp> {
    public:
      enum FenceKind {
        MAPPING_FENCE,
        EXECUTION_FENCE,
      };
    public:
      static const AllocationType alloc_type = FENCE_OP_ALLOC;
    public:
      FenceOp(Runtime *rt);
      FenceOp(const FenceOp &rhs);
      virtual ~FenceOp(void);
    public:
      FenceOp& operator=(const FenceOp &rhs);
    public:
      Future initialize(InnerContext *ctx, FenceKind kind, 
                        bool need_future, bool track=true);
      inline void add_mapping_applied_condition(RtEvent precondition)
        { map_applied_conditions.insert(precondition); }
      inline void record_execution_precondition(ApEvent precondition)
        { execution_preconditions.insert(precondition); }
    public:
      virtual void activate(void);
      virtual void deactivate(void);
      virtual const char* get_logging_name(void) const;
      virtual OpKind get_operation_kind(void) const;
      virtual bool invalidates_physical_trace_template(bool &exec_fence) const
        { exec_fence = (fence_kind == EXECUTION_FENCE); return exec_fence; }
    public:
      virtual void trigger_dependence_analysis(void);
      virtual void trigger_mapping(void);
#ifdef LEGION_SPY
      virtual void trigger_complete(void);
#endif
      virtual void trigger_replay(void);
      virtual void complete_replay(ApEvent complete_event);
      virtual const VersionInfo& get_version_info(unsigned idx) const;
    protected:
      void activate_fence(void);
      void deactivate_fence(void);
      void perform_fence_analysis(bool update_fence = false);
      void update_current_fence(void);
    protected:
      FenceKind fence_kind;
      std::set<RtEvent> map_applied_conditions;
      std::set<ApEvent> execution_preconditions;
      Future result;
    };

    /**
     * \class FrameOp
     * Frame operations provide a mechanism for grouping 
     * operations within the same context into frames. Frames
     * provide an application directed way of controlling the
     * number of outstanding operations in flight in a context
     * at any given time through the mapper interface.
     */
    class FrameOp : public FenceOp {
    public:
      static const AllocationType alloc_type = FRAME_OP_ALLOC;
    public:
      FrameOp(Runtime *rt);
      FrameOp(const FrameOp &rhs);
      virtual ~FrameOp(void);
    public:
      FrameOp& operator=(const FrameOp &rhs);
    public:
      void initialize(InnerContext *ctx);
      void set_previous(ApEvent previous);
    public:
      virtual void activate(void);
      virtual void deactivate(void);
      virtual const char* get_logging_name(void) const;
      virtual OpKind get_operation_kind(void) const;
    public:
      virtual void trigger_mapping(void);
      virtual void trigger_complete(void);
    protected:
      ApEvent previous_completion;
    };

    /**
     * \class CreationOp
     * A creation operation is used for deferring the creation of
     * an particular resource until some event has transpired such
     * as the resolution of a future.
     */
    class CreationOp : public Operation, public LegionHeapify<CreationOp> {
    public:
      static const AllocationType alloc_type = CREATION_OP_ALLOC;
    public:
      enum CreationKind {
        FENCE_CREATION,
        INDEX_SPACE_CREATION,
        FIELD_ALLOCATION,
        FUTURE_MAP_CREATION,
      };
    public:
      CreationOp(Runtime *rt);
      CreationOp(const CreationOp &rhs);
      virtual ~CreationOp(void);
    public:
      CreationOp& operator=(const CreationOp &rhs);
    public:
      void initialize_fence(InnerContext *ctx, RtEvent precondition);
      void initialize_index_space(InnerContext *ctx, IndexSpaceNode *node, 
                            const Future &future, bool owner = true,
                            ShardMapping *shard_mapping = NULL);
      void initialize_field(InnerContext *ctx, FieldSpaceNode *node,
                            FieldID fid, const Future &field_size,
                            RtEvent precondition, bool owner = true);
      void initialize_fields(InnerContext *ctx, FieldSpaceNode *node,
                             const std::vector<FieldID> &fids,
                             const std::vector<Future> &field_sizes,
                             RtEvent precondition, bool owner = true);
      void initialize_map(InnerContext *ctx,
                          const std::map<DomainPoint,Future> &futures);
    public:
      virtual void activate(void);
      virtual void deactivate(void);
      virtual const char* get_logging_name(void) const;
      virtual OpKind get_operation_kind(void) const;
    public:
      virtual void trigger_dependence_analysis(void);
      virtual void trigger_mapping(void);
      virtual void trigger_complete(void);
    protected:
      CreationKind kind; 
      IndexSpaceNode *index_space_node;
      FieldSpaceNode *field_space_node;
      std::vector<Future> futures;
      std::vector<FieldID> fields;
      RtEvent mapping_precondition;
      ShardMapping *shard_mapping;
      bool owner;
    };

    /**
     * \class DeletionOp
     * In keeping with the deferred execution model, deletions
     * must be deferred until all other operations that were
     * issued earlier are done using the regions that are
     * going to be deleted.  Deletion operations defer deletions
     * until they are safe to be committed.
     */
    class DeletionOp : public Operation, public LegionHeapify<DeletionOp> {
    public:
      static const AllocationType alloc_type = DELETION_OP_ALLOC;
    public:
      enum DeletionKind {
        INDEX_SPACE_DELETION,
        INDEX_PARTITION_DELETION,
        FIELD_SPACE_DELETION,
        FIELD_DELETION,
        LOGICAL_REGION_DELETION,
      };
    public:
      DeletionOp(Runtime *rt);
      DeletionOp(const DeletionOp &rhs);
      virtual ~DeletionOp(void);
    public:
      DeletionOp& operator=(const DeletionOp &rhs);
    public:
      inline void set_execution_precondition(ApEvent precondition)
        { execution_precondition = precondition; }
    public:
      void initialize_index_space_deletion(InnerContext *ctx, IndexSpace handle,
                                   std::vector<IndexPartition> &sub_partitions,
                                   const bool unordered);
      void initialize_index_part_deletion(InnerContext *ctx,IndexPartition part,
                                   std::vector<IndexPartition> &sub_partitions,
                                   const bool unordered);
      void initialize_field_space_deletion(InnerContext *ctx,
                                           FieldSpace handle,
                                           const bool unordered);
      void initialize_field_deletion(InnerContext *ctx, FieldSpace handle,
                                     FieldID fid, const bool unordered,
                                     FieldAllocatorImpl *allocator,
                                     const bool non_owner_shard);
      void initialize_field_deletions(InnerContext *ctx, FieldSpace handle,
                                      const std::set<FieldID> &to_free,
                                      const bool unordered,
                                      FieldAllocatorImpl *allocator,
                                      const bool non_owner_shard);
      void initialize_logical_region_deletion(InnerContext *ctx, 
                                              LogicalRegion handle,
                                              const bool unordered);
    public:
      virtual void activate(void);
      virtual void deactivate(void);
      virtual const char* get_logging_name(void) const;
      virtual OpKind get_operation_kind(void) const;
    protected:
      void activate_deletion(void);
      void deactivate_deletion(void);
    public:
      virtual void trigger_dependence_analysis(void);
      virtual void trigger_ready(void);
      virtual void trigger_mapping(void); 
      virtual void trigger_complete(void);
      virtual unsigned find_parent_index(unsigned idx);
      virtual void pack_remote_operation(Serializer &rez, AddressSpaceID target,
                                         std::set<RtEvent> &applied) const;
    protected:
      DeletionKind kind;
      ApEvent execution_precondition;
      IndexSpace index_space;
      IndexPartition index_part;
      std::vector<IndexPartition> sub_partitions;
      FieldSpace field_space;
      FieldAllocatorImpl *allocator;
      LogicalRegion logical_region;
      std::set<FieldID> free_fields;
      std::vector<FieldID> local_fields;
      std::vector<FieldID> global_fields;
      std::vector<unsigned> local_field_indexes;
      std::vector<unsigned> parent_req_indexes;
      std::vector<unsigned> deletion_req_indexes;
      std::vector<bool> returnable_privileges;
      std::vector<RegionRequirement> deletion_requirements;
      LegionVector<VersionInfo>::aligned version_infos;
      std::set<RtEvent> map_applied_conditions;
    }; 

    /**
     * \class InternalOp
     * The InternalOp class is an abstract intermediate class
     * for detecting when an operation is generated by the 
     * runtime and not one created by the runtime. This
     * distinction is primarily emplyed by the tracing 
     * infrastructure which can memoize analysis overheads
     * for application operations, but must still handle
     * internal operations correctly.
     */
    class InternalOp : public Operation {
    public:
      InternalOp(Runtime *rt);
      virtual ~InternalOp(void);
    public:
      void initialize_internal(Operation *creator, int creator_req_idx,
                               const LogicalTraceInfo &trace_info);
      void activate_internal(void);
      void deactivate_internal(void);
    public:
      virtual bool is_internal_op(void) const { return true; }
      virtual const FieldMask& get_internal_mask(void) const = 0;
    public:
      inline int get_internal_index(void) const { return creator_req_idx; }
      void record_trace_dependence(Operation *target, GenerationID target_gen,
                                   int target_idx, int source_idx, 
                                   DependenceType dtype,
                                   const FieldMask &dependent_mask);
      virtual unsigned find_parent_index(unsigned idx);
    protected:
      // These things are really only needed for tracing
      // Information about the operation that generated
      // this close operation so we don't register dependences on it
      Operation *create_op;
      GenerationID create_gen;
      // The source index of the region requirement from the original 
      // operation that generated this internal operation
      int creator_req_idx;
    };

    /**
     * \class ExternalClose
     * An extension of the external-facing Close to help 
     * with packing and unpacking them
     */
    class ExternalClose : public Close, public ExternalMappable {
    public:
      ExternalClose(void);
    public:
      virtual void set_context_index(size_t index) = 0;
    public:
      void pack_external_close(Serializer &rez, AddressSpaceID target) const;
      void unpack_external_close(Deserializer &derez, Runtime *runtime);
    };

    /**
     * \class CloseOp
     * Close operations are only visible internally inside
     * the runtime and are issued to help close up the 
     * physical region tree. There are two types of close
     * operations that both inherit from this class:
     * InterCloseOp and PostCloseOp.
     */
    class CloseOp : public ExternalClose, public InternalOp {
    public:
      static const AllocationType alloc_type = CLOSE_OP_ALLOC;
    public:
      CloseOp(Runtime *rt);
      CloseOp(const CloseOp &rhs);
      virtual ~CloseOp(void);
    public:
      CloseOp& operator=(const CloseOp &rhs);
    public:
      virtual UniqueID get_unique_id(void) const;
      virtual size_t get_context_index(void) const;
      virtual void set_context_index(size_t index);
      virtual int get_depth(void) const;
      virtual const Task* get_parent_task(void) const;
      virtual Mappable* get_mappable(void);
    public:
      void activate_close(void);
      void deactivate_close(void);
      // This is for post and virtual close ops
      void initialize_close(InnerContext *ctx,
                            const RegionRequirement &req, bool track);
      // These is for internal close ops
      void initialize_close(Operation *creator, unsigned idx,
                            unsigned parent_req_index,
                            const RegionRequirement &req,
                            const LogicalTraceInfo &trace_info);
      void perform_logging(void);
    public:
      virtual void activate(void) = 0;
      virtual void deactivate(void) = 0;
      virtual const char* get_logging_name(void) const = 0;
      virtual OpKind get_operation_kind(void) const = 0;
      virtual size_t get_region_count(void) const;
      virtual const FieldMask& get_internal_mask(void) const;
    public:
      virtual void trigger_commit(void);
    protected:
      RegionTreePath privilege_path;
      VersionInfo    version_info;
    };

    /**
     * \class MergeCloseOp
     * merge close operations are issued by the runtime
     * for closing up region trees as part of the normal execution
     * of an application.
     */
    class MergeCloseOp : public CloseOp, public LegionHeapify<MergeCloseOp> {
    public:
      MergeCloseOp(Runtime *runtime);
      MergeCloseOp(const MergeCloseOp &rhs);
      virtual ~MergeCloseOp(void);
    public:
      MergeCloseOp& operator=(const MergeCloseOp &rhs);
    public:
      void initialize(InnerContext *ctx, const RegionRequirement &req,
                      const LogicalTraceInfo &trace_info, int close_idx,
                      const FieldMask &close_mask, Operation *create_op);
    public:
      virtual void activate(void);
      virtual void deactivate(void);
      virtual const char* get_logging_name(void) const;
      virtual OpKind get_operation_kind(void) const;
      virtual const FieldMask& get_internal_mask(void) const;
    public:
      virtual unsigned find_parent_index(unsigned idx);
#ifdef LEGION_SPY
      virtual void trigger_complete(void);
#endif
    protected:
      unsigned parent_req_index; 
    protected:
      FieldMask close_mask;
    };

    /**
     * \class PostCloseOp
     * Post close operations are issued by the runtime after a
     * task has finished executing and the region tree contexts
     * need to be closed up to the original physical instance
     * that was mapped by the parent task.
     */
    class PostCloseOp : public CloseOp, public LegionHeapify<PostCloseOp> {
    public:
      PostCloseOp(Runtime *runtime);
      PostCloseOp(const PostCloseOp &rhs);
      virtual ~PostCloseOp(void);
    public:
      PostCloseOp& operator=(const PostCloseOp &rhs);
    public:
      void initialize(InnerContext *ctx, unsigned index, 
                      const InstanceSet &target_instances); 
    public:
      virtual void activate(void);
      virtual void deactivate(void);
      virtual const char* get_logging_name(void) const;
      virtual OpKind get_operation_kind(void) const;
    public:
      virtual void trigger_dependence_analysis(void);
      virtual void trigger_ready(void);
      virtual void trigger_mapping(void);
      virtual void trigger_commit(void);
      virtual unsigned find_parent_index(unsigned idx);
      virtual void select_sources(const unsigned index,
                                  const InstanceRef &target,
                                  const InstanceSet &sources,
                                  std::vector<unsigned> &ranking);
      virtual std::map<PhysicalManager*,unsigned>*
                   get_acquired_instances_ref(void);
      virtual void record_reference_mutation_effect(RtEvent event);
    protected:
      virtual void add_copy_profiling_request(const PhysicalTraceInfo &info,
                               Realm::ProfilingRequestSet &requests, bool fill);
      virtual void handle_profiling_response(const ProfilingResponseBase *base,
                                      const Realm::ProfilingResponse &response,
                                      const void *orig, size_t orig_length);
      virtual void handle_profiling_update(int count);
      virtual void pack_remote_operation(Serializer &rez, AddressSpaceID target,
                                         std::set<RtEvent> &applied) const;
    protected:
      unsigned parent_idx;
      InstanceSet target_instances;
      std::map<PhysicalManager*,unsigned> acquired_instances;
      std::set<RtEvent> map_applied_conditions;
    protected:
      MapperManager *mapper;
    protected:
      struct CloseProfilingInfo : public Mapping::Mapper::CloseProfilingInfo {
      public:
        void *buffer;
        size_t buffer_size;
      };
      std::vector<ProfilingMeasurementID>          profiling_requests;
      std::vector<CloseProfilingInfo>                  profiling_info;
      RtUserEvent                                  profiling_reported;
      int                                          profiling_priority;
      int                              outstanding_profiling_requests;
      int                              outstanding_profiling_reported;
    };

    /**
     * \class VirtualCloseOp
     * Virtual close operations are issued by the runtime for
     * closing up virtual mappings to a composite instance
     * that can then be propagated back to the enclosing
     * parent task.
     */
    class VirtualCloseOp : public CloseOp, 
                           public LegionHeapify<VirtualCloseOp> {
    public:
      VirtualCloseOp(Runtime *runtime);
      VirtualCloseOp(const VirtualCloseOp &rhs);
      virtual ~VirtualCloseOp(void);
    public:
      VirtualCloseOp& operator=(const VirtualCloseOp &rhs);
    public:
      void initialize(InnerContext *ctx, unsigned index,
                      const RegionRequirement &req);
    public:
      virtual void activate(void);
      virtual void deactivate(void);
      virtual const char* get_logging_name(void) const;
      virtual OpKind get_operation_kind(void) const;
    public:
      virtual void trigger_dependence_analysis(void);
      virtual void trigger_mapping(void);
      virtual unsigned find_parent_index(unsigned idx);
#ifdef LEGION_SPY
      virtual void trigger_complete(void);
#endif
    protected:
      std::set<RtEvent> map_applied_conditions;
      unsigned parent_idx;
    };

    /**
     * \class ExternalAcquire
     * An extension of the external-facing Acquire to help 
     * with packing and unpacking them
     */
    class ExternalAcquire : public Acquire, public ExternalMappable {
    public:
      ExternalAcquire(void);
    public:
      virtual void set_context_index(size_t index) = 0;
    public:
      void pack_external_acquire(Serializer &rez, AddressSpaceID target) const;
      void unpack_external_acquire(Deserializer &derez, Runtime *runtime);
    };

    /**
     * \class AcquireOp
     * Acquire operations are used for performing
     * user-level software coherence when tasks own
     * regions with simultaneous coherence.
     */
    class AcquireOp : public ExternalAcquire,public MemoizableOp<SpeculativeOp>,
                      public LegionHeapify<AcquireOp> {
    public:
      static const AllocationType alloc_type = ACQUIRE_OP_ALLOC;
    public:
      AcquireOp(Runtime *rt);
      AcquireOp(const AcquireOp &rhs);
      virtual ~AcquireOp(void);
    public:
      AcquireOp& operator=(const AcquireOp &rhs);
    public:
      void initialize(InnerContext *ctx, const AcquireLauncher &launcher);
    public:
      virtual void activate(void);
      virtual void deactivate(void);
      virtual const char* get_logging_name(void) const; 
      virtual OpKind get_operation_kind(void) const;
      virtual size_t get_region_count(void) const;
      virtual Mappable* get_mappable(void);
    public:
      virtual bool has_prepipeline_stage(void) const { return true; }
      virtual void trigger_prepipeline_stage(void);
      virtual void trigger_dependence_analysis(void);
      virtual void trigger_ready(void);
      virtual void trigger_mapping(void);
    public:
      virtual bool query_speculate(bool &value, bool &mapping_only);
      virtual void resolve_true(bool speculated, bool launched);
      virtual void resolve_false(bool speculated, bool launched);
    public:
      virtual void trigger_commit(void);
      virtual unsigned find_parent_index(unsigned idx);
      virtual std::map<PhysicalManager*,unsigned>*
                   get_acquired_instances_ref(void);
      virtual void record_reference_mutation_effect(RtEvent event);
    public: 
      virtual UniqueID get_unique_id(void) const;
      virtual size_t get_context_index(void) const;
      virtual void set_context_index(size_t index);
      virtual int get_depth(void) const;
      virtual const Task* get_parent_task(void) const;
    public:
      const RegionRequirement& get_requirement(void) const;
    public:
      // From MemoizableOp
      virtual void trigger_replay(void);
    public:
      // From Memoizable
      virtual ApEvent compute_sync_precondition(const TraceInfo *info) const;
      virtual void complete_replay(ApEvent acquire_complete_event);
      virtual const VersionInfo& get_version_info(unsigned idx) const;
      virtual const RegionRequirement& get_requirement(unsigned idx) const;
    protected:
      void check_acquire_privilege(void);
      void compute_parent_index(void);
      void invoke_mapper(void);
      void log_acquire_requirement(void);
      virtual void add_copy_profiling_request(const PhysicalTraceInfo &info,
                               Realm::ProfilingRequestSet &requests, bool fill);
      virtual void handle_profiling_response(const ProfilingResponseBase *base,
                                      const Realm::ProfilingResponse &response,
                                      const void *orig, size_t orig_length);
      virtual void handle_profiling_update(int count);
      virtual void pack_remote_operation(Serializer &rez, AddressSpaceID target,
                                         std::set<RtEvent> &applied) const;
    protected:
      RegionRequirement requirement;
      RegionTreePath    privilege_path;
      VersionInfo       version_info;
      unsigned          parent_req_index;
      std::map<PhysicalManager*,unsigned> acquired_instances;
      std::set<RtEvent> map_applied_conditions;
    protected:
      MapperManager*    mapper;
    protected:
      struct AcquireProfilingInfo : 
        public Mapping::Mapper::AcquireProfilingInfo {
      public:
        void *buffer;
        size_t buffer_size;
      };
      std::vector<ProfilingMeasurementID>            profiling_requests;
      std::vector<AcquireProfilingInfo>                  profiling_info;
      RtUserEvent                                    profiling_reported;
      int                                            profiling_priority;
      int                                outstanding_profiling_requests;
      int                                outstanding_profiling_reported;
    };

    /**
     * \class ExternalRelease
     * An extension of the external-facing Release to help 
     * with packing and unpacking them
     */
    class ExternalRelease: public Release, public ExternalMappable {
    public:
      ExternalRelease(void);
    public:
      virtual void set_context_index(size_t index) = 0;
    public:
      void pack_external_release(Serializer &rez, AddressSpaceID target) const;
      void unpack_external_release(Deserializer &derez, Runtime *runtime);
    };

    /**
     * \class ReleaseOp
     * Release operations are used for performing
     * user-level software coherence when tasks own
     * regions with simultaneous coherence.
     */
    class ReleaseOp : public ExternalRelease,public MemoizableOp<SpeculativeOp>,
                      public LegionHeapify<ReleaseOp> {
    public:
      static const AllocationType alloc_type = RELEASE_OP_ALLOC;
    public:
      ReleaseOp(Runtime *rt);
      ReleaseOp(const ReleaseOp &rhs);
      virtual ~ReleaseOp(void);
    public:
      ReleaseOp& operator=(const ReleaseOp &rhs);
    public:
      void initialize(InnerContext *ctx, const ReleaseLauncher &launcher);
    public:
      virtual void activate(void);
      virtual void deactivate(void);
      virtual const char* get_logging_name(void) const;
      virtual OpKind get_operation_kind(void) const;
      virtual size_t get_region_count(void) const;
      virtual Mappable* get_mappable(void);
    public:
      virtual bool has_prepipeline_stage(void) const { return true; }
      virtual void trigger_prepipeline_stage(void);
      virtual void trigger_dependence_analysis(void);
      virtual void trigger_ready(void);
      virtual void trigger_mapping(void);
    public:
      virtual bool query_speculate(bool &value, bool &mapping_only);
      virtual void resolve_true(bool speculated, bool launched);
      virtual void resolve_false(bool speculated, bool launched);
    public:
      virtual void trigger_commit(void);
      virtual unsigned find_parent_index(unsigned idx);
      virtual void select_sources(const unsigned index,
                                  const InstanceRef &target,
                                  const InstanceSet &sources,
                                  std::vector<unsigned> &ranking);
      virtual std::map<PhysicalManager*,unsigned>*
                   get_acquired_instances_ref(void);
      virtual void record_reference_mutation_effect(RtEvent event);
    public:
      virtual UniqueID get_unique_id(void) const;
      virtual size_t get_context_index(void) const;
      virtual void set_context_index(size_t index);
      virtual int get_depth(void) const;
      virtual const Task* get_parent_task(void) const;
    public:
      const RegionRequirement& get_requirement(void) const;
    public:
      // From MemoizableOp
      virtual void trigger_replay(void);
    public:
      // From Memoizable
      virtual ApEvent compute_sync_precondition(const TraceInfo *info) const;
      virtual void complete_replay(ApEvent release_complete_event);
      virtual const VersionInfo& get_version_info(unsigned idx) const;
      virtual const RegionRequirement& get_requirement(unsigned idx) const;
    protected:
      void check_release_privilege(void);
      void compute_parent_index(void);
      void invoke_mapper(void);
      void log_release_requirement(void);
      virtual void add_copy_profiling_request(const PhysicalTraceInfo &info,
                               Realm::ProfilingRequestSet &requests, bool fill);
      virtual void handle_profiling_response(const ProfilingResponseBase *base,
                                      const Realm::ProfilingResponse &response,
                                      const void *orig, size_t orig_length);
      virtual void handle_profiling_update(int count);
      virtual void pack_remote_operation(Serializer &rez, AddressSpaceID target,
                                         std::set<RtEvent> &applied) const;
    protected:
      RegionRequirement requirement;
      RegionTreePath    privilege_path;
      VersionInfo       version_info;
      unsigned          parent_req_index;
      std::map<PhysicalManager*,unsigned> acquired_instances;
      std::set<RtEvent> map_applied_conditions;
    protected:
      MapperManager*    mapper;
    protected:
      struct ReleaseProfilingInfo : 
        public Mapping::Mapper::ReleaseProfilingInfo {
      public:
        void *buffer;
        size_t buffer_size;
      };
      std::vector<ProfilingMeasurementID>            profiling_requests;
      std::vector<ReleaseProfilingInfo>                  profiling_info;
      RtUserEvent                                    profiling_reported;
      int                                            profiling_priority;
      int                                outstanding_profiling_requests;
      int                                outstanding_profiling_reported;
    };

    /**
     * \class DynamicCollectiveOp
     * A class for getting values from a collective operation
     * and writing them into a future. This will also give
     * us the framework necessary to handle roll backs on 
     * collectives so we can memoize their results.
     */
    class DynamicCollectiveOp : public Mappable,
                                public MemoizableOp<Operation>,
                                public LegionHeapify<DynamicCollectiveOp> {
    public:
      static const AllocationType alloc_type = DYNAMIC_COLLECTIVE_OP_ALLOC;
    public:
      DynamicCollectiveOp(Runtime *rt);
      DynamicCollectiveOp(const DynamicCollectiveOp &rhs);
      virtual ~DynamicCollectiveOp(void);
    public:
      DynamicCollectiveOp& operator=(const DynamicCollectiveOp &rhs);
    public:
      Future initialize(InnerContext *ctx, const DynamicCollective &dc);
    public:
      // From Mappable
      virtual UniqueID get_unique_id(void) const { return unique_op_id; }
      virtual size_t get_context_index(void) const;
      virtual int get_depth(void) const;
      virtual const Task* get_parent_task(void) const;
      virtual MappableType get_mappable_type(void) const
        { return DYNAMIC_COLLECTIVE_MAPPABLE; }
      virtual const Task* as_task(void) const { return NULL; }
      virtual const Copy* as_copy(void) const { return NULL; }
      virtual const InlineMapping* as_inline(void) const { return NULL; }
      virtual const Acquire* as_acquire(void) const { return NULL; }
      virtual const Release* as_release(void) const { return NULL; }
      virtual const Close* as_close(void) const { return NULL; }
      virtual const Fill* as_fill(void) const { return NULL; }
      virtual const Partition* as_partition(void) const { return NULL; }
      virtual const DynamicCollective* as_dynamic_collective(void) const
        { return &collective; }
      virtual const MustEpoch* as_must_epoch(void) const { return NULL; }
      virtual const VersionInfo& get_version_info(unsigned idx) const
        { assert(false); return *(new VersionInfo()); }
      virtual const RegionRequirement& get_requirement(unsigned idx) const
        { assert(false); return *(new RegionRequirement()); }
    public:
      // From MemoizableOp
      virtual void trigger_replay(void);
    public:
      virtual void activate(void);
      virtual void deactivate(void);
      virtual const char* get_logging_name(void) const;
      virtual OpKind get_operation_kind(void) const;
    public:
      virtual void trigger_dependence_analysis(void);
      virtual void trigger_mapping(void);
      virtual void deferred_execute(void);
      virtual void trigger_complete(void);
    protected:
      Future future;
      DynamicCollective collective;
    };

    /**
     * \class FuturePredOp
     * A class for making predicates out of futures.
     */
    class FuturePredOp : public PredicateOp, 
                         public LegionHeapify<FuturePredOp> {
    public:
      static const AllocationType alloc_type = FUTURE_PRED_OP_ALLOC;
    public:
      struct ResolveFuturePredArgs : public LgTaskArgs<ResolveFuturePredArgs> {
      public:
        static const LgTaskID TASK_ID = LG_RESOLVE_FUTURE_PRED_ID;
      public:
        ResolveFuturePredArgs(FuturePredOp *op)
          : LgTaskArgs<ResolveFuturePredArgs>(op->get_unique_op_id()),
            future_pred_op(op) { }
      public:
        FuturePredOp *const future_pred_op;
      };
    public:
      FuturePredOp(Runtime *rt);
      FuturePredOp(const FuturePredOp &rhs);
      virtual ~FuturePredOp(void);
    public:
      FuturePredOp& operator=(const FuturePredOp &rhs);
    public:
      void initialize(InnerContext *ctx, Future f);
      void resolve_future_predicate(void);
    public:
      virtual void activate(void);
      virtual void deactivate(void);
      const char* get_logging_name(void) const;
      OpKind get_operation_kind(void) const;
    public:
      virtual void trigger_dependence_analysis(void);
      virtual void trigger_ready(void);
    protected:
      Future future;
    };

    /**
     * \class NotPredOp
     * A class for negating other predicates
     */
    class NotPredOp : public PredicateOp, PredicateWaiter,
                      public LegionHeapify<NotPredOp> {
    public:
      static const AllocationType alloc_type = NOT_PRED_OP_ALLOC;
    public:
      NotPredOp(Runtime *rt);
      NotPredOp(const NotPredOp &rhs);
      virtual ~NotPredOp(void);
    public:
      NotPredOp& operator=(const NotPredOp &rhs);
    public:
      void initialize(InnerContext *task, const Predicate &p);
    public:
      virtual void activate(void);
      virtual void deactivate(void);
      virtual const char* get_logging_name(void) const;
      virtual OpKind get_operation_kind(void) const;
    public:
      virtual void trigger_dependence_analysis(void);
      virtual void trigger_ready(void);
      virtual void notify_predicate_value(GenerationID gen, bool value);
    protected:
      PredicateOp *pred_op;
    };

    /**
     * \class AndPredOp
     * A class for and-ing other predicates
     */
    class AndPredOp : public PredicateOp, PredicateWaiter,
                      public LegionHeapify<AndPredOp> {
    public:
      static const AllocationType alloc_type = AND_PRED_OP_ALLOC;
    public:
      AndPredOp(Runtime *rt);
      AndPredOp(const AndPredOp &rhs);
      virtual ~AndPredOp(void);
    public:
      AndPredOp& operator=(const AndPredOp &rhs);
    public:
      void initialize(InnerContext *task, 
                      const std::vector<Predicate> &predicates);
    public:
      virtual void activate(void);
      virtual void deactivate(void);
      virtual const char* get_logging_name(void) const;
      virtual OpKind get_operation_kind(void) const;
    public:
      virtual void trigger_dependence_analysis(void);
      virtual void trigger_ready(void);
      virtual void notify_predicate_value(GenerationID pred_gen, bool value);
    protected:
      std::vector<PredicateOp*> previous;
      unsigned                  true_count;
      bool                      false_short;
    };

    /**
     * \class OrPredOp
     * A class for or-ing other predicates
     */
    class OrPredOp : public PredicateOp, PredicateWaiter,
                     public LegionHeapify<OrPredOp> {
    public:
      static const AllocationType alloc_type = OR_PRED_OP_ALLOC;
    public:
      OrPredOp(Runtime *rt);
      OrPredOp(const OrPredOp &rhs);
      virtual ~OrPredOp(void);
    public:
      OrPredOp& operator=(const OrPredOp &rhs);
    public:
      void initialize(InnerContext *task, 
                      const std::vector<Predicate> &predicates);
    public:
      virtual void activate(void);
      virtual void deactivate(void);
      virtual const char* get_logging_name(void) const;
      virtual OpKind get_operation_kind(void) const;
    public:
      virtual void trigger_dependence_analysis(void);
      virtual void trigger_ready(void);
      virtual void notify_predicate_value(GenerationID pred_gen, bool value);
    protected:
      std::vector<PredicateOp*> previous;
      unsigned                  false_count;
      bool                      true_short;
    };

    /**
     * \class MustEpochOp
     * This operation is actually a meta-operation that
     * represents a collection of operations which all
     * must be guaranteed to be run in parallel.  It
     * mediates all the various stages of performing
     * these operations and ensures that they can all
     * be run in parallel or it reports an error.
     */
    class MustEpochOp : public Operation, public MustEpoch,
                        public LegionHeapify<MustEpochOp> {
    public:
      static const AllocationType alloc_type = MUST_EPOCH_OP_ALLOC;
    public:
      struct DependenceRecord {
      public:
        inline void add_entry(unsigned op_idx, unsigned req_idx)
          { op_indexes.push_back(op_idx); req_indexes.push_back(req_idx); }
      public:
        std::vector<unsigned> op_indexes;
        std::vector<unsigned> req_indexes;
      };
    public:
      struct MustEpochIndivArgs : public LgTaskArgs<MustEpochIndivArgs> {
      public:
        static const LgTaskID TASK_ID = LG_MUST_INDIV_ID;
      public:
        MustEpochIndivArgs(Processor p, IndividualTask *t, MustEpochOp *o)
          : LgTaskArgs<MustEpochIndivArgs>(o->get_unique_op_id()),
            current_proc(p), task(t) { }
      public:
        const Processor current_proc;
        IndividualTask *const task;
      };
      struct MustEpochIndexArgs : public LgTaskArgs<MustEpochIndexArgs> {
      public:
        static const LgTaskID TASK_ID = LG_MUST_INDEX_ID;
      public:
        MustEpochIndexArgs(Processor p, IndexTask *t, MustEpochOp *o)
          : LgTaskArgs<MustEpochIndexArgs>(o->get_unique_op_id()),
            current_proc(p), task(t) { }
      public:
        const Processor current_proc;
        IndexTask *const task;
      };
      struct MustEpochMapArgs : public LgTaskArgs<MustEpochMapArgs> {
      public:
        static const LgTaskID TASK_ID = LG_MUST_MAP_ID;
      public:
        MustEpochMapArgs(MustEpochOp *o)
          : LgTaskArgs<MustEpochMapArgs>(o->get_unique_op_id()),
            owner(o), task(NULL) { }
      public:
        MustEpochOp *const owner;
        SingleTask *task;
      };
      struct MustEpochDistributorArgs : 
        public LgTaskArgs<MustEpochDistributorArgs> {
      public:
        static const LgTaskID TASK_ID = LG_MUST_DIST_ID;
      public:
        MustEpochDistributorArgs(MustEpochOp *o)
          : LgTaskArgs<MustEpochDistributorArgs>(o->get_unique_op_id()),
            task(NULL) { }
      public:
        TaskOp *task;
      };
      struct MustEpochLauncherArgs : 
        public LgTaskArgs<MustEpochLauncherArgs> {
      public:
        static const LgTaskID TASK_ID = LG_MUST_LAUNCH_ID;
      public:
        MustEpochLauncherArgs(MustEpochOp *o)
          : LgTaskArgs<MustEpochLauncherArgs>(o->get_unique_op_id()),
            task(NULL) { }
      public:
        TaskOp *task;
      };
    public:
      MustEpochOp(Runtime *rt);
      MustEpochOp(const MustEpochOp &rhs);
      virtual ~MustEpochOp(void);
    public:
      MustEpochOp& operator=(const MustEpochOp &rhs);
    public:
      inline FutureMap get_future_map(void) const { return result_map; }
    public:
      // From MustEpoch
      virtual UniqueID get_unique_id(void) const;
      virtual size_t get_context_index(void) const;
      virtual int get_depth(void) const;
      virtual const Task* get_parent_task(void) const;
    public:
      FutureMap initialize(InnerContext *ctx,const MustEpochLauncher &launcher);
      // Make this a virtual method so it can be overridden for
      // control replicated version of must epoch op
      virtual FutureMapImpl* create_future_map(TaskContext *ctx,
          const Domain &domain, IndexSpace shard_space, RtUserEvent deleted);
      // Another virtual method to override for control replication
      virtual void instantiate_tasks(InnerContext *ctx,
                                     const MustEpochLauncher &launcher);
      void find_conflicted_regions(
          std::vector<PhysicalRegion> &unmapped); 
    public:
      virtual void activate(void);
      virtual void deactivate(void);
    public:
      void activate_must_epoch_op(void);
      void deactivate_must_epoch_op(void);
    public:
      virtual const char* get_logging_name(void) const;
      virtual size_t get_region_count(void) const;
      virtual OpKind get_operation_kind(void) const;
    public:
      virtual void trigger_dependence_analysis(void);
      virtual void trigger_mapping(void);
      virtual void trigger_complete(void);
      virtual void trigger_commit(void);
    public:
      void verify_dependence(Operation *source_op, GenerationID source_gen,
                             Operation *target_op, GenerationID target_gen);
      bool record_dependence(Operation *source_op, GenerationID source_gen,
                             Operation *target_op, GenerationID target_gen,
                             unsigned source_idx, unsigned target_idx,
                             DependenceType dtype);
      void must_epoch_map_task_callback(SingleTask *task, 
                                        Mapper::MapTaskInput &input,
                                        Mapper::MapTaskOutput &output);
      // Get a reference to our data structure for tracking acquired instances
      virtual std::map<PhysicalManager*,unsigned>*
                                       get_acquired_instances_ref(void);
    public:
      // Make this a virtual method to override it for control replication
      virtual MapperManager* invoke_mapper(void);
    public:
      void add_mapping_dependence(RtEvent precondition);
      void register_single_task(SingleTask *single, unsigned index);
      void register_slice_task(SliceTask *slice);
      void set_future(const DomainPoint &point,
                      const void *result, size_t result_size, bool owned);
    public:
      // Methods for keeping track of when we can complete and commit
      void register_subop(Operation *op);
      void notify_subop_complete(Operation *op, RtEvent precondition);
      void notify_subop_commit(Operation *op);
    public:
      RtUserEvent find_slice_versioning_event(UniqueID slice_id, bool &first);
    protected:
      int find_operation_index(Operation *op, GenerationID generation);
      TaskOp* find_task_by_index(int index);
    protected:
      static bool single_task_sorter(const Task *t1, const Task *t2);
    public:
      static void trigger_tasks(MustEpochOp *owner,
                         const std::vector<IndividualTask*> &indiv_tasks,
                         std::vector<bool> &indiv_triggered,
                         const std::vector<IndexTask*> &index_tasks,
                         std::vector<bool> &index_triggered);
      static void handle_trigger_individual(const void *args);
      static void handle_trigger_index(const void *args);
    protected:
      // Have a virtual function that we can override to for doing the
      // mapping and distribution of the point tasks, we'll override
      // this for control replication
      virtual void map_and_distribute(std::set<RtEvent> &tasks_mapped,
                                      std::set<ApEvent> &tasks_complete);
      // Make this virtual so we can override it for control replication
      void map_tasks(void) const;
      void map_single_task(SingleTask *task);
    public:
      static void handle_map_task(const void *args);
    protected:
      void distribute_tasks(void) const;
      RtUserEvent compute_launch_space(const MustEpochLauncher &launcher);
    public:
      static void handle_distribute_task(const void *args);
      static void handle_launch_task(const void *args);
    protected:
      std::vector<IndividualTask*>        indiv_tasks;
      std::vector<bool>                   indiv_triggered;
      std::vector<IndexTask*>             index_tasks;
      std::vector<bool>                   index_triggered;
    protected:
      // The component slices for distribution
      std::set<SliceTask*>         slice_tasks;
      // The actual base operations
      // Use a deque to keep everything in order
      std::vector<SingleTask*>     single_tasks;
    protected:
      Mapper::MapMustEpochInput    input;
      Mapper::MapMustEpochOutput   output;
    protected:
      FutureMap result_map;
      unsigned remaining_subop_completes;
      unsigned remaining_subop_commits;
    protected:
      // Used to know if we successfully triggered everything
      // and therefore have all of the single tasks and a
      // valid set of constraints.
      bool triggering_complete;
      // Used for computing the constraints
      std::vector<std::set<SingleTask*> > task_sets;
      // Track the physical instances that we've acquired
      std::map<PhysicalManager*,unsigned> acquired_instances;
    protected:
      std::map<std::pair<unsigned/*task index*/,unsigned/*req index*/>,
               unsigned/*dependence index*/> dependence_map;
      std::vector<DependenceRecord*> dependences;
      std::map<SingleTask*,unsigned/*single task index*/> single_task_map;
      std::vector<std::set<unsigned/*single task index*/> > mapping_dependences;
    protected:
      std::map<UniqueID,RtUserEvent> slice_version_events;
    protected:
      std::set<RtEvent> completion_preconditions;
      std::set<ApEvent> completion_effects;
    };

    /**
     * \class PendingPartitionOp
     * Pending partition operations are ones that must be deferred
     * in order to move the overhead of computing them off the 
     * application cores. In many cases deferring them is also
     * necessary to avoid possible application deadlock with
     * other pending partitions.
     */
    class PendingPartitionOp : public Operation,
                               public LegionHeapify<PendingPartitionOp> {
    public:
      static const AllocationType alloc_type = PENDING_PARTITION_OP_ALLOC;
    protected:
      enum PendingPartitionKind
      {
        EQUAL_PARTITION = 0,
        WEIGHT_PARTITION,
        UNION_PARTITION,
        INTERSECTION_PARTITION,
        INTERSECTION_WITH_REGION,
        DIFFERENCE_PARTITION,
        RESTRICTED_PARTITION,
        BY_DOMAIN_PARTITION,
      };
      // Track pending partition operations as thunks
      class PendingPartitionThunk {
      public:
        virtual ~PendingPartitionThunk(void) { }
      public:
        virtual ApEvent perform(PendingPartitionOp *op,
                                RegionTreeForest *forest) = 0;
        virtual ApEvent perform_shard(PendingPartitionOp *op,
                                      RegionTreeForest *forest,
                                      ShardID shard, size_t total_shards) = 0;
        virtual void perform_logging(PendingPartitionOp* op) = 0;
      };
      class EqualPartitionThunk : public PendingPartitionThunk {
      public:
        EqualPartitionThunk(IndexPartition id, size_t g)
          : pid(id), granularity(g) { }
        virtual ~EqualPartitionThunk(void) { }
      public:
        virtual ApEvent perform(PendingPartitionOp *op,
                                RegionTreeForest *forest)
        { return forest->create_equal_partition(op, pid, granularity); }
        virtual ApEvent perform_shard(PendingPartitionOp *op,
                                      RegionTreeForest *forest,
                                      ShardID shard, size_t total_shards)
        { return forest->create_equal_partition(op, pid, granularity,
                                                shard, total_shards); }
        virtual void perform_logging(PendingPartitionOp* op);
      protected:
        IndexPartition pid;
        size_t granularity;
      };
      class WeightPartitionThunk : public PendingPartitionThunk {
      public:
        WeightPartitionThunk(IndexPartition id, const FutureMap &w, size_t g)
          : pid(id), weights(w), granularity(g) { }
        virtual ~WeightPartitionThunk(void) { }
      public:
        virtual ApEvent perform(PendingPartitionOp *op,
                                RegionTreeForest *forest)
        { return forest->create_partition_by_weights(op, pid, 
                                        weights, granularity); }
        virtual ApEvent perform_shard(PendingPartitionOp *op,
                                      RegionTreeForest *forest,
                                      ShardID shard, size_t total_shards)
        { return forest->create_partition_by_weights(op, pid, weights,
                                      granularity, shard, total_shards); }
        virtual void perform_logging(PendingPartitionOp *op);
      protected:
        IndexPartition pid;
        FutureMap weights;
        size_t granularity;
      };
      class UnionPartitionThunk : public PendingPartitionThunk {
      public:
        UnionPartitionThunk(IndexPartition id, 
                            IndexPartition h1, IndexPartition h2)
          : pid(id), handle1(h1), handle2(h2) { }
        virtual ~UnionPartitionThunk(void) { }
      public:
        virtual ApEvent perform(PendingPartitionOp *op,
                                RegionTreeForest *forest)
        { return forest->create_partition_by_union(op, pid, handle1, handle2); }
        virtual ApEvent perform_shard(PendingPartitionOp *op,
                                      RegionTreeForest *forest,
                                      ShardID shard, size_t total_shards)
        { return forest->create_partition_by_union(op, pid, handle1, handle2,
                                                   shard, total_shards); }
        virtual void perform_logging(PendingPartitionOp* op);
      protected:
        IndexPartition pid;
        IndexPartition handle1;
        IndexPartition handle2;
      };
      class IntersectionPartitionThunk : public PendingPartitionThunk {
      public:
        IntersectionPartitionThunk(IndexPartition id, 
                            IndexPartition h1, IndexPartition h2)
          : pid(id), handle1(h1), handle2(h2) { }
        virtual ~IntersectionPartitionThunk(void) { }
      public:
        virtual ApEvent perform(PendingPartitionOp *op,
                                RegionTreeForest *forest)
        { return forest->create_partition_by_intersection(op, pid, handle1,
                                                          handle2); }
        virtual ApEvent perform_shard(PendingPartitionOp *op,
                                      RegionTreeForest *forest,
                                      ShardID shard, size_t total_shards)
        { return forest->create_partition_by_intersection(op, pid, handle1,
                                              handle2, shard, total_shards); }
        virtual void perform_logging(PendingPartitionOp* op);
      protected:
        IndexPartition pid;
        IndexPartition handle1;
        IndexPartition handle2;
      };
      class IntersectionWithRegionThunk: public PendingPartitionThunk {
      public:
        IntersectionWithRegionThunk(IndexPartition id, IndexPartition p, bool d)
          : pid(id), part(p), dominates(d) { }
        virtual ~IntersectionWithRegionThunk(void) { }
      public:
        virtual ApEvent perform(PendingPartitionOp *op,
                                RegionTreeForest *forest)
        { return forest->create_partition_by_intersection(op, pid, 
                                                          part, dominates); }
        virtual ApEvent perform_shard(PendingPartitionOp *op,
                                      RegionTreeForest *forest,
                                      ShardID shard, size_t total_shards)
        { return forest->create_partition_by_intersection(op, pid, part,
                                              dominates, shard, total_shards); }
        virtual void perform_logging(PendingPartitionOp* op);
      protected:
        IndexPartition pid;
        IndexPartition part;
        const bool dominates;
      };
      class DifferencePartitionThunk : public PendingPartitionThunk {
      public:
        DifferencePartitionThunk(IndexPartition id, 
                            IndexPartition h1, IndexPartition h2)
          : pid(id), handle1(h1), handle2(h2) { }
        virtual ~DifferencePartitionThunk(void) { }
      public:
        virtual ApEvent perform(PendingPartitionOp *op,
                                RegionTreeForest *forest)
        { return forest->create_partition_by_difference(op, pid, handle1,
                                                        handle2); }
        virtual ApEvent perform_shard(PendingPartitionOp *op,
                                      RegionTreeForest *forest,
                                      ShardID shard, size_t total_shards)
        { return forest->create_partition_by_difference(op, pid, handle1, 
                                          handle2, shard, total_shards); }
        virtual void perform_logging(PendingPartitionOp* op);
      protected:
        IndexPartition pid;
        IndexPartition handle1;
        IndexPartition handle2;
      };
      class RestrictedPartitionThunk : public PendingPartitionThunk {
      public:
        RestrictedPartitionThunk(IndexPartition id, const void *tran,
                  size_t tran_size, const void *ext, size_t ext_size)
          : pid(id), transform(malloc(tran_size)), extent(malloc(ext_size))
        { memcpy(transform, tran, tran_size); memcpy(extent, ext, ext_size); }
        virtual ~RestrictedPartitionThunk(void)
          { free(transform); free(extent); }
      public:
        virtual ApEvent perform(PendingPartitionOp *op,
                                RegionTreeForest *forest)
        { return forest->create_partition_by_restriction(pid, 
                                              transform, extent); }
        virtual ApEvent perform_shard(PendingPartitionOp *op,
                                      RegionTreeForest *forest,
                                      ShardID shard, size_t total_shards)
        { return forest->create_partition_by_restriction(pid, transform,
                                            extent, shard, total_shards); }
        virtual void perform_logging(PendingPartitionOp *op);
      protected:
        IndexPartition pid;
        void *const transform;
        void *const extent;
      };
      class FutureMapThunk : public PendingPartitionThunk {
      public:
        FutureMapThunk(IndexPartition id, const FutureMap &fm, bool inter)
          : pid(id), future_map(fm), perform_intersections(inter) { }
        virtual ~FutureMapThunk(void) { }
      public:
        virtual ApEvent perform(PendingPartitionOp *op,
                                RegionTreeForest *forest)
        { return forest->create_partition_by_domain(op, pid, future_map,
                                              perform_intersections); }
        virtual ApEvent perform_shard(PendingPartitionOp *op,
                                      RegionTreeForest *forest,
                                      ShardID shard, size_t total_shards)
        { return forest->create_partition_by_domain(op, pid, future_map,
                            perform_intersections, shard, total_shards); }
        virtual void perform_logging(PendingPartitionOp *op);
      protected:
        IndexPartition pid;
        FutureMap future_map;
        bool perform_intersections;
      };
      class CrossProductThunk : public PendingPartitionThunk {
      public:
        CrossProductThunk(IndexPartition b, IndexPartition s, LegionColor c)
          : base(b), source(s), part_color(c) { }
        virtual ~CrossProductThunk(void) { }
      public:
        virtual ApEvent perform(PendingPartitionOp *op,
                                RegionTreeForest *forest)
        { return forest->create_cross_product_partitions(op, base, source, 
                                                         part_color); }
        virtual ApEvent perform_shard(PendingPartitionOp *op,
                                      RegionTreeForest *forest,
                                      ShardID shard, size_t total_shards)
        { return forest->create_cross_product_partitions(op, base, source,
                                        part_color, shard, total_shards); }
        virtual void perform_logging(PendingPartitionOp* op);
      protected:
        IndexPartition base;
        IndexPartition source;
        LegionColor part_color;
      };
      class ComputePendingSpace : public PendingPartitionThunk {
      public:
        ComputePendingSpace(IndexSpace t, bool is,
                            const std::vector<IndexSpace> &h)
          : is_union(is), is_partition(false), target(t), handles(h) { }
        ComputePendingSpace(IndexSpace t, bool is, IndexPartition h)
          : is_union(is), is_partition(true), target(t), handle(h) { }
        virtual ~ComputePendingSpace(void) { }
      public:
        virtual ApEvent perform(PendingPartitionOp *op,
                                RegionTreeForest *forest)
        { if (is_partition)
            return forest->compute_pending_space(op, target, handle, is_union);
          else
            return forest->compute_pending_space(op, target, 
                                                 handles, is_union); }
        virtual ApEvent perform_shard(PendingPartitionOp *op,
                                      RegionTreeForest *forest,
                                      ShardID shard, size_t total_shards)
        { if (is_partition)
            return forest->compute_pending_space(op, target, handle, is_union,
                                                 shard, total_shards);
          else
            return forest->compute_pending_space(op, target, handles, 
                                               is_union, shard, total_shards); }
        virtual void perform_logging(PendingPartitionOp* op);
      protected:
        bool is_union, is_partition;
        IndexSpace target;
        IndexPartition handle;
        std::vector<IndexSpace> handles;
      };
      class ComputePendingDifference : public PendingPartitionThunk {
      public:
        ComputePendingDifference(IndexSpace t, IndexSpace i,
                                 const std::vector<IndexSpace> &h)
          : target(t), initial(i), handles(h) { }
        virtual ~ComputePendingDifference(void) { }
      public:
        virtual ApEvent perform(PendingPartitionOp *op,
                                RegionTreeForest *forest)
        { return forest->compute_pending_space(op, target, initial, handles); }
        virtual ApEvent perform_shard(PendingPartitionOp *op,
                                      RegionTreeForest *forest,
                                      ShardID shard, size_t total_shards)
        { return forest->compute_pending_space(op, target, initial, handles,
                                               shard, total_shards); }
        virtual void perform_logging(PendingPartitionOp* op);
      protected:
        IndexSpace target, initial;
        std::vector<IndexSpace> handles;
      };
    public:
      PendingPartitionOp(Runtime *rt);
      PendingPartitionOp(const PendingPartitionOp &rhs);
      virtual ~PendingPartitionOp(void);
    public:
      PendingPartitionOp& operator=(const PendingPartitionOp &rhs);
    public:
      void initialize_equal_partition(InnerContext *ctx,
                                      IndexPartition pid, size_t granularity);
      void initialize_weight_partition(InnerContext *ctx, IndexPartition pid,
                                const FutureMap &weights, size_t granularity);
      void initialize_union_partition(InnerContext *ctx,
                                      IndexPartition pid, 
                                      IndexPartition handle1,
                                      IndexPartition handle2);
      void initialize_intersection_partition(InnerContext *ctx,
                                             IndexPartition pid, 
                                             IndexPartition handle1,
                                             IndexPartition handle2);
      void initialize_intersection_partition(InnerContext *ctx,
                                             IndexPartition pid, 
                                             IndexPartition part,
                                             const bool dominates);
      void initialize_difference_partition(InnerContext *ctx,
                                           IndexPartition pid, 
                                           IndexPartition handle1,
                                           IndexPartition handle2);
      void initialize_restricted_partition(InnerContext *ctx,
                                           IndexPartition pid,
                                           const void *transform,
                                           size_t transform_size,
                                           const void *extent,
                                           size_t extent_size);
      void initialize_by_domain(InnerContext *ctx, IndexPartition pid,
                                const FutureMap &future_map,
                                bool perform_intersections);
      void initialize_cross_product(InnerContext *ctx, IndexPartition base, 
                                    IndexPartition source, LegionColor color);
      void initialize_index_space_union(InnerContext *ctx, IndexSpace target, 
                                        const std::vector<IndexSpace> &handles);
      void initialize_index_space_union(InnerContext *ctx, IndexSpace target, 
                                        IndexPartition handle);
      void initialize_index_space_intersection(InnerContext *ctx, 
                                               IndexSpace target,
                                        const std::vector<IndexSpace> &handles);
      void initialize_index_space_intersection(InnerContext *ctx,
                                              IndexSpace target,
                                              IndexPartition handle);
      void initialize_index_space_difference(InnerContext *ctx, 
                                             IndexSpace target, 
                                             IndexSpace initial,
                                        const std::vector<IndexSpace> &handles);
      void perform_logging(void);
    public:
      void activate_pending(void);
      void deactivate_pending(void);
    public:
      virtual void trigger_dependence_analysis(void);
      virtual void trigger_ready(void);
      virtual void trigger_mapping(void);
      virtual void trigger_complete(void);
      virtual bool is_partition_op(void) const { return true; } 
    public:
      virtual void activate(void);
      virtual void deactivate(void);
      virtual const char* get_logging_name(void) const;
      virtual OpKind get_operation_kind(void) const;
    protected:
      PendingPartitionThunk *thunk;
      FutureMap future_map;
    };

    /**
     * \class ExternalPartition
     * An extension of the external-facing Partition to help 
     * with packing and unpacking them
     */
    class ExternalPartition: public Partition, public ExternalMappable {
    public:
      ExternalPartition(void);
    public:
      virtual void set_context_index(size_t index) = 0;
    public:
      void pack_external_partition(Serializer &rez,AddressSpaceID target) const;
      void unpack_external_partition(Deserializer &derez, Runtime *runtime);
    };

    /**
     * \class DependentPartitionOp
     * An operation for creating different kinds of partitions
     * which are dependent on mapping a region in order to compute
     * the resulting partition.
     */
    class DependentPartitionOp : public ExternalPartition, 
                                 public CollectiveInstanceCreator<Operation>,
                                 public LegionHeapify<DependentPartitionOp> {
    public:
      static const AllocationType alloc_type = DEPENDENT_PARTITION_OP_ALLOC;
    protected:
      // Track dependent partition operations as thunks
      class DepPartThunk {
      public:
        virtual ~DepPartThunk(void) { }
      public:
        virtual ApEvent perform(DependentPartitionOp *op,
            RegionTreeForest *forest, ApEvent instances_ready,
            const std::vector<FieldDataDescriptor> &instances) = 0;
        virtual PartitionKind get_kind(void) const = 0;
        virtual IndexPartition get_partition(void) const = 0;
        virtual bool safe_projection(IndexPartition p) const { return false; }
        // This method should only be used by control replication thunks
        virtual void elide_collectives(void) { assert(false); }
      };
      class ByFieldThunk : public DepPartThunk {
      public:
        ByFieldThunk(IndexPartition p)
          : pid(p) { }
      public:
        virtual ApEvent perform(DependentPartitionOp *op,
            RegionTreeForest *forest, ApEvent instances_ready,
            const std::vector<FieldDataDescriptor> &instances);
        virtual PartitionKind get_kind(void) const { return BY_FIELD; }
        virtual IndexPartition get_partition(void) const { return pid; }
      protected:
        IndexPartition pid;
      };
      class ByImageThunk : public DepPartThunk {
      public:
        ByImageThunk(IndexPartition p, IndexPartition proj)
          : pid(p), projection(proj) { }
      public:
        virtual ApEvent perform(DependentPartitionOp *op,
            RegionTreeForest *forest, ApEvent instances_ready,
            const std::vector<FieldDataDescriptor> &instances);
        virtual PartitionKind get_kind(void) const { return BY_IMAGE; }
        virtual IndexPartition get_partition(void) const { return pid; }
        virtual bool safe_projection(IndexPartition p) const 
          { return (p == projection); }
      protected:
        IndexPartition pid;
        IndexPartition projection;
      };
      class ByImageRangeThunk : public DepPartThunk {
      public:
        ByImageRangeThunk(IndexPartition p, IndexPartition proj)
          : pid(p), projection(proj) { }
      public:
        virtual ApEvent perform(DependentPartitionOp *op,
            RegionTreeForest *forest, ApEvent instances_ready,
            const std::vector<FieldDataDescriptor> &instances);
        virtual PartitionKind get_kind(void) const { return BY_IMAGE_RANGE; }
        virtual IndexPartition get_partition(void) const { return pid; }
        virtual bool safe_projection(IndexPartition p) const
          { return (p == projection); }
      protected:
        IndexPartition pid;
        IndexPartition projection;
      };
      class ByPreimageThunk : public DepPartThunk {
      public:
        ByPreimageThunk(IndexPartition p, IndexPartition proj)
          : pid(p), projection(proj) { }
      public:
        virtual ApEvent perform(DependentPartitionOp *op,
            RegionTreeForest *forest, ApEvent instances_ready,
            const std::vector<FieldDataDescriptor> &instances);
        virtual PartitionKind get_kind(void) const { return BY_PREIMAGE; }
        virtual IndexPartition get_partition(void) const { return pid; }
      protected:
        IndexPartition pid;
        IndexPartition projection;
      };
      class ByPreimageRangeThunk : public DepPartThunk {
      public:
        ByPreimageRangeThunk(IndexPartition p, IndexPartition proj)
          : pid(p), projection(proj) { }
      public:
        virtual ApEvent perform(DependentPartitionOp *op,
            RegionTreeForest *forest, ApEvent instances_ready,
            const std::vector<FieldDataDescriptor> &instances);
        virtual PartitionKind get_kind(void) const { return BY_PREIMAGE_RANGE; }
        virtual IndexPartition get_partition(void) const { return pid; }
      protected:
        IndexPartition pid;
        IndexPartition projection;
      };
      class AssociationThunk : public DepPartThunk {
      public:
        AssociationThunk(IndexSpace d, IndexSpace r)
          : domain(d), range(r) { }
      public:
        virtual ApEvent perform(DependentPartitionOp *op,
            RegionTreeForest *forest, ApEvent instances_ready,
            const std::vector<FieldDataDescriptor> &instances);
        virtual PartitionKind get_kind(void) const { return BY_ASSOCIATION; }
        virtual IndexPartition get_partition(void) const
          { return IndexPartition::NO_PART; }
      protected:
        IndexSpace domain;
        IndexSpace range;
      };
    public:
      DependentPartitionOp(Runtime *rt);
      DependentPartitionOp(const DependentPartitionOp &rhs);
      virtual ~DependentPartitionOp(void);
    public:
      DependentPartitionOp& operator=(const DependentPartitionOp &rhs);
    public:
      void initialize_by_field(InnerContext *ctx, IndexPartition pid,
                               LogicalRegion handle, LogicalRegion parent,
                               FieldID fid, MapperID id, MappingTagID tag); 
      void initialize_by_image(InnerContext *ctx, IndexPartition pid,
                               LogicalPartition projection,
                               LogicalRegion parent, FieldID fid,
                               MapperID id, MappingTagID tag);
      void initialize_by_image_range(InnerContext *ctx, IndexPartition pid,
                               LogicalPartition projection,
                               LogicalRegion parent, FieldID fid,
                               MapperID id, MappingTagID tag);
      void initialize_by_preimage(InnerContext *ctx, IndexPartition pid,
                               IndexPartition projection, LogicalRegion handle,
                               LogicalRegion parent, FieldID fid,
                               MapperID id, MappingTagID tag);
      void initialize_by_preimage_range(InnerContext *ctx, IndexPartition pid,
                               IndexPartition projection, LogicalRegion handle,
                               LogicalRegion parent, FieldID fid,
                               MapperID id, MappingTagID tag);
      void initialize_by_association(InnerContext *ctx, LogicalRegion domain,
                               LogicalRegion domain_parent, FieldID fid,
                               IndexSpace range, MapperID id, MappingTagID tag);
      void perform_logging(void) const;
      void log_requirement(void) const;
      const RegionRequirement& get_requirement(void) const;
    public:
      virtual bool has_prepipeline_stage(void) const { return true; }
      virtual void trigger_prepipeline_stage(void);
      virtual void trigger_dependence_analysis(void);
      virtual void trigger_ready(void);
      virtual void trigger_mapping(void);
      // A method for override with control replication
      virtual void finalize_mapping(void);
      virtual ApEvent trigger_thunk(IndexSpace handle,
                                    const InstanceSet &mapped_instances,
                                    const PhysicalTraceInfo &info,
                                    const DomainPoint &key);
      virtual unsigned find_parent_index(unsigned idx);
      virtual bool is_partition_op(void) const { return true; }
      virtual void select_partition_projection(void);
    public:
      virtual PartitionKind get_partition_kind(void) const;
      virtual UniqueID get_unique_id(void) const;
      virtual size_t get_context_index(void) const;
      virtual void set_context_index(size_t index);
      virtual int get_depth(void) const;
      virtual const Task* get_parent_task(void) const;
      virtual Mappable* get_mappable(void);
    public:
      virtual void activate(void);
      virtual void deactivate(void);
      virtual const char* get_logging_name(void) const;
      virtual OpKind get_operation_kind(void) const;
      virtual size_t get_region_count(void) const;
      virtual void trigger_commit(void);
    public:
      void activate_dependent(void);
      void deactivate_dependent(void);
    public:
      virtual void select_sources(const unsigned index,
                                  const InstanceRef &target,
                                  const InstanceSet &sources,
                                  std::vector<unsigned> &ranking);
      virtual std::map<PhysicalManager*,unsigned>*
                   get_acquired_instances_ref(void);
      virtual void record_reference_mutation_effect(RtEvent event);
      virtual void add_copy_profiling_request(const PhysicalTraceInfo &info,
                               Realm::ProfilingRequestSet &requests, bool fill);
      // Report a profiling result for this operation
      virtual void handle_profiling_response(const ProfilingResponseBase *base,
                                        const Realm::ProfilingResponse &result,
                                        const void *orig, size_t orig_length);
      virtual void handle_profiling_update(int count);
      virtual void pack_remote_operation(Serializer &rez, AddressSpaceID target,
                                         std::set<RtEvent> &applied) const;
    public:
      // From CollectiveInstanceCreator
      virtual IndexSpaceNode* get_collective_space(void) const 
        { return launch_space; }
    public:
      // For collective instances
      virtual CollectiveManager* find_or_create_collective_instance(
                                  MappingCallKind mapper_call, unsigned index,
                                  const LayoutConstraintSet &constraints,
                                  const std::vector<LogicalRegion> &regions,
                                  Memory::Kind kind, size_t *footprint,
                                  LayoutConstraintKind *unsat_kind,
                                  unsigned *unsat_index,
                                  DomainPoint &collective_point);
      virtual bool finalize_collective_instance(MappingCallKind mapper_call,
                                                unsigned index, bool success);
      virtual void report_total_collective_instance_calls(MappingCallKind call,
                                                          unsigned total_calls);
    protected:
      void check_privilege(void);
      void compute_parent_index(void);
      bool invoke_mapper(InstanceSet &mapped_instances);
      void activate_dependent_op(void);
      void deactivate_dependent_op(void);
      void finalize_partition_profiling(void);
    public:
      void handle_point_commit(RtEvent point_committed);
    public:
      VersionInfo version_info;
      RegionTreePath privilege_path;
      unsigned parent_req_index;
      std::map<PhysicalManager*,unsigned> acquired_instances;
      std::set<RtEvent> map_applied_conditions;
      DepPartThunk *thunk;
      ApEvent partition_ready;
    protected:
      MapperManager *mapper;
    protected:
      // For index versions of this operation
      IndexSpaceNode*                   launch_space;
      std::vector<FieldDataDescriptor>  instances;
      std::set<ApEvent>                 index_preconditions;
      std::vector<PointDepPartOp*>      points; 
      unsigned                          points_committed;
      bool                              commit_request;
      std::set<RtEvent>                 commit_preconditions;
#ifdef LEGION_SPY
      // Special helper event to make things look right for Legion Spy
      ApUserEvent                       intermediate_index_event;
#endif
    protected:
      struct PartitionProfilingInfo :
        public Mapping::Mapper::PartitionProfilingInfo {
      public:
        void *buffer;
        size_t buffer_size;
      };
      std::vector<ProfilingMeasurementID>              profiling_requests;
      std::vector<PartitionProfilingInfo>                  profiling_info;
      RtUserEvent                                      profiling_reported;
      int                                              profiling_priority;
      int                                  outstanding_profiling_requests;
      int                                  outstanding_profiling_reported;
    };

    /**
     * \class PointDepPartOp
     * This is a point class for mapping a particular 
     * subregion of a partition for a dependent partitioning
     * operation.
     */
    class PointDepPartOp : public DependentPartitionOp, public ProjectionPoint {
    public:
      PointDepPartOp(Runtime *rt);
      PointDepPartOp(const PointDepPartOp &rhs);
      virtual ~PointDepPartOp(void);
    public:
      PointDepPartOp& operator=(const PointDepPartOp &rhs);
    public:
      void initialize(DependentPartitionOp *owner, const DomainPoint &point);
      void launch(void);
    public:
      virtual void activate(void);
      virtual void deactivate(void);
      virtual void trigger_prepipeline_stage(void);
      virtual void trigger_dependence_analysis(void);
      virtual ApEvent trigger_thunk(IndexSpace handle,
                                    const InstanceSet &mapped_instances,
                                    const PhysicalTraceInfo &trace_info,
                                    const DomainPoint &key);
      virtual void trigger_commit(void);
      virtual PartitionKind get_partition_kind(void) const;
    public:
      // For collective instances
      virtual CollectiveManager* find_or_create_collective_instance(
                                  MappingCallKind mapper_call, unsigned index,
                                  const LayoutConstraintSet &constraints,
                                  const std::vector<LogicalRegion> &regions,
                                  Memory::Kind kind, size_t *footprint,
                                  LayoutConstraintKind *unsat_kind,
                                  unsigned *unsat_index,
                                  DomainPoint &collective_point);
      virtual bool finalize_collective_instance(MappingCallKind mapper_call,
                                                unsigned index, bool success);
      virtual void report_total_collective_instance_calls(MappingCallKind call,
                                                          unsigned total_calls);
    public:
      // From ProjectionPoint
      virtual const DomainPoint& get_domain_point(void) const;
      virtual void set_projection_result(unsigned idx, LogicalRegion result);
    public:
      DependentPartitionOp *owner;
    };

    /**
     * \class ExternalFill
     * An extension of the external-facing Fill to help 
     * with packing and unpacking them
     */
    class ExternalFill : public Fill, public ExternalMappable {
    public:
      ExternalFill(void);
    public:
      virtual void set_context_index(size_t index) = 0;
    public:
      void pack_external_fill(Serializer &rez, AddressSpaceID target) const;
      void unpack_external_fill(Deserializer &derez, Runtime *runtime);
    };

    /**
     * \class FillOp
     * Fill operations are used to initialize a field to a
     * specific value for a particular logical region.
     */
    class FillOp : public MemoizableOp<SpeculativeOp>, public ExternalFill,
                   public LegionHeapify<FillOp> {
    public:
      static const AllocationType alloc_type = FILL_OP_ALLOC;
    public:
      FillOp(Runtime *rt);
      FillOp(const FillOp &rhs);
      virtual ~FillOp(void);
    public:
      FillOp& operator=(const FillOp &rhs);
    public:
      void initialize(InnerContext *ctx, const FillLauncher &launcher);
      inline const RegionRequirement& get_requirement(void) const 
        { return requirement; }
      void activate_fill(void);
      void deactivate_fill(void);
    public:
      virtual void activate(void);
      virtual void deactivate(void);
      virtual const char* get_logging_name(void) const;
      virtual size_t get_region_count(void) const;
      virtual OpKind get_operation_kind(void) const;
      virtual Mappable* get_mappable(void);
      virtual UniqueID get_unique_id(void) const;
      virtual size_t get_context_index(void) const;
      virtual void set_context_index(size_t index);
      virtual int get_depth(void) const;
      virtual const Task* get_parent_task(void) const;
      virtual std::map<PhysicalManager*,unsigned>*
                                       get_acquired_instances_ref(void);
      virtual void add_copy_profiling_request(const PhysicalTraceInfo &info,
                               Realm::ProfilingRequestSet &requests, bool fill);
    public:
      virtual bool has_prepipeline_stage(void) const
        { return need_prepipeline_stage; }
      virtual void trigger_prepipeline_stage(void);
      virtual void trigger_dependence_analysis(void);
      virtual void trigger_ready(void);
      virtual void trigger_mapping(void);
      virtual void deferred_execute(void);
    public:
      virtual bool query_speculate(bool &value, bool &mapping_only);
      virtual void resolve_true(bool speculated, bool launched);
      virtual void resolve_false(bool speculated, bool launched);
    public:
      virtual unsigned find_parent_index(unsigned idx);
      virtual void trigger_complete(void);
      virtual void trigger_commit(void);
    public:
      void check_fill_privilege(void);
      void compute_parent_index(void);
      ApEvent compute_sync_precondition(const TraceInfo *info) const;
      void log_fill_requirement(void) const;
    public:
      // From Memoizable
      virtual const VersionInfo& get_version_info(unsigned idx) const
        { return version_info; }
      virtual const RegionRequirement& get_requirement(unsigned idx) const
        { return get_requirement(); }
    public:
      // From MemoizableOp
      virtual void trigger_replay(void);
    public:
      virtual void pack_remote_operation(Serializer &rez, AddressSpaceID target,
                                         std::set<RtEvent> &applied) const;
    public:
      RegionTreePath privilege_path;
      VersionInfo version_info;
      unsigned parent_req_index;
      void *value;
      size_t value_size;
      Future future;
      FillView *fill_view;
      std::set<RtEvent> map_applied_conditions;
      PredEvent true_guard, false_guard;
    };
    
    /**
     * \class IndexFillOp
     * This is the same as a fill operation except for
     * applying a number of fill operations over an 
     * index space of points with projection functions.
     */
    class IndexFillOp : public CollectiveInstanceCreator<FillOp> {
    public:
      IndexFillOp(Runtime *rt);
      IndexFillOp(const IndexFillOp &rhs);
      virtual ~IndexFillOp(void);
    public:
      IndexFillOp& operator=(const IndexFillOp &rhs);
    public:
      void initialize(InnerContext *ctx,
                      const IndexFillLauncher &launcher,
                      IndexSpace launch_space);
    public:
      virtual void activate(void);
      virtual void deactivate(void);
    protected:
      void activate_index_fill(void);
      void deactivate_index_fill(void);
    public:
      virtual void trigger_prepipeline_stage(void);
      virtual void trigger_dependence_analysis(void);
      virtual void trigger_ready(void);
      virtual void trigger_mapping(void);
      virtual void trigger_commit(void);
    public:
      // From MemoizableOp
      virtual void trigger_replay(void);
    public:
      // From CollectiveInstanceCreator
      virtual IndexSpaceNode* get_collective_space(void) const 
        { return launch_space; }
    public:
      void perform_base_dependence_analysis(void);
      void enumerate_points(bool replaying);
      void handle_point_commit(void);
      void check_point_requirements(void);
    protected:
      void log_index_fill_requirement(void);
    public:
      IndexSpaceNode*               launch_space;
    protected:
      std::vector<PointFillOp*>     points;
      unsigned                      points_committed;
      bool                          commit_request;
    };

    /**
     * \class PointFillOp
     * A point fill op is used for executing the
     * physical part of the analysis for an index
     * fill operation.
     */
    class PointFillOp : public FillOp, public ProjectionPoint {
    public:
      PointFillOp(Runtime *rt);
      PointFillOp(const PointFillOp &rhs);
      virtual ~PointFillOp(void);
    public:
      PointFillOp& operator=(const PointFillOp &rhs);
    public:
      void initialize(IndexFillOp *owner, const DomainPoint &point);
      void launch(void);
    public:
      virtual void activate(void);
      virtual void deactivate(void);
      virtual void trigger_prepipeline_stage(void);
      virtual void trigger_dependence_analysis(void);
      virtual void trigger_ready(void);
      // trigger_mapping same as base class
      virtual void trigger_commit(void);
    public:
      // For collective instances
      virtual CollectiveManager* find_or_create_collective_instance(
                                  MappingCallKind mapper_call, unsigned index,
                                  const LayoutConstraintSet &constraints,
                                  const std::vector<LogicalRegion> &regions,
                                  Memory::Kind kind, size_t *footprint,
                                  LayoutConstraintKind *unsat_kind,
                                  unsigned *unsat_index,
                                  DomainPoint &collective_point);
      virtual bool finalize_collective_instance(MappingCallKind mapper_call,
                                                unsigned index, bool success);
      virtual void report_total_collective_instance_calls(MappingCallKind call,
                                                          unsigned total_calls);
    public:
      // From ProjectionPoint
      virtual const DomainPoint& get_domain_point(void) const;
      virtual void set_projection_result(unsigned idx,LogicalRegion result);
    public:
      // From Memoizable
      virtual TraceLocalID get_trace_local_id(void) const;
    protected:
      IndexFillOp*              owner;
    };

    /**
     * \class AttachOp
     * Operation for attaching a file to a physical instance
     */
    class AttachOp : public Operation, public LegionHeapify<AttachOp> {
    public:
      static const AllocationType alloc_type = ATTACH_OP_ALLOC;
    public:
      AttachOp(Runtime *rt);
      AttachOp(const AttachOp &rhs);
      virtual ~AttachOp(void);
    public:
      AttachOp& operator=(const AttachOp &rhs);
    public:
      PhysicalRegion initialize(InnerContext *ctx,
                                const AttachLauncher &launcher);
      inline const RegionRequirement& get_requirement(void) const 
        { return requirement; }
    public:
      void activate_attach_op(void);
      void deactivate_attach_op(void);
    public:
      virtual void activate(void);
      virtual void deactivate(void);
      virtual const char* get_logging_name(void) const;
      virtual size_t get_region_count(void) const;
      virtual OpKind get_operation_kind(void) const;
    public:
      virtual bool has_prepipeline_stage(void) const { return true; }
      virtual void trigger_prepipeline_stage(void);
      virtual void trigger_dependence_analysis(void);
      virtual void trigger_ready(void);
      virtual void trigger_mapping(void);
      virtual unsigned find_parent_index(unsigned idx);
      virtual void trigger_commit(void);
      virtual void record_reference_mutation_effect(RtEvent event);
      virtual void pack_remote_operation(Serializer &rez, AddressSpaceID target,
                                         std::set<RtEvent> &applied) const;
    public:
      PhysicalInstance create_instance(IndexSpaceNode *node,
                                       const std::vector<FieldID> &field_set,
                                       const std::vector<size_t> &field_sizes,
                                             LayoutConstraintSet &cons,
                                             ApEvent &ready_event,
                                             size_t &instance_footprint);
    protected:
      void check_privilege(void);
      void compute_parent_index(void);
    public:
      ExternalResource resource;
      RegionRequirement requirement;
      RegionTreePath privilege_path;
      VersionInfo version_info;
      const char *file_name;
      std::map<FieldID,const char*> field_map;
      std::map<FieldID,void*> field_pointers_map;
      LegionFileMode file_mode;
      PhysicalRegion region;
      unsigned parent_req_index;
      std::set<RtEvent> map_applied_conditions;
      LayoutConstraintSet layout_constraint_set;
      size_t footprint;
      ApEvent termination_event;
      bool restricted;
      bool mapping;
      bool local_files;
    };

    /**
     * \class DetachOp
     * Operation for detaching a file from a physical instance
     */
    class DetachOp : public Operation, public LegionHeapify<DetachOp> {
    public:
      static const AllocationType alloc_type = DETACH_OP_ALLOC;
    public:
      DetachOp(Runtime *rt);
      DetachOp(const DetachOp &rhs);
      virtual ~DetachOp(void);
    public:
      DetachOp& operator=(const DetachOp &rhs);
    public:
      Future initialize_detach(InnerContext *ctx, PhysicalRegion region,
                               const bool flush, const bool unordered);
    public:
      void activate_detach_op(void);
      void deactivate_detach_op(void);
    public:
      virtual void activate(void);
      virtual void deactivate(void);
      virtual const char* get_logging_name(void) const;
      virtual size_t get_region_count(void) const;
      virtual OpKind get_operation_kind(void) const;
    public:
      virtual bool has_prepipeline_stage(void) const { return true; }
      virtual void trigger_prepipeline_stage(void);
      virtual void trigger_dependence_analysis(void);
      virtual void trigger_ready(void);
      virtual void trigger_mapping(void);
      virtual unsigned find_parent_index(unsigned idx);
      virtual void trigger_complete(void);
      virtual void trigger_commit(void);
      virtual void select_sources(const unsigned index,
                                  const InstanceRef &target,
                                  const InstanceSet &sources,
                                  std::vector<unsigned> &ranking);
      virtual void add_copy_profiling_request(const PhysicalTraceInfo &info,
                               Realm::ProfilingRequestSet &requests, bool fill);
      virtual void pack_remote_operation(Serializer &rez, AddressSpaceID target,
                                         std::set<RtEvent> &applied) const;
    protected:
      void compute_parent_index(void);
    public:
      PhysicalRegion region;
      RegionRequirement requirement;
      RegionTreePath privilege_path;
      VersionInfo version_info;
      unsigned parent_req_index;
      std::set<RtEvent> map_applied_conditions;
      Future result;
      bool flush;
    };

    /**
     * \class TimingOp
     * Operation for performing timing measurements
     */
    class TimingOp : public Operation {
    public:
      TimingOp(Runtime *rt);
      TimingOp(const TimingOp &rhs);
      virtual ~TimingOp(void);
    public:
      TimingOp& operator=(const TimingOp &rhs);
    public:
      Future initialize(InnerContext *ctx, const TimingLauncher &launcher);
    public:
      virtual void activate(void);
      virtual void deactivate(void);
      virtual const char* get_logging_name(void) const;
      virtual OpKind get_operation_kind(void) const;
      virtual bool invalidates_physical_trace_template(bool &exec_fence) const
        { return false; }
    protected:
      void activate_timing(void);
      void deactivate_timing(void);
    public:
      virtual void trigger_dependence_analysis(void);
      virtual void trigger_mapping(void);
      virtual void deferred_execute(void);
    protected:
      TimingMeasurement measurement;
      std::set<Future> preconditions;
      Future result;
    };

    /**
     * \class AllReduceOp 
     * Operation for reducing future maps down to futures
     */
    class AllReduceOp : public Operation {
    public:
      AllReduceOp(Runtime *rt);
      AllReduceOp(const AllReduceOp &rhs);
      virtual ~AllReduceOp(void);
    public:
      AllReduceOp& operator=(const AllReduceOp &rhs);
    public:
      Future initialize(InnerContext *ctx, const FutureMap &future_map,
                        ReductionOpID redop, bool deterministic);
    public:
      virtual void activate(void);
      virtual void deactivate(void);
      virtual const char* get_logging_name(void) const;
      virtual OpKind get_operation_kind(void) const;
      virtual bool invalidates_physical_trace_template(bool &exec_fence) const
        { return false; }
    protected:
      void activate_all_reduce(void);
      void deactivate_all_reduce(void);
    public:
      virtual void trigger_dependence_analysis(void);
      virtual void trigger_mapping(void);
      virtual void deferred_execute(void);
    protected:
      FutureMap future_map;
      const ReductionOp *redop; 
      Future result;
      bool deterministic;
    };

    /**
     * \class RemoteOp
     * This operation is a shim for operations on remote nodes
     * and is used by remote physical analysis traversals to handle
     * any requests they might have of the original operation.
     */
    class RemoteOp : public Operation {
    public:
      struct DeferRemoteOpDeletionArgs : 
        public LgTaskArgs<DeferRemoteOpDeletionArgs> {
      public:
        static const LgTaskID TASK_ID = LG_DEFER_REMOTE_OP_DELETION_TASK_ID;
      public:
        DeferRemoteOpDeletionArgs(Operation *o)
          : LgTaskArgs<DeferRemoteOpDeletionArgs>(o->get_unique_op_id()), 
            op(o) { }
      public:
        Operation *const op;
      };
    public:
      RemoteOp(Runtime *rt, Operation *ptr, AddressSpaceID src);
      RemoteOp(const RemoteOp &rhs);
      virtual ~RemoteOp(void);
    public:
      RemoteOp& operator=(const RemoteOp &rhs);
    public:
      virtual void unpack(Deserializer &derez,
                          ReferenceMutator &mutator) = 0;
    public:
      virtual void activate(void);
      virtual void deactivate(void);
      virtual const char* get_logging_name(void) const = 0;
      virtual OpKind get_operation_kind(void) const = 0;
      virtual std::map<PhysicalManager*,unsigned>*
                                       get_acquired_instances_ref(void);
      // This should be the only mapper call that we need to handle
      virtual void select_sources(const unsigned index,
                                  const InstanceRef &target,
                                  const InstanceSet &sources,
                                  std::vector<unsigned> &ranking) = 0;
      virtual void add_copy_profiling_request(const PhysicalTraceInfo &info,
                               Realm::ProfilingRequestSet &requests, bool fill);
      virtual void report_uninitialized_usage(const unsigned index,
                                              LogicalRegion handle,
                                              const RegionUsage usage,
                                              const char *field_string,
                                              RtUserEvent reported);
      virtual void pack_remote_operation(Serializer &rez, AddressSpaceID target,
                                         std::set<RtEvent> &applied) const = 0;
    public:
      void defer_deletion(RtEvent precondition);
      void pack_remote_base(Serializer &rez) const;
      void unpack_remote_base(Deserializer &derez, Runtime *runtime,
                              std::set<RtEvent> &ready_events);
      void pack_profiling_requests(Serializer &rez, 
                                   std::set<RtEvent> &applied) const;
      void unpack_profiling_requests(Deserializer &derez);
      static void handle_deferred_deletion(const void *args);
      // Caller takes ownership of this object and must delete it when done
      static RemoteOp* unpack_remote_operation(Deserializer &derez,
                         Runtime *runtime, std::set<RtEvent> &ready_events);
      static void handle_report_uninitialized(Deserializer &derez);
      static void handle_report_profiling_count_update(Deserializer &derez);
    public:
      // This is a pointer to an operation on a remote node
      // it should never be dereferenced
      Operation *const remote_ptr;
      const AddressSpaceID source;
    protected:
      MapperManager *mapper;
    protected:
      std::vector<ProfilingMeasurementID> profiling_requests;
      int                                 profiling_priority;
      Processor                           profiling_target;
      RtUserEvent                         profiling_response;
      int                                 profiling_reports;
    };

    /**
     * \class RemoteMapOp
     * This is a remote copy of a MapOp to be used
     * for mapper calls and other operations
     */
    class RemoteMapOp : public ExternalMapping, public RemoteOp {
    public:
      RemoteMapOp(Runtime *rt, Operation *ptr, AddressSpaceID src);
      RemoteMapOp(const RemoteMapOp &rhs);
      virtual ~RemoteMapOp(void);
    public:
      RemoteMapOp& operator=(const RemoteMapOp &rhs); 
    public:
      virtual UniqueID get_unique_id(void) const;
      virtual size_t get_context_index(void) const;
      virtual void set_context_index(size_t index);
      virtual int get_depth(void) const;
      virtual const Task* get_parent_task(void) const;
    public:
      virtual const char* get_logging_name(void) const;
      virtual OpKind get_operation_kind(void) const;
      virtual void select_sources(const unsigned index,
                                  const InstanceRef &target,
                                  const InstanceSet &sources,
                                  std::vector<unsigned> &ranking); 
      virtual void pack_remote_operation(Serializer &rez, AddressSpaceID target,
                                         std::set<RtEvent> &applied) const;
      virtual void unpack(Deserializer &derez, ReferenceMutator &mutator);
    };

    /**
     * \class RemoteCopyOp
     * This is a remote copy of a CopyOp to be used
     * for mapper calls and other operations
     */
    class RemoteCopyOp : public ExternalCopy, public RemoteOp {
    public:
      RemoteCopyOp(Runtime *rt, Operation *ptr, AddressSpaceID src);
      RemoteCopyOp(const RemoteCopyOp &rhs);
      virtual ~RemoteCopyOp(void);
    public:
      RemoteCopyOp& operator=(const RemoteCopyOp &rhs);
    public:
      virtual UniqueID get_unique_id(void) const;
      virtual size_t get_context_index(void) const;
      virtual void set_context_index(size_t index);
      virtual int get_depth(void) const;
      virtual const Task* get_parent_task(void) const;
    public:
      virtual const char* get_logging_name(void) const;
      virtual OpKind get_operation_kind(void) const;
      virtual void select_sources(const unsigned index,
                                  const InstanceRef &target,
                                  const InstanceSet &sources,
                                  std::vector<unsigned> &ranking);
      virtual void pack_remote_operation(Serializer &rez, AddressSpaceID target,
                                         std::set<RtEvent> &applied) const;
      virtual void unpack(Deserializer &derez, ReferenceMutator &mutator);
    };

    /**
     * \class RemoteCloseOp
     * This is a remote copy of a CloseOp to be used
     * for mapper calls and other operations
     */
    class RemoteCloseOp : public ExternalClose, public RemoteOp {
    public:
      RemoteCloseOp(Runtime *rt, Operation *ptr, AddressSpaceID src);
      RemoteCloseOp(const RemoteCloseOp &rhs);
      virtual ~RemoteCloseOp(void);
    public:
      RemoteCloseOp& operator=(const RemoteCloseOp &rhs);
    public:
      virtual UniqueID get_unique_id(void) const;
      virtual size_t get_context_index(void) const;
      virtual void set_context_index(size_t index);
      virtual int get_depth(void) const;
      virtual const Task* get_parent_task(void) const;
    public:
      virtual const char* get_logging_name(void) const;
      virtual OpKind get_operation_kind(void) const;
      virtual void select_sources(const unsigned index,
                                  const InstanceRef &target,
                                  const InstanceSet &sources,
                                  std::vector<unsigned> &ranking);
      virtual void pack_remote_operation(Serializer &rez, AddressSpaceID target,
                                         std::set<RtEvent> &applied) const;
      virtual void unpack(Deserializer &derez, ReferenceMutator &mutator);
    };

    /**
     * \class RemoteAcquireOp
     * This is a remote copy of a AcquireOp to be used
     * for mapper calls and other operations
     */
    class RemoteAcquireOp : public ExternalAcquire, public RemoteOp {
    public:
      RemoteAcquireOp(Runtime *rt, Operation *ptr, AddressSpaceID src);
      RemoteAcquireOp(const RemoteAcquireOp &rhs);
      virtual ~RemoteAcquireOp(void);
    public:
      RemoteAcquireOp& operator=(const RemoteAcquireOp &rhs);
    public:
      virtual UniqueID get_unique_id(void) const;
      virtual size_t get_context_index(void) const;
      virtual void set_context_index(size_t index);
      virtual int get_depth(void) const;
      virtual const Task* get_parent_task(void) const;
    public:
      virtual const char* get_logging_name(void) const;
      virtual OpKind get_operation_kind(void) const;
      virtual void select_sources(const unsigned index,
                                  const InstanceRef &target,
                                  const InstanceSet &sources,
                                  std::vector<unsigned> &ranking);
      virtual void pack_remote_operation(Serializer &rez, AddressSpaceID target,
                                         std::set<RtEvent> &applied) const;
      virtual void unpack(Deserializer &derez, ReferenceMutator &mutator);
    };

    /**
     * \class RemoteReleaseOp
     * This is a remote copy of a ReleaseOp to be used
     * for mapper calls and other operations
     */
    class RemoteReleaseOp : public ExternalRelease, public RemoteOp {
    public:
      RemoteReleaseOp(Runtime *rt, Operation *ptr, AddressSpaceID src);
      RemoteReleaseOp(const RemoteReleaseOp &rhs);
      virtual ~RemoteReleaseOp(void);
    public:
      RemoteReleaseOp& operator=(const RemoteReleaseOp &rhs);
    public:
      virtual UniqueID get_unique_id(void) const;
      virtual size_t get_context_index(void) const;
      virtual void set_context_index(size_t index);
      virtual int get_depth(void) const;
      virtual const Task* get_parent_task(void) const;
    public:
      virtual const char* get_logging_name(void) const;
      virtual OpKind get_operation_kind(void) const;
      virtual void select_sources(const unsigned index,
                                  const InstanceRef &target,
                                  const InstanceSet &sources,
                                  std::vector<unsigned> &ranking);
      virtual void pack_remote_operation(Serializer &rez, AddressSpaceID target,
                                         std::set<RtEvent> &applied) const;
      virtual void unpack(Deserializer &derez, ReferenceMutator &mutator);
    };

    /**
     * \class RemoteFillOp
     * This is a remote copy of a FillOp to be used
     * for mapper calls and other operations
     */
    class RemoteFillOp : public ExternalFill, public RemoteOp {
    public:
      RemoteFillOp(Runtime *rt, Operation *ptr, AddressSpaceID src);
      RemoteFillOp(const RemoteFillOp &rhs);
      virtual ~RemoteFillOp(void);
    public:
      RemoteFillOp& operator=(const RemoteFillOp &rhs);
    public:
      virtual UniqueID get_unique_id(void) const;
      virtual size_t get_context_index(void) const;
      virtual void set_context_index(size_t index);
      virtual int get_depth(void) const;
      virtual const Task* get_parent_task(void) const;
    public:
      virtual const char* get_logging_name(void) const;
      virtual OpKind get_operation_kind(void) const;
      virtual void select_sources(const unsigned index,
                                  const InstanceRef &target,
                                  const InstanceSet &sources,
                                  std::vector<unsigned> &ranking);
      virtual void pack_remote_operation(Serializer &rez, AddressSpaceID target,
                                         std::set<RtEvent> &applied) const;
      virtual void unpack(Deserializer &derez, ReferenceMutator &mutator);
    };

    /**
     * \class RemotePartitionOp
     * This is a remote copy of a DependentPartitionOp to be
     * used for mapper calls and other operations
     */
    class RemotePartitionOp : public ExternalPartition, public RemoteOp {
    public:
      RemotePartitionOp(Runtime *rt, Operation *ptr, AddressSpaceID src);
      RemotePartitionOp(const RemotePartitionOp &rhs);
      virtual ~RemotePartitionOp(void);
    public:
      RemotePartitionOp& operator=(const RemotePartitionOp &rhs);
    public:
      virtual UniqueID get_unique_id(void) const;
      virtual size_t get_context_index(void) const;
      virtual void set_context_index(size_t index);
      virtual int get_depth(void) const;
      virtual const Task* get_parent_task(void) const;
      virtual PartitionKind get_partition_kind(void) const;
    public:
      virtual const char* get_logging_name(void) const;
      virtual OpKind get_operation_kind(void) const;
      virtual void select_sources(const unsigned index,
                                  const InstanceRef &target,
                                  const InstanceSet &sources,
                                  std::vector<unsigned> &ranking);
      virtual void pack_remote_operation(Serializer &rez, AddressSpaceID target,
                                         std::set<RtEvent> &applied) const;
      virtual void unpack(Deserializer &derez, ReferenceMutator &mutator);
    protected:
      PartitionKind part_kind;
    };

    /**
     * \class RemoteAttachOp
     * This is a remote copy of a DetachOp to be used for 
     * mapper calls and other operations
     */
    class RemoteAttachOp : public RemoteOp {
    public:
      RemoteAttachOp(Runtime *rt, Operation *ptr, AddressSpaceID src);
      RemoteAttachOp(const RemoteAttachOp &rhs);
      virtual ~RemoteAttachOp(void);
    public:
      RemoteAttachOp& operator=(const RemoteAttachOp &rhs);
    public:
      virtual UniqueID get_unique_id(void) const;
      virtual size_t get_context_index(void) const;
      virtual void set_context_index(size_t index);
      virtual int get_depth(void) const;
    public:
      virtual const char* get_logging_name(void) const;
      virtual OpKind get_operation_kind(void) const;
      virtual void select_sources(const unsigned index,
                                  const InstanceRef &target,
                                  const InstanceSet &sources,
                                  std::vector<unsigned> &ranking);
      virtual void pack_remote_operation(Serializer &rez, AddressSpaceID target,
                                         std::set<RtEvent> &applied) const;
      virtual void unpack(Deserializer &derez, ReferenceMutator &mutator);
    };

    /**
     * \class RemoteDetachOp
     * This is a remote copy of a DetachOp to be used for 
     * mapper calls and other operations
     */
    class RemoteDetachOp : public RemoteOp {
    public:
      RemoteDetachOp(Runtime *rt, Operation *ptr, AddressSpaceID src);
      RemoteDetachOp(const RemoteDetachOp &rhs);
      virtual ~RemoteDetachOp(void);
    public:
      RemoteDetachOp& operator=(const RemoteDetachOp &rhs);
    public:
      virtual UniqueID get_unique_id(void) const;
      virtual size_t get_context_index(void) const;
      virtual void set_context_index(size_t index);
      virtual int get_depth(void) const;
    public:
      virtual const char* get_logging_name(void) const;
      virtual OpKind get_operation_kind(void) const;
      virtual void select_sources(const unsigned index,
                                  const InstanceRef &target,
                                  const InstanceSet &sources,
                                  std::vector<unsigned> &ranking);
      virtual void pack_remote_operation(Serializer &rez, AddressSpaceID target,
                                         std::set<RtEvent> &applied) const;
      virtual void unpack(Deserializer &derez, ReferenceMutator &mutator);
    };

    /**
     * \class RemoteDeletionOp
     * This is a remote copy of a DeletionOp to be used for 
     * mapper calls and other operations
     */
    class RemoteDeletionOp : public RemoteOp {
    public:
      RemoteDeletionOp(Runtime *rt, Operation *ptr, AddressSpaceID src);
      RemoteDeletionOp(const RemoteDeletionOp &rhs);
      virtual ~RemoteDeletionOp(void);
    public:
      RemoteDeletionOp& operator=(const RemoteDeletionOp &rhs);
    public:
      virtual UniqueID get_unique_id(void) const;
      virtual size_t get_context_index(void) const;
      virtual void set_context_index(size_t index);
      virtual int get_depth(void) const;
    public:
      virtual const char* get_logging_name(void) const;
      virtual OpKind get_operation_kind(void) const;
      virtual void select_sources(const unsigned index,
                                  const InstanceRef &target,
                                  const InstanceSet &sources,
                                  std::vector<unsigned> &ranking);
      virtual void pack_remote_operation(Serializer &rez, AddressSpaceID target,
                                         std::set<RtEvent> &applied) const;
      virtual void unpack(Deserializer &derez, ReferenceMutator &mutator);
    };

    /**
     * \class RemoteReplayOp
     * This is a remote copy of a trace replay op, it really doesn't
     * have to do very much at all other than implement the interface
     * for remote ops as it will only be used for checking equivalence
     * sets for valid physical template replay conditions
     */
    class RemoteReplayOp : public RemoteOp {
    public:
      RemoteReplayOp(Runtime *rt, Operation *ptr, AddressSpaceID src);
      RemoteReplayOp(const RemoteReplayOp &rhs);
      virtual ~RemoteReplayOp(void);
    public:
      RemoteReplayOp& operator=(const RemoteReplayOp &rhs);
    public:
      virtual UniqueID get_unique_id(void) const;
      virtual size_t get_context_index(void) const;
      virtual void set_context_index(size_t index);
      virtual int get_depth(void) const;
    public:
      virtual const char* get_logging_name(void) const;
      virtual OpKind get_operation_kind(void) const;
      virtual void select_sources(const unsigned index,
                                  const InstanceRef &target,
                                  const InstanceSet &sources,
                                  std::vector<unsigned> &ranking);
      virtual void pack_remote_operation(Serializer &rez, AddressSpaceID target,
                                         std::set<RtEvent> &applied) const;
      virtual void unpack(Deserializer &derez, ReferenceMutator &mutator);
    };

    /**
     * \class RemoteSummaryOp
     * This is a remote copy of a trace summary op, it really doesn't
     * have to do very much at all other than implement the interface
     * for remote ops as it will only be used for updating state for
     * physical template replays
     */
    class RemoteSummaryOp : public RemoteOp {
    public:
      RemoteSummaryOp(Runtime *rt, Operation *ptr, AddressSpaceID src);
      RemoteSummaryOp(const RemoteSummaryOp &rhs);
      virtual ~RemoteSummaryOp(void);
    public:
      RemoteSummaryOp& operator=(const RemoteSummaryOp &rhs);
    public:
      virtual UniqueID get_unique_id(void) const;
      virtual size_t get_context_index(void) const;
      virtual void set_context_index(size_t index);
      virtual int get_depth(void) const;
    public:
      virtual const char* get_logging_name(void) const;
      virtual OpKind get_operation_kind(void) const;
      virtual void select_sources(const unsigned index,
                                  const InstanceRef &target,
                                  const InstanceSet &sources,
                                  std::vector<unsigned> &ranking);
      virtual void pack_remote_operation(Serializer &rez, AddressSpaceID target,
                                         std::set<RtEvent> &applied) const;
      virtual void unpack(Deserializer &derez, ReferenceMutator &mutator);
    };

  }; //namespace Internal 
}; // namespace Legion 

#include "legion_ops.inl"

#endif // __LEGION_OPERATIONS_H__<|MERGE_RESOLUTION|>--- conflicted
+++ resolved
@@ -446,14 +446,10 @@
                                         const void *orig, size_t orig_length);
       virtual void handle_profiling_update(int count);
       // Compute the initial precondition for this operation
-<<<<<<< HEAD
       virtual ApEvent compute_init_precondition(const TraceInfo &info); 
-=======
-      virtual ApEvent compute_init_precondition(const TraceInfo &info);
       // Return the event to use for waiting for program order execution
       virtual ApEvent get_program_order_event(void) const 
         { return completion_event; }
->>>>>>> 0914478e
     protected:
       void filter_copy_request_kinds(MapperManager *mapper,
           const std::set<ProfilingMeasurementID> &requests,
@@ -2612,7 +2608,6 @@
       std::map<UniqueID,RtUserEvent> slice_version_events;
     protected:
       std::set<RtEvent> completion_preconditions;
-      std::set<ApEvent> completion_effects;
     };
 
     /**

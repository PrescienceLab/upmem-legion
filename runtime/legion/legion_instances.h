--- conflicted
+++ resolved
@@ -343,7 +343,6 @@
                                 CopyAcrossHelper *across_helper,
                                 const bool manage_dst_events) = 0;
       virtual void compute_copy_offsets(const FieldMask &copy_mask,
-<<<<<<< HEAD
                                 std::vector<CopySrcDstField> &fields) = 0;
       virtual ApEvent register_collective_user(InstanceView *view, 
                                 const RegionUsage &usage,
@@ -359,9 +358,6 @@
                                 const PhysicalTraceInfo &trace_info,
                                 const AddressSpaceID source,
                                 bool symbolic) = 0;
-=======
-                             std::vector<CopySrcDstField> &fields) = 0;
->>>>>>> b53aeeab
     public:
       virtual void send_manager(AddressSpaceID target) = 0; 
       static void handle_manager_request(Deserializer &derez, 
@@ -602,7 +598,6 @@
                                 CopyAcrossHelper *across_helper,
                                 const bool manage_dst_events);
       virtual void compute_copy_offsets(const FieldMask &copy_mask,
-<<<<<<< HEAD
                                 std::vector<CopySrcDstField> &fields);
       virtual ApEvent register_collective_user(InstanceView *view, 
                                 const RegionUsage &usage,
@@ -618,9 +613,6 @@
                                 const PhysicalTraceInfo &trace_info,
                                 const AddressSpaceID source,
                                 bool symbolic);
-=======
-                             std::vector<CopySrcDstField> &fields);
->>>>>>> b53aeeab
     public:
       void initialize_across_helper(CopyAcrossHelper *across_helper,
                                     const FieldMask &mask,
@@ -872,7 +864,6 @@
                                 CopyAcrossHelper *across_helper,
                                 const bool manage_dst_events);
       virtual void compute_copy_offsets(const FieldMask &copy_mask,
-<<<<<<< HEAD
                                 std::vector<CopySrcDstField> &fields);
       virtual ApEvent register_collective_user(InstanceView *view, 
                                 const RegionUsage &usage,
@@ -905,9 +896,6 @@
                                 const bool symbolic);
       void process_rendezvous_request(Deserializer &derez);
       void process_rendezvous_response(Deserializer &derez);
-=======
-                             std::vector<CopySrcDstField> &fields);
->>>>>>> b53aeeab
 #ifdef LEGION_GPU_REDUCTIONS
     public:
       virtual bool is_gpu_visible(PhysicalManager *other) const;

/* Copyright 2018 Stanford University, NVIDIA Corporation
 *
 * Licensed under the Apache License, Version 2.0 (the "License");
 * you may not use this file except in compliance with the License.
 * You may obtain a copy of the License at
 *
 *     http://www.apache.org/licenses/LICENSE-2.0
 *
 * Unless required by applicable law or agreed to in writing, software
 * distributed under the License is distributed on an "AS IS" BASIS,
 * WITHOUT WARRANTIES OR CONDITIONS OF ANY KIND, either express or implied.
 * See the License for the specific language governing permissions and
 * limitations under the License.
 */

#include "legion.h"
#include "legion/runtime.h"
#include "legion/legion_ops.h"
#include "legion/legion_tasks.h"
#include "legion/region_tree.h"
#include "legion/legion_spy.h"
#include "legion/legion_trace.h"
#include "legion/legion_profiling.h"
#include "legion/legion_instances.h"
#include "legion/legion_views.h"
#include "legion/legion_analysis.h"
#include "legion/legion_context.h"

namespace Legion {
  namespace Internal {

    LEGION_EXTERN_LOGGER_DECLARATIONS

    /////////////////////////////////////////////////////////////
    // Users and Info 
    /////////////////////////////////////////////////////////////

    //--------------------------------------------------------------------------
    LogicalUser::LogicalUser(void)
      : GenericUser(), op(NULL), idx(0), gen(0), timeout(TIMEOUT)
#ifdef LEGION_SPY
        , uid(0)
#endif
    //--------------------------------------------------------------------------
    {
    }

    //--------------------------------------------------------------------------
    LogicalUser::LogicalUser(Operation *o, unsigned id, const RegionUsage &u,
                             const FieldMask &m)
      : GenericUser(u, m), op(o), idx(id), 
        gen(o->get_generation()), timeout(TIMEOUT)
#ifdef LEGION_SPY
        , uid(o->get_unique_op_id())
#endif
    //--------------------------------------------------------------------------
    {
    }

    //--------------------------------------------------------------------------
    LogicalUser::LogicalUser(Operation *o, GenerationID g, unsigned id, 
                             const RegionUsage &u, const FieldMask &m)
      : GenericUser(u, m), op(o), idx(id), gen(g), timeout(TIMEOUT)
#ifdef LEGION_SPY
        , uid(o->get_unique_op_id())
#endif
    //--------------------------------------------------------------------------
    {
    }

    //--------------------------------------------------------------------------
    PhysicalUser::PhysicalUser(void)
    //--------------------------------------------------------------------------
    {
    }
    
    //--------------------------------------------------------------------------
    PhysicalUser::PhysicalUser(const RegionUsage &u, const LegionColor c,
                               UniqueID id, unsigned x, IndexSpaceExpression *e)
      : usage(u), child(c), op_id(id), index(x), expr(e)
    //--------------------------------------------------------------------------
    {
    }

    //--------------------------------------------------------------------------
    PhysicalUser::PhysicalUser(const PhysicalUser &rhs)
    //--------------------------------------------------------------------------
    {
      // should never be called
      assert(false);
    }

    //--------------------------------------------------------------------------
    PhysicalUser::~PhysicalUser(void)
    //--------------------------------------------------------------------------
    {
    }

    //--------------------------------------------------------------------------
    PhysicalUser& PhysicalUser::operator=(const PhysicalUser &rhs)
    //--------------------------------------------------------------------------
    {
      // should never be called
      assert(false);
      return *this;
    }

    //--------------------------------------------------------------------------
    void PhysicalUser::pack_user(Serializer &rez, AddressSpaceID target)
    //--------------------------------------------------------------------------
    {
      rez.serialize(child);
      rez.serialize(usage.privilege);
      rez.serialize(usage.prop);
      rez.serialize(usage.redop);
      rez.serialize(op_id);
      rez.serialize(index);
      expr->pack_expression(rez, target);
    }

    //--------------------------------------------------------------------------
    /*static*/ PhysicalUser* PhysicalUser::unpack_user(Deserializer &derez,
        bool add_reference, RegionTreeForest *forest, AddressSpaceID source)
    //--------------------------------------------------------------------------
    {
      PhysicalUser *result = new PhysicalUser();
      derez.deserialize(result->child);
      derez.deserialize(result->usage.privilege);
      derez.deserialize(result->usage.prop);
      derez.deserialize(result->usage.redop);
      derez.deserialize(result->op_id);
      derez.deserialize(result->index);
      result->expr = 
        IndexSpaceExpression::unpack_expression(derez, forest, source);
#ifdef DEBUG_LEGION
      assert(result->expr != NULL);
#endif
      if (add_reference)
        result->add_reference();
      return result;
    }

    //--------------------------------------------------------------------------
    TraversalInfo::TraversalInfo(ContextID c, Operation *o, unsigned idx,
                                 const RegionRequirement &r, VersionInfo &info, 
                                 const FieldMask &k, std::set<RtEvent> &e)
      : ctx(c), op(o), index(idx), req(r), version_info(info),
        traversal_mask(k), context_uid(o->get_context()->get_context_uid()),
        map_applied_events(e), logical_ctx(-1U)
    //--------------------------------------------------------------------------
    {
    }

    //--------------------------------------------------------------------------
    void WriteMasks::merge(const WriteMasks &other_writes)
    //--------------------------------------------------------------------------
    {
      for (WriteMasks::const_iterator it = other_writes.begin();
            it != other_writes.end(); it++)
      {
        WriteMasks::iterator finder = find(it->first);
        if (finder == end())
          insert(it->first, it->second);
        else
          finder.merge(it->second);
      }
    }

    /////////////////////////////////////////////////////////////
    // VersioningSet
    /////////////////////////////////////////////////////////////

    //--------------------------------------------------------------------------
    template<ReferenceSource REF_KIND>
    VersioningSet<REF_KIND>::VersioningSet(void)
      : single(true)
    //--------------------------------------------------------------------------
    {
      versions.single_version = NULL;
    }

    //--------------------------------------------------------------------------
    template<ReferenceSource REF_KIND>
    VersioningSet<REF_KIND>::VersioningSet(const VersioningSet &rhs)
      : single(true) 
    //--------------------------------------------------------------------------
    {
      // must be empty
#ifdef DEBUG_LEGION
      assert(rhs.single);
      assert(rhs.versions.single_version == NULL);
#endif
      versions.single_version = NULL;
    }

    //--------------------------------------------------------------------------
    template<ReferenceSource REF_KIND>
    VersioningSet<REF_KIND>::~VersioningSet(void)
    //--------------------------------------------------------------------------
    {
      clear(); 
    }

    //--------------------------------------------------------------------------
    template<ReferenceSource REF_KIND>
    VersioningSet<REF_KIND>& VersioningSet<REF_KIND>::operator=(
                                                       const VersioningSet &rhs)
    //--------------------------------------------------------------------------
    {
      // should never be called
      assert(false);
      return *this;
    }

    //--------------------------------------------------------------------------
    template<ReferenceSource REF_KIND>
    const FieldMask& VersioningSet<REF_KIND>::operator[](
                                                      VersionState *state) const
    //--------------------------------------------------------------------------
    {
      if (single)
      {
#ifdef DEBUG_LEGION
        assert(state == versions.single_version);
#endif
        return valid_fields;
      }
      else
      {
        LegionMap<VersionState*,FieldMask>::aligned::const_iterator finder =
          versions.multi_versions->find(state);
#ifdef DEBUG_LEGION
        assert(finder != versions.multi_versions->end());
#endif
        return finder->second;
      }
    }

    //--------------------------------------------------------------------------
    template<ReferenceSource REF_KIND>
    bool VersioningSet<REF_KIND>::insert(VersionState *state, 
                               const FieldMask &mask, ReferenceMutator *mutator)
    //--------------------------------------------------------------------------
    {
#ifdef DEBUG_LEGION
      assert(!!mask);
#endif
      bool result = true;
      if (single)
      {
        if (versions.single_version == NULL)
        {
          versions.single_version = state;
          valid_fields = mask;
          if (REF_KIND != LAST_SOURCE_REF)
            state->add_base_valid_ref(REF_KIND, mutator);
        }
        else if (versions.single_version == state)
        {
          valid_fields |= mask;
          result = false;
        }
        else
        {
          // Go to multi
          LegionMap<VersionState*,FieldMask>::aligned *multi = 
            new LegionMap<VersionState*,FieldMask>::aligned();
          (*multi)[versions.single_version] = valid_fields;
          (*multi)[state] = mask;
          versions.multi_versions = multi;
          single = false;
          valid_fields |= mask;
          if (REF_KIND != LAST_SOURCE_REF)
            state->add_base_valid_ref(REF_KIND, mutator);
        }
      }
      else
      {
 #ifdef DEBUG_LEGION
        assert(versions.multi_versions != NULL);
#endif   
        LegionMap<VersionState*,FieldMask>::aligned::iterator finder = 
          versions.multi_versions->find(state);
        if (finder == versions.multi_versions->end())
        {
          (*versions.multi_versions)[state] = mask;
          if (REF_KIND != LAST_SOURCE_REF)
            state->add_base_valid_ref(REF_KIND, mutator);
        }
        else
        {
          finder->second |= mask;
          result = false;
        }
        valid_fields |= mask;
      }
      return result;
    }

    //--------------------------------------------------------------------------
    template<ReferenceSource REF_KIND>
    RtEvent VersioningSet<REF_KIND>::insert(VersionState *state,
                                            const FieldMask &mask, 
                                            Runtime *runtime, RtEvent pre)
    //--------------------------------------------------------------------------
    {
#ifdef DEBUG_LEGION
      assert(!!mask);
#endif
      if (single)
      {
        if (versions.single_version == NULL)
        {
          versions.single_version = state;
          valid_fields = mask;
          if (REF_KIND != LAST_SOURCE_REF)
          {
            if (pre.exists() && !pre.has_triggered())
            {
              VersioningSetRefArgs args;
              args.state = state;
              args.kind = REF_KIND;
              return runtime->issue_runtime_meta_task(args, 
                      LG_LATENCY_WORK_PRIORITY, pre);
            }
            else
            {
              LocalReferenceMutator mutator;
              state->add_base_valid_ref(REF_KIND, &mutator);
              return mutator.get_done_event();
            }
          }
        }
        else if (versions.single_version == state)
        {
          valid_fields |= mask;
        }
        else
        {
          // Go to multi
          LegionMap<VersionState*,FieldMask>::aligned *multi = 
            new LegionMap<VersionState*,FieldMask>::aligned();
          (*multi)[versions.single_version] = valid_fields;
          (*multi)[state] = mask;
          versions.multi_versions = multi;
          single = false;
          valid_fields |= mask;
          if (REF_KIND != LAST_SOURCE_REF)
          {
            if (pre.exists() && !pre.has_triggered())
            {
              VersioningSetRefArgs args;
              args.state = state;
              args.kind = REF_KIND;
              return runtime->issue_runtime_meta_task(args, 
                      LG_LATENCY_WORK_PRIORITY, pre);
            }
            else
            {
              LocalReferenceMutator mutator;
              state->add_base_valid_ref(REF_KIND, &mutator);
              return mutator.get_done_event();
            }
          }
        }
      }
      else
      {
 #ifdef DEBUG_LEGION
        assert(versions.multi_versions != NULL);
#endif   
        LegionMap<VersionState*,FieldMask>::aligned::iterator finder = 
          versions.multi_versions->find(state);
        if (finder == versions.multi_versions->end())
        {
          (*versions.multi_versions)[state] = mask;
          if (REF_KIND != LAST_SOURCE_REF)
          {
            if (pre.exists() && !pre.has_triggered())
            {
              VersioningSetRefArgs args;
              args.state = state;
              args.kind = REF_KIND;
              return runtime->issue_runtime_meta_task(args, 
                      LG_LATENCY_WORK_PRIORITY, pre);
            }
            else
            {
              LocalReferenceMutator mutator;
              state->add_base_valid_ref(REF_KIND, &mutator);
              return mutator.get_done_event();
            }
          }
        }
        else
          finder->second |= mask;
        valid_fields |= mask;
      }
      if (pre.exists())
        return pre;
      return RtEvent::NO_RT_EVENT;
    }

    //--------------------------------------------------------------------------
    template<ReferenceSource REF_KIND>
    void VersioningSet<REF_KIND>::erase(VersionState *to_erase) 
    //--------------------------------------------------------------------------
    {
      if (single)
      {
#ifdef DEBUG_LEGION
        assert(versions.single_version == to_erase);
#endif
        versions.single_version = NULL;
        valid_fields.clear();
      }
      else
      {
        LegionMap<VersionState*,FieldMask>::aligned::iterator finder = 
          versions.multi_versions->find(to_erase);
#ifdef DEBUG_LEGION
        assert(finder != versions.multi_versions->end());
#endif
        valid_fields -= finder->second;
        versions.multi_versions->erase(finder);
        if (versions.multi_versions->size() == 1)
        {
          // go back to single
          finder = versions.multi_versions->begin();
          valid_fields = finder->second;
          VersionState *first = finder->first;
          delete versions.multi_versions;
          versions.single_version = first;
          single = true;
        }
      }
      if ((REF_KIND != LAST_SOURCE_REF) &&
          to_erase->remove_base_valid_ref(REF_KIND))
        delete to_erase; 
    }

    //--------------------------------------------------------------------------
    template<ReferenceSource REF_KIND>
    void VersioningSet<REF_KIND>::clear(void)
    //--------------------------------------------------------------------------
    {
      if (single)
      {
        if ((REF_KIND != LAST_SOURCE_REF) && (versions.single_version != NULL) 
            && versions.single_version->remove_base_valid_ref(REF_KIND))
          delete versions.single_version;
        versions.single_version = NULL;
      }
      else
      {
#ifdef DEBUG_LEGION
        assert(versions.multi_versions != NULL);
#endif
        if (REF_KIND != LAST_SOURCE_REF)
        {
          for (LegionMap<VersionState*,FieldMask>::aligned::iterator it = 
                versions.multi_versions->begin(); it != 
                versions.multi_versions->end(); it++)
          {
            if (it->first->remove_base_valid_ref(REF_KIND))
              delete it->first;
          }
        }
        delete versions.multi_versions;
        versions.multi_versions = NULL;
        single = true;
      }
      valid_fields.clear();
    }

    //--------------------------------------------------------------------------
    template<ReferenceSource REF_KIND>
    size_t VersioningSet<REF_KIND>::size(void) const
    //--------------------------------------------------------------------------
    {
      if (single)
      {
        if (versions.single_version == NULL)
          return 0;
        else
          return 1;
      }
      else
        return versions.multi_versions->size(); 
    }

    //--------------------------------------------------------------------------
    template<ReferenceSource REF_KIND>
    std::pair<VersionState*,FieldMask>* 
                      VersioningSet<REF_KIND>::next(VersionState *current) const
    //--------------------------------------------------------------------------
    {
      if (single)
      {
#ifdef DEBUG_LEGION
        assert(current == versions.single_version);
#endif
        return NULL; 
      }
      else
      {
        LegionMap<VersionState*,FieldMask>::aligned::iterator finder = 
          versions.multi_versions->find(current);
#ifdef DEBUG_LEGION
        assert(finder != versions.multi_versions->end());
#endif
        finder++;
        if (finder == versions.multi_versions->end())
          return NULL;
        else
          return reinterpret_cast<
                      std::pair<VersionState*,FieldMask>*>(&(*finder));
      }
    }

    //--------------------------------------------------------------------------
    template<ReferenceSource REF_KIND>
    void VersioningSet<REF_KIND>::move(VersioningSet &other)
    //--------------------------------------------------------------------------
    {
#ifdef DEBUG_LEGION
      assert(other.empty());
#endif
      if (single)
      {
        other.versions.single_version = versions.single_version;
        other.single = true;
        versions.single_version = NULL;
      }
      else
      {
        other.versions.multi_versions = versions.multi_versions;
        other.single = false;
        versions.multi_versions = NULL;
        single = true;
      }
      other.valid_fields = valid_fields;
      valid_fields.clear();
    }

    //--------------------------------------------------------------------------
    template<ReferenceSource REF_KIND>
    typename VersioningSet<REF_KIND>::iterator 
                                      VersioningSet<REF_KIND>::begin(void) const
    //--------------------------------------------------------------------------
    {
      // Scariness!
      if (single)
      {
        // If we're empty return end
        if (versions.single_version == NULL)
          return end();
        return iterator(this, 
            reinterpret_cast<std::pair<VersionState*,FieldMask>*>(
              const_cast<VersioningSet<REF_KIND>*>(this)), 
                                                    true/*single*/);
      }
      else
        return iterator(this,
            reinterpret_cast<std::pair<VersionState*,FieldMask>*>(
              &(*(versions.multi_versions->begin()))), false); 
    }

    //--------------------------------------------------------------------------
    template<ReferenceSource REF_KIND> template<ReferenceSource ARG_KIND>
    void VersioningSet<REF_KIND>::reduce(const FieldMask &merge_mask, 
                                         VersioningSet<ARG_KIND> &new_states,
                                         ReferenceMutator *mutator)
    //--------------------------------------------------------------------------
    {
      // If you are looking for the magical reduce function that allows
      // us to know which are the most recent version state objects, well
      // you can congratulate yourself because you've found it
#ifdef DEBUG_LEGION
      sanity_check();
      new_states.sanity_check();
#endif
      std::vector<VersionState*> to_erase_new;
      for (typename VersioningSet<ARG_KIND>::iterator nit = 
            new_states.begin(); nit != new_states.end(); nit++)
      {
        LegionMap<VersionState*,FieldMask>::aligned to_add; 
        std::vector<VersionState*> to_erase_local;
        FieldMask overlap = merge_mask & nit->second;
        // This VersionState doesn't apply locally if there are no fields
        if (!overlap)
          continue;
        // We can remove these fields from the new states because
        // we know that we are going to handle it
        nit->second -= overlap;
        if (!nit->second)
          to_erase_new.push_back(nit->first);
        // Iterate over our states and see which ones interfere
        for (typename VersioningSet<REF_KIND>::iterator it = begin();
              it != end(); it++)
        {
          FieldMask local_overlap = it->second & overlap;
          if (!local_overlap)
            continue;
          // Overlapping fields to two different version states, compare
          // the version numbers to see which one we should keep
          if (it->first->version_number < nit->first->version_number)
          {
            // Take the next one, throw away this one
            to_add[nit->first] |= local_overlap;
            it->second -= local_overlap;
            if (!it->second)
              to_erase_local.push_back(it->first);
          }
#ifdef DEBUG_LEGION
          else if (it->first->version_number == nit->first->version_number)
            // better be the same object with overlapping fields 
            // and the same version number
            assert(it->first == nit->first);
#endif  
          // Otherwise we keep the old one and throw away the new one
          overlap -= local_overlap;
          if (!overlap)
            break;
        }
        // If we still have fields for this version state, then
        // we just have to insert it locally
        if (!!overlap)
          insert(nit->first, overlap, mutator);
        if (!to_erase_local.empty())
        {
          for (std::vector<VersionState*>::const_iterator it = 
                to_erase_local.begin(); it != to_erase_local.end(); it++)
            erase(*it);
        }
        if (!to_add.empty())
        {
          for (LegionMap<VersionState*,FieldMask>::aligned::const_iterator
                it = to_add.begin(); it != to_add.end(); it++)
            insert(it->first, it->second, mutator);
        }
      }
      if (!to_erase_new.empty())
      {
        for (std::vector<VersionState*>::const_iterator it = 
              to_erase_new.begin(); it != to_erase_new.end(); it++)
          new_states.erase(*it);
      }
#ifdef DEBUG_LEGION
      sanity_check();
#endif
    }

#ifdef DEBUG_LEGION
    //--------------------------------------------------------------------------
    template<ReferenceSource REF_KIND>
    void VersioningSet<REF_KIND>::sanity_check(void) const
    //--------------------------------------------------------------------------
    {
      // Each field should exist exactly once
      if (!single)
      {
        assert(versions.multi_versions != NULL);
        FieldMask previous_mask;
        for (LegionMap<VersionState*,FieldMask>::aligned::const_iterator it = 
              versions.multi_versions->begin(); it != 
              versions.multi_versions->end(); it++)
        {
          assert(previous_mask * it->second);
          previous_mask |= it->second;
        }
      }
    }
#endif

    /////////////////////////////////////////////////////////////
    // VersionInfo 
    /////////////////////////////////////////////////////////////

    //--------------------------------------------------------------------------
    VersionInfo::VersionInfo(void)
      : upper_bound_node(NULL)
    //--------------------------------------------------------------------------
    {
    }

    //--------------------------------------------------------------------------
    VersionInfo::VersionInfo(const VersionInfo &rhs)
      : upper_bound_node(rhs.upper_bound_node), 
        field_versions(rhs.field_versions), split_masks(rhs.split_masks)
    //--------------------------------------------------------------------------
    {
      physical_states.resize(rhs.physical_states.size(), NULL); 
      for (unsigned idx = 0; idx < physical_states.size(); idx++)
      {
        if (rhs.physical_states[idx] == NULL)
          continue;
        physical_states[idx] = rhs.physical_states[idx]->clone();
      }
    }

    //--------------------------------------------------------------------------
    VersionInfo::~VersionInfo(void)
    //--------------------------------------------------------------------------
    {
      clear();
    }

    //--------------------------------------------------------------------------
    VersionInfo& VersionInfo::operator=(const VersionInfo &rhs)
    //--------------------------------------------------------------------------
    {
#ifdef DEBUG_LEGION
      assert(field_versions.empty());
      assert(physical_states.empty());
      assert(split_masks.empty());
#endif
      upper_bound_node = rhs.upper_bound_node;
      field_versions = rhs.field_versions;
      split_masks = rhs.split_masks;
      physical_states.resize(rhs.physical_states.size(), NULL); 
      for (unsigned idx = 0; idx < physical_states.size(); idx++)
      {
        if (rhs.physical_states[idx] == NULL)
          continue;
        physical_states[idx] = rhs.physical_states[idx]->clone();
      }
      return *this;
    }

    //--------------------------------------------------------------------------
    void VersionInfo::record_split_fields(RegionTreeNode *node,
                            const FieldMask &split_mask, unsigned offset/*= 0*/)
    //--------------------------------------------------------------------------
    {
      const unsigned depth = node->get_depth() + offset;
#ifdef DEBUG_LEGION
      assert(depth < split_masks.size());
#endif
      split_masks[depth] |= split_mask;
    }

    //--------------------------------------------------------------------------
    void VersionInfo::add_current_version(VersionState *state, 
                                    const FieldMask &state_mask, bool path_only)
    //--------------------------------------------------------------------------
    {
      RegionTreeNode *node = state->logical_node;
      const unsigned depth = node->get_depth();
#ifdef DEBUG_LEGION
      assert(depth < physical_states.size());
#endif
      if (physical_states[depth] == NULL)
        physical_states[depth] = new PhysicalState(node, path_only);
      physical_states[depth]->add_version_state(state, state_mask);
      // Now record the version information
#ifdef DEBUG_LEGION
      assert(depth < field_versions.size());
#endif
      FieldVersions &local_versions = field_versions[depth];
      FieldVersions::iterator finder = 
        local_versions.find(state->version_number);
      if (finder == local_versions.end())
        local_versions[state->version_number] = state_mask;
      else
        finder->second |= state_mask;
    }

    //--------------------------------------------------------------------------
    void VersionInfo::add_advance_version(VersionState *state, 
                                    const FieldMask &state_mask, bool path_only)
    //--------------------------------------------------------------------------
    {
      RegionTreeNode *node = state->logical_node;
      const unsigned depth = node->get_depth();
#ifdef DEBUG_LEGION
      assert(depth < physical_states.size());
#endif
      if (physical_states[depth] == NULL)
        physical_states[depth] = new PhysicalState(node, path_only);
      physical_states[depth]->add_advance_state(state, state_mask);
    }

    //--------------------------------------------------------------------------
    void VersionInfo::set_upper_bound_node(RegionTreeNode *node)
    //--------------------------------------------------------------------------
    {
      upper_bound_node = node;
    }

    //--------------------------------------------------------------------------
    bool VersionInfo::has_physical_states(void) const
    //--------------------------------------------------------------------------
    {
      for (unsigned idx = 0; idx < physical_states.size(); idx++)
      {
        if (physical_states[idx] != NULL)
          return true;
      }
      return false;
    }

    //--------------------------------------------------------------------------
    void VersionInfo::apply_mapping(std::set<RtEvent> &applied_conditions, 
                                    bool copy_through/*=false*/)
    //--------------------------------------------------------------------------
    {
      // We only ever need to apply state at the leaves
#ifdef DEBUG_LEGION
      assert(!physical_states.empty());
#endif
      unsigned last_idx = physical_states.size() - 1;
      if (copy_through)
      {
        // Deal with mis-speculated state that we still have to propagate
        PhysicalState *state = physical_states[last_idx];
        // If we have advance states and we haven't capture, then
        // we need to propagate information
        if (state->has_advance_states() && !state->is_captured())
          state->capture_state();
      }
      physical_states[last_idx]->apply_state(applied_conditions);
    }

    //--------------------------------------------------------------------------
    void VersionInfo::resize(size_t max_depth)
    //--------------------------------------------------------------------------
    {
      // Make this max_depth+1
      max_depth += 1;
      field_versions.resize(max_depth);
      physical_states.resize(max_depth,NULL);
      split_masks.resize(max_depth);
    }

    //--------------------------------------------------------------------------
    void VersionInfo::resize(size_t max_depth, HandleType req_handle,
                             ProjectionFunction *function)
    //--------------------------------------------------------------------------
    {
      // Path depth is twice the function depth because it counts region levels
      max_depth += (2*function->depth);
      // If it is a partition projection function we add one more
      // to get to the next region
      if (req_handle == PART_PROJECTION)
        max_depth += 1;
      resize(max_depth);
    }

    //--------------------------------------------------------------------------
    void VersionInfo::clear(void)
    //--------------------------------------------------------------------------
    {
      upper_bound_node = NULL;
      field_versions.clear();
      for (std::vector<PhysicalState*>::const_iterator it = 
            physical_states.begin(); it != physical_states.end(); it++)
      {
        if ((*it) != NULL)
          delete *it;
      }
      physical_states.clear();
      split_masks.clear();
    }

    //--------------------------------------------------------------------------
    void VersionInfo::sanity_check(unsigned depth)
    //--------------------------------------------------------------------------
    {
      if (depth >= field_versions.size())
        return;
      const FieldVersions &versions = field_versions[depth];
      FieldMask previous_fields;
      for (LegionMap<VersionID,FieldMask>::aligned::const_iterator it = 
            versions.begin(); it != versions.end(); it++)
      {
        assert(previous_fields * it->second);
        previous_fields |= it->second;
      }
    }

    //--------------------------------------------------------------------------
    void VersionInfo::clone_logical(const VersionInfo &rhs, 
                                 const FieldMask &mask, RegionTreeNode *to_node)
    //--------------------------------------------------------------------------
    {
#ifdef DEBUG_LEGION
      assert(upper_bound_node == NULL);
      assert(physical_states.empty());
      assert(field_versions.empty());
      assert(split_masks.empty());
#endif
      const unsigned max_depth = to_node->get_depth() + 1;
#ifdef DEBUG_LEGION
      assert(max_depth <= rhs.split_masks.size());
#endif
      // Only need to copy over the upper bound and split masks that
      // are computed as part of the logical analysis
      upper_bound_node = rhs.upper_bound_node;
      split_masks.resize(max_depth);
      for (unsigned idx = 0; idx < max_depth; idx++)
        split_masks[idx] = rhs.split_masks[idx] & mask;
      // Only need to resize the other things
      field_versions.resize(max_depth);
      physical_states.resize(max_depth, NULL);
    }

    //--------------------------------------------------------------------------
    void VersionInfo::copy_to(VersionInfo &rhs)
    //--------------------------------------------------------------------------
    {
      rhs.upper_bound_node = upper_bound_node;
      // No need to copy over the physical states
      rhs.field_versions = field_versions;
      rhs.split_masks = split_masks;
    }

    //--------------------------------------------------------------------------
    void VersionInfo::clone_to_depth(unsigned depth, const FieldMask &mask,
                               InnerContext *context, VersionInfo &target_info,
                               std::set<RtEvent> &ready_events) const
    //--------------------------------------------------------------------------
    {
      // If the upper bound nodes are the same, we are done
      const unsigned upper_depth = upper_bound_node->get_depth();
#ifdef DEBUG_LEGION
      assert(upper_depth <= depth);
#endif
      if (upper_depth == depth)
        return;
      // Update the upper bound node
      target_info.set_upper_bound_node(upper_bound_node);
      // Copy data into the target info
      for (unsigned idx = upper_depth; idx < depth; idx++)
      {
        const PhysicalState *state = physical_states[idx];
#ifdef DEBUG_LEGION
        assert(state != NULL);
#endif
        const FieldMask split_overlap = split_masks[idx] & mask;
        if (!!split_overlap)
          target_info.record_split_fields(state->node, split_overlap);
        // Also copy over the needed version states
        state->clone_to(mask, split_overlap, context, target_info,ready_events);
      }
    }

    //--------------------------------------------------------------------------
    PhysicalState* VersionInfo::find_physical_state(RegionTreeNode *node)
    //--------------------------------------------------------------------------
    {
      const unsigned depth = node->get_depth();
#ifdef DEBUG_LEGION
      assert(depth < physical_states.size());
#endif
      PhysicalState *result = physical_states[depth];
      // We can make a physical state if it is below our upper bound node
      if ((result == NULL) && 
          (upper_bound_node->get_depth() <= node->get_depth()))
      {
        result = 
          new PhysicalState(node, (depth < (physical_states.size()-1)));
        result->capture_state();
        physical_states[depth] = result;
        return result;
      }
#ifdef DEBUG_LEGION
      assert(result != NULL);
      assert(result->node == node);
#endif
      if (!result->is_captured())
        result->capture_state();
      return result;
    }

    //--------------------------------------------------------------------------
    void VersionInfo::get_field_versions(RegionTreeNode *node, bool split_prev,
                                         const FieldMask &needed_fields,
                                         FieldVersions &result_versions)
    //--------------------------------------------------------------------------
    {
      const unsigned depth = node->get_depth();
#ifdef DEBUG_LEGION
      assert(depth < field_versions.size());
      assert(depth < split_masks.size());
#endif
      const FieldMask &split_mask = split_masks[depth];
      const FieldVersions &local_versions = field_versions[depth];
      if (!split_prev || !split_mask)
      {
        // If we don't care about the split previous mask then we can
        // just copy over what we need
        for (FieldVersions::const_iterator it = local_versions.begin();
              it != local_versions.end(); it++)
        {
          const FieldMask overlap = needed_fields & it->second;
          if (!overlap)
            continue;
          result_versions[it->first] = overlap;
        }
      }
      else
      {
        // We need to save any fields that are needed, and we want
        // the previous version number for any split fields
        for (FieldVersions::const_iterator it = local_versions.begin();
              it != local_versions.end(); it++)
        {
          FieldMask overlap = needed_fields & it->second;
          if (!overlap)
            continue;
          FieldMask split_overlap = overlap & split_mask;
          if (!split_overlap)
          {
            result_versions[it->first] = overlap;
            continue;
          }
#ifdef DEBUG_LEGION
          assert(it->first > 0);
#endif
          result_versions[it->first - 1] = split_overlap;
          overlap -= split_overlap;
          if (!!overlap)
            result_versions[it->first] = overlap;
        }
      }
    }

    //--------------------------------------------------------------------------
    void VersionInfo::get_advance_versions(RegionTreeNode *node, bool base,
                                           const FieldMask &needed_fields,
                                           FieldVersions &result_versions)
    //--------------------------------------------------------------------------
    {
      const unsigned depth = node->get_depth();
#ifdef DEBUG_LEGION
      assert(depth < split_masks.size());
      assert(depth < field_versions.size());
#endif
      const FieldVersions &local_versions = field_versions[depth];
      if (base)
      {
        // Should be no split masks for base updates
#ifdef DEBUG_LEGION
        assert(!split_masks[depth]);
#endif
        // Bottom node with no split fields so therefore we need all
        // the fields advanced
        for (FieldVersions::const_iterator it = local_versions.begin();
              it != local_versions.end(); it++)
        {
          FieldMask overlap = needed_fields & it->second;
          if (!overlap)
            continue;
          result_versions[it->first+1] = overlap;
        }
      }
      else
      {
        // Above versions have already been advanced as reflected
        // by split fields
        for (FieldVersions::const_iterator it = local_versions.begin();
              it != local_versions.end(); it++)
        {
          FieldMask overlap = needed_fields & it->second;
          if (!overlap)
            continue;
          result_versions[it->first] = overlap;
        }
      }
    }

    //--------------------------------------------------------------------------
    const FieldMask& VersionInfo::get_split_mask(unsigned depth) const
    //--------------------------------------------------------------------------
    {
#ifdef DEBUG_LEGION
      assert(depth < split_masks.size());
#endif
      return split_masks[depth];
    }

    //--------------------------------------------------------------------------
    void VersionInfo::get_split_mask(RegionTreeNode *node,
                                     const FieldMask &needed_fields,
                                     FieldMask &result)
    //--------------------------------------------------------------------------
    {
      const unsigned depth = node->get_depth();
#ifdef DEBUG_LEGION
      assert(depth < split_masks.size());
#endif
      result = split_masks[depth];
    }

    //--------------------------------------------------------------------------
    void VersionInfo::pack_version_info(Serializer &rez) const
    //--------------------------------------------------------------------------
    {
      pack_version_numbers(rez);
      if (upper_bound_node != NULL)
      {
        rez.serialize<size_t>(physical_states.size());
        bool is_region = upper_bound_node->is_region();
        for (std::vector<PhysicalState*>::const_iterator it = 
              physical_states.begin(); it != physical_states.end(); it++)
        {
          if ((*it) == NULL)
          {
            rez.serialize<bool>(true); // empty
            continue;
          }
          rez.serialize<bool>(false); // not empty
          rez.serialize<bool>((*it)->path_only);
          if (is_region)
            rez.serialize((*it)->node->as_region_node()->handle);
          else
            rez.serialize((*it)->node->as_partition_node()->handle);
          (*it)->pack_physical_state(rez);
          // Reverse polarity
          is_region = !is_region;
        }
      }
    }

    //--------------------------------------------------------------------------
    void VersionInfo::unpack_version_info(Deserializer &derez, 
                              Runtime *runtime, std::set<RtEvent> &ready_events)
    //--------------------------------------------------------------------------
    {
      unpack_version_numbers(derez, runtime->forest);
      if (upper_bound_node != NULL)
      {
        size_t num_states;
        derez.deserialize(num_states);
        physical_states.resize(num_states, NULL);
        bool is_region = upper_bound_node->is_region();
        for (unsigned idx = 0; idx < num_states; idx++)
        {
          bool empty;
          derez.deserialize(empty);
          if (empty)
            continue;
          bool is_path_only;
          derez.deserialize(is_path_only);
          RegionTreeNode *node = NULL;
          if (is_region)
          {
            LogicalRegion handle;
            derez.deserialize(handle);
            node = runtime->forest->get_node(handle);
          }
          else
          {
            LogicalPartition handle;
            derez.deserialize(handle);
            node = runtime->forest->get_node(handle);
          }
          PhysicalState *next = new PhysicalState(node, is_path_only);
          next->unpack_physical_state(derez, runtime, ready_events);
          physical_states[idx] = next;
          // Reverse the polarity
          is_region = !is_region;
        }
      }
    }

    //--------------------------------------------------------------------------
    void VersionInfo::pack_version_numbers(Serializer &rez) const
    //--------------------------------------------------------------------------
    {
#ifdef DEBUG_LEGION
      assert(split_masks.size() == field_versions.size());
#endif
      pack_upper_bound_node(rez);
      // Then pack the split masks, nothing else needs to be sent
      rez.serialize<size_t>(split_masks.size());
      for (unsigned idx = 0; idx < split_masks.size(); idx++)
        rez.serialize(split_masks[idx]);
      for (unsigned idx = 0; idx < field_versions.size(); idx++)
      {
        const LegionMap<VersionID,FieldMask>::aligned &fields = 
          field_versions[idx];
        rez.serialize<size_t>(fields.size());
        for (LegionMap<VersionID,FieldMask>::aligned::const_iterator it = 
              fields.begin(); it != fields.end(); it++)
        {
          rez.serialize(it->first);
          rez.serialize(it->second);
        }
      }
    }

    //--------------------------------------------------------------------------
    void VersionInfo::unpack_version_numbers(Deserializer &derez,
                                             RegionTreeForest *forest)
    //--------------------------------------------------------------------------
    {
      unpack_upper_bound_node(derez, forest);
      size_t depth;
      derez.deserialize(depth);
      split_masks.resize(depth);
      for (unsigned idx = 0; idx < depth; idx++)
        derez.deserialize(split_masks[idx]);
      field_versions.resize(depth);
      for (unsigned idx = 0; idx < depth; idx++)
      {
        size_t num_versions;
        derez.deserialize(num_versions);
        if (num_versions == 0)
          continue;
        LegionMap<VersionID,FieldMask>::aligned &fields = 
          field_versions[idx];
        for (unsigned idx2 = 0; idx2 < num_versions; idx2++)
        {
          VersionID vid;
          derez.deserialize(vid);
          derez.deserialize(fields[vid]);
        }
      }
    }

    //--------------------------------------------------------------------------
    void VersionInfo::pack_upper_bound_node(Serializer &rez) const
    //--------------------------------------------------------------------------
    {
      // Pack the upper bound node (if there is one)
      if (upper_bound_node != NULL)
      {
        if (upper_bound_node->is_region())
        {
          rez.serialize<bool>(true/*is region*/);
          rez.serialize(upper_bound_node->as_region_node()->handle);
        }
        else
        {
          rez.serialize<bool>(false/*is region*/);
          rez.serialize(upper_bound_node->as_partition_node()->handle);
        }
      }
      else
      {
        rez.serialize<bool>(true/*is region*/);
        rez.serialize(LogicalRegion::NO_REGION);
      }
    }

    //--------------------------------------------------------------------------
    void VersionInfo::unpack_upper_bound_node(Deserializer &derez,
                                              RegionTreeForest *forest)
    //--------------------------------------------------------------------------
    {
#ifdef DEBUG_LEGION
      assert(upper_bound_node == NULL);
#endif
      bool is_region;
      derez.deserialize(is_region);
      if (is_region)
      {
        LogicalRegion handle;
        derez.deserialize(handle);
        if (handle.exists())
          upper_bound_node = forest->get_node(handle);
      }
      else
      {
        LogicalPartition handle;
        derez.deserialize(handle);
        upper_bound_node = forest->get_node(handle);
      }
    }

    /////////////////////////////////////////////////////////////
    // RestrictInfo 
    /////////////////////////////////////////////////////////////

    //--------------------------------------------------------------------------
    RestrictInfo::RestrictInfo(void)
    //--------------------------------------------------------------------------
    {
    }

    //--------------------------------------------------------------------------
    RestrictInfo::RestrictInfo(const RestrictInfo &rhs)
    //--------------------------------------------------------------------------
    {
#ifdef DEBUG_LEGION
      assert(restrictions.empty());
#endif
      for (LegionMap<PhysicalManager*,FieldMask>::aligned::const_iterator it = 
            rhs.restrictions.begin(); it != rhs.restrictions.end(); it++)
      {
        it->first->add_base_gc_ref(RESTRICTED_REF);
        restrictions.insert(*it);
      }
    }

    //--------------------------------------------------------------------------
    RestrictInfo::~RestrictInfo(void)
    //--------------------------------------------------------------------------
    {
      for (LegionMap<PhysicalManager*,FieldMask>::aligned::const_iterator it = 
            restrictions.begin(); it != restrictions.end(); it++)
      {
        if (it->first->remove_base_gc_ref(RESTRICTED_REF))
          delete it->first;
      }
      restrictions.clear();
    }

    //--------------------------------------------------------------------------
    RestrictInfo& RestrictInfo::operator=(const RestrictInfo &rhs)
    //--------------------------------------------------------------------------
    {
#ifdef DEBUG_LEGION
      assert(restrictions.empty());
#endif
      for (LegionMap<PhysicalManager*,FieldMask>::aligned::const_iterator it = 
            rhs.restrictions.begin(); it != rhs.restrictions.end(); it++)
      {
        it->first->add_base_gc_ref(RESTRICTED_REF);
        restrictions.insert(*it);
      }
      return *this;
    }

    //--------------------------------------------------------------------------
    void RestrictInfo::record_restriction(PhysicalManager *inst, 
                                          const FieldMask &mask)
    //--------------------------------------------------------------------------
    {
      LegionMap<PhysicalManager*,FieldMask>::aligned::iterator finder = 
        restrictions.find(inst);
      if (finder == restrictions.end())
      {
        inst->add_base_gc_ref(RESTRICTED_REF);
        restrictions[inst] = mask;
      }
      else
        finder->second |= mask;
    }

    //--------------------------------------------------------------------------
    void RestrictInfo::populate_restrict_fields(FieldMask &to_fill) const
    //--------------------------------------------------------------------------
    {
      for (LegionMap<PhysicalManager*,FieldMask>::aligned::const_iterator it = 
            restrictions.begin(); it != restrictions.end(); it++)
        to_fill |= it->second;
    }

    //--------------------------------------------------------------------------
    void RestrictInfo::clear(void)
    //--------------------------------------------------------------------------
    {
      for (LegionMap<PhysicalManager*,FieldMask>::aligned::const_iterator it = 
            restrictions.begin(); it != restrictions.end(); it++)
      {
        if (it->first->remove_base_gc_ref(RESTRICTED_REF))
          delete it->first;
      }
      restrictions.clear();
      restricted_instances.clear();
    }

    //--------------------------------------------------------------------------
    const InstanceSet& RestrictInfo::get_instances(void)
    //--------------------------------------------------------------------------
    {
      if (restricted_instances.size() == restrictions.size())
        return restricted_instances;
      restricted_instances.resize(restrictions.size());
      unsigned idx = 0;
      for (LegionMap<PhysicalManager*,FieldMask>::aligned::const_iterator it = 
            restrictions.begin(); it != restrictions.end(); it++, idx++)
        restricted_instances[idx] = InstanceRef(it->first, it->second);
      return restricted_instances;
    }

    //--------------------------------------------------------------------------
    void RestrictInfo::pack_info(Serializer &rez)
    //--------------------------------------------------------------------------
    {
      rez.serialize<size_t>(restrictions.size());
      for (LegionMap<PhysicalManager*,FieldMask>::aligned::const_iterator it = 
            restrictions.begin(); it != restrictions.end(); it++)
      {
        rez.serialize(it->first->did);
        rez.serialize(it->second);
      }
    }

    //--------------------------------------------------------------------------
    void RestrictInfo::unpack_info(Deserializer &derez, Runtime *runtime,
                                   std::set<RtEvent> &ready_events)
    //--------------------------------------------------------------------------
    {
      size_t num_restrictions;
      derez.deserialize(num_restrictions);
      for (unsigned idx = 0; idx < num_restrictions; idx++)
      {
        DistributedID did;
        derez.deserialize(did);
        RtEvent ready;
        PhysicalManager *manager =  
          runtime->find_or_request_physical_manager(did, ready);
        derez.deserialize(restrictions[manager]);
        if (ready.exists() && !ready.has_triggered())
        {
          DeferRestrictedManagerArgs args;
          args.manager = manager;
          ready = runtime->issue_runtime_meta_task(args, 
              LG_LATENCY_DEFERRED_PRIORITY, ready);
          ready_events.insert(ready);
        }
        else
        {
          WrapperReferenceMutator mutator(ready_events);
          manager->add_base_gc_ref(RESTRICTED_REF, &mutator);
        }
      }
    }

    //--------------------------------------------------------------------------
    /*static*/ void RestrictInfo::handle_deferred_reference(const void *args)
    //--------------------------------------------------------------------------
    {
      const DeferRestrictedManagerArgs *margs = 
        (const DeferRestrictedManagerArgs*)args;
      LocalReferenceMutator mutator;
      margs->manager->add_base_gc_ref(RESTRICTED_REF, &mutator);
    }

    /////////////////////////////////////////////////////////////
    // Restriction 
    /////////////////////////////////////////////////////////////

    //--------------------------------------------------------------------------
    Restriction::Restriction(RegionNode *n)
      : tree_id(n->handle.get_tree_id()), local_node(n)
    //--------------------------------------------------------------------------
    {
    }

    //--------------------------------------------------------------------------
    Restriction::Restriction(const Restriction &rhs)
      : tree_id(rhs.tree_id), local_node(rhs.local_node)
    //--------------------------------------------------------------------------
    {
      // should never be called
      assert(false);
    }

    //--------------------------------------------------------------------------
    Restriction::~Restriction(void)
    //--------------------------------------------------------------------------
    {
      // Delete our acquisitions
      for (std::set<Acquisition*>::const_iterator it = acquisitions.begin();
            it != acquisitions.end(); it++)
        delete (*it);
      acquisitions.clear();
      // Remove references on any of our instances
      for (LegionMap<PhysicalManager*,FieldMask>::aligned::const_iterator it =
            instances.begin(); it != instances.end(); it++)
      {
        if (it->first->remove_base_gc_ref(RESTRICTED_REF))
          delete it->first;
      }
      instances.clear();
    }

    //--------------------------------------------------------------------------
    Restriction& Restriction::operator=(const Restriction &rhs)
    //--------------------------------------------------------------------------
    {
      // should never be called
      assert(false);
      return *this;
    }

    //--------------------------------------------------------------------------
    void Restriction::add_restricted_instance(PhysicalManager *inst,
                                              const FieldMask &inst_fields)
    //--------------------------------------------------------------------------
    {
      // Always update the restricted fields
      restricted_fields |= inst_fields;
      LegionMap<PhysicalManager*,FieldMask>::aligned::iterator finder = 
        instances.find(inst);
      if (finder == instances.end())
      {
        inst->add_base_gc_ref(RESTRICTED_REF);
        instances[inst] = inst_fields;
      }
      else
        finder->second |= inst_fields; 
    }

    //--------------------------------------------------------------------------
    void Restriction::find_restrictions(RegionTreeNode *node, 
              FieldMask &possibly_restricted, RestrictInfo &restrict_info) const
    //--------------------------------------------------------------------------
    {
      if (!local_node->intersects_with(node))    
        return;
      // See if we have any acquires that make this alright
      for (std::set<Acquisition*>::const_iterator it = acquisitions.begin();
            it != acquisitions.end(); it++)
      {
        (*it)->find_restrictions(node, possibly_restricted, restrict_info);
        if (!possibly_restricted)
          return;
      }
      // If we make it here then we are restricted
      FieldMask restricted = possibly_restricted & restricted_fields;
      if (!!restricted)
      {
        // Record the restrictions
        for (LegionMap<PhysicalManager*,FieldMask>::aligned::const_iterator
              it = instances.begin(); it != instances.end(); it++)
        {
          FieldMask overlap = it->second & restricted;
          if (!overlap)
            continue;
          restrict_info.record_restriction(it->first, overlap);
        }
        // Remove the restricted fields
        possibly_restricted -= restricted;
      }
    }

    //--------------------------------------------------------------------------
    bool Restriction::matches(DetachOp *op, RegionNode *node,
                              FieldMask &remaining_fields)
    //--------------------------------------------------------------------------
    {
      // Not the same node, then we aren't going to match
      if (local_node != node)
        return false;
      FieldMask overlap = remaining_fields & restricted_fields;
      if (!overlap)
        return false;
      // If we have any acquired fields here, we can't match
      for (std::set<Acquisition*>::const_iterator it = acquisitions.begin();
            it != acquisitions.end(); it++)
      {
        (*it)->remove_acquired_fields(overlap);
        if (!overlap)
          return false;
      }
      // These are the fields that we match for
      remaining_fields -= overlap;
      restricted_fields -= overlap;
      // We've been removed, deletion will clean up the references
      if (!restricted_fields)
        return true;
      // Filter out the overlapped instances
      std::vector<PhysicalManager*> to_delete;
      for (LegionMap<PhysicalManager*,FieldMask>::aligned::iterator it = 
            instances.begin(); it != instances.end(); it++)
      {
        it->second -= overlap;
        if (!it->second)
          to_delete.push_back(it->first);
      }
      if (!to_delete.empty())
      {
        for (std::vector<PhysicalManager*>::const_iterator it = 
              to_delete.begin(); it != to_delete.end(); it++)
        {
          instances.erase(*it);
          if ((*it)->remove_base_gc_ref(RESTRICTED_REF))
            delete *it;
        }
      }
      return false;
    }

    //--------------------------------------------------------------------------
    void Restriction::remove_restricted_fields(FieldMask &remaining) const
    //--------------------------------------------------------------------------
    {
      remaining -= restricted_fields;
    }

    //--------------------------------------------------------------------------
    void Restriction::add_acquisition(AcquireOp *op, RegionNode *node,
                                      FieldMask &remaining_fields)
    //--------------------------------------------------------------------------
    {
      FieldMask overlap = restricted_fields & remaining_fields;
      if (!overlap)
        return;
      // If we don't dominate then we can't help
      if (!local_node->dominates(node))
      {
        if (local_node->intersects_with(node))
          REPORT_LEGION_ERROR(ERROR_ILLEGAL_PARTIAL_ACQUIRE, 
                        "Illegal partial acquire operation (ID %lld) "
                        "performed in task %s (ID %lld)", op->get_unique_id(),
                        op->get_context()->get_task_name(),
                        op->get_context()->get_unique_id())
        return;
      }
      // At this point we know we'll be handling the fields one 
      // way or another so remove them for the original set
      remaining_fields -= overlap;
      // Try adding it to any of the acquires
      for (std::set<Acquisition*>::const_iterator it = acquisitions.begin();
            it != acquisitions.end(); it++)
      {
        (*it)->add_acquisition(op, node, overlap);
        if (!overlap)
          return;
      }
      // If we still have any remaining fields, we can add them here
      acquisitions.insert(new Acquisition(node, overlap));
    }
    
    //--------------------------------------------------------------------------
    void Restriction::remove_acquisition(ReleaseOp *op, RegionNode *node,
                                         FieldMask &remaining_fields)
    //--------------------------------------------------------------------------
    {
      if (restricted_fields * remaining_fields)
        return;
      if (!local_node->intersects_with(node))
        return;
      std::vector<Acquisition*> to_delete;
      for (std::set<Acquisition*>::const_iterator it = acquisitions.begin();
            it != acquisitions.end(); it++)
      {
        if ((*it)->matches(op, node, remaining_fields))
          to_delete.push_back(*it);
        else if (!!remaining_fields)
          (*it)->remove_acquisition(op, node, remaining_fields);
        if (!remaining_fields)
          break;
      }
      if (!to_delete.empty())
      {
        for (std::vector<Acquisition*>::const_iterator it = 
              to_delete.begin(); it != to_delete.end(); it++)
        {
          acquisitions.erase(*it);
          delete (*it);
        }
      }
    }

    //--------------------------------------------------------------------------
    void Restriction::add_restriction(AttachOp *op, RegionNode *node,
                             PhysicalManager *inst, FieldMask &remaining_fields)
    //--------------------------------------------------------------------------
    {
      if (restricted_fields * remaining_fields)
        return;
      if (!local_node->intersects_with(node))
        return;
      // Try adding it to any of our acquires
      for (std::set<Acquisition*>::const_iterator it = acquisitions.begin();
            it != acquisitions.end(); it++)
      {
        (*it)->add_restriction(op, node, inst, remaining_fields);
        if (!remaining_fields)
          return;
      }
      // It's bad if we get here
      REPORT_LEGION_ERROR(ERROR_ILLEGAL_INTERFERING_RESTRICTON, 
                    "Illegal interfering restriction performed by attach "
                    "operation (ID %lld) in task %s (ID %lld)",
                    op->get_unique_op_id(), op->get_context()->get_task_name(),
                    op->get_context()->get_unique_id())
    }
    
    //--------------------------------------------------------------------------
    void Restriction::remove_restriction(DetachOp *op, RegionNode *node,
                                         FieldMask &remaining_fields)
    //--------------------------------------------------------------------------
    {
      if (restricted_fields * remaining_fields)
        return;
      if (!local_node->dominates(node))
        return;
      for (std::set<Acquisition*>::const_iterator it = acquisitions.begin();
            it != acquisitions.end(); it++)
      {
        (*it)->remove_restriction(op, node, remaining_fields);
        if (!remaining_fields)
          return;
      }
    }

    /////////////////////////////////////////////////////////////
    // Acquisition 
    /////////////////////////////////////////////////////////////

    //--------------------------------------------------------------------------
    Acquisition::Acquisition(RegionNode *node, const FieldMask &acquired)
      : local_node(node), acquired_fields(acquired)
    //--------------------------------------------------------------------------
    {
    }

    //--------------------------------------------------------------------------
    Acquisition::Acquisition(const Acquisition &rhs)
      : local_node(rhs.local_node)
    //--------------------------------------------------------------------------
    {
      // should never be called
      assert(false);
    }

    //--------------------------------------------------------------------------
    Acquisition::~Acquisition(void)
    //--------------------------------------------------------------------------
    {
      for (std::set<Restriction*>::const_iterator it = restrictions.begin();
            it != restrictions.end(); it++)
        delete (*it);
      restrictions.clear();
    }

    //--------------------------------------------------------------------------
    Acquisition& Acquisition::operator=(const Acquisition &rhs)
    //--------------------------------------------------------------------------
    {
      // should never be called
      assert(false);
      return *this;
    }

    //--------------------------------------------------------------------------
    void Acquisition::find_restrictions(RegionTreeNode *node,
                                        FieldMask &possibly_restricted,
                                        RestrictInfo &restrict_info) const
    //--------------------------------------------------------------------------
    {
      if (acquired_fields * possibly_restricted)
        return;
      if (!local_node->intersects_with(node))
        return;
      // Check to see if it is restricted below
      for (std::set<Restriction*>::const_iterator it = 
            restrictions.begin(); it != restrictions.end(); it++)
      {
        (*it)->find_restrictions(node, possibly_restricted, restrict_info);
        if (!possibly_restricted)
          return;
      }
      FieldMask overlap = acquired_fields & possibly_restricted;
      // If we dominate and they weren't restricted below, we know
      // that they are acquired
      if (!!overlap && local_node->dominates(node))
        possibly_restricted -= overlap;
    }

    //--------------------------------------------------------------------------
    bool Acquisition::matches(ReleaseOp *op, RegionNode *node,
                              FieldMask &remaining_fields)
    //--------------------------------------------------------------------------
    {
      if (local_node != node)
        return false;
      FieldMask overlap = remaining_fields & acquired_fields;
      if (!overlap)
        return false;
      // If we have any restricted fields below, then we can't match
      for (std::set<Restriction*>::const_iterator it = restrictions.begin();
            it != restrictions.end(); it++)
      {
        (*it)->remove_restricted_fields(overlap);
        if (!overlap)
          return false;
      }
      // These are the fields that we match for
      remaining_fields -= overlap;
      acquired_fields -= overlap;
      if (!acquired_fields)
        return true;
      else
        return false;
    }

    //--------------------------------------------------------------------------
    void Acquisition::remove_acquired_fields(FieldMask &remaining_fields) const
    //--------------------------------------------------------------------------
    {
      remaining_fields -= acquired_fields;
    }

    //--------------------------------------------------------------------------
    void Acquisition::add_acquisition(AcquireOp *op, RegionNode *node,
                                      FieldMask &remaining_fields)
    //--------------------------------------------------------------------------
    {
      if (acquired_fields * remaining_fields)
        return;
      if (!local_node->intersects_with(node))
        return;
      for (std::set<Restriction*>::const_iterator it = 
            restrictions.begin(); it != restrictions.end(); it++)
      {
        (*it)->add_acquisition(op, node, remaining_fields);
        if (!remaining_fields)
          return;
      }
      // It's bad if we get here
      REPORT_LEGION_ERROR(ERROR_ILLEGAL_INTERFERING_ACQUIRE, 
                    "Illegal interfering acquire operation performed by "
                    "acquire operation (ID %lld) in task %s (ID %lld)",
                    op->get_unique_op_id(), op->get_context()->get_task_name(),
                    op->get_context()->get_unique_id())
    }

    //--------------------------------------------------------------------------
    void Acquisition::remove_acquisition(ReleaseOp *op, RegionNode *node,
                                         FieldMask &remaining_fields)
    //--------------------------------------------------------------------------
    {
      if (acquired_fields * remaining_fields)
        return;
      if (!local_node->dominates(node))
        return;
      for (std::set<Restriction*>::const_iterator it = restrictions.begin();
            it != restrictions.end(); it++)
      {
        (*it)->remove_acquisition(op, node, remaining_fields);
        if (!remaining_fields)
          return;
      }
    }

    //--------------------------------------------------------------------------
    void Acquisition::add_restriction(AttachOp *op, RegionNode *node,
                          PhysicalManager *manager, FieldMask &remaining_fields)
    //--------------------------------------------------------------------------
    {
      FieldMask overlap = remaining_fields & acquired_fields;
      if (!overlap)
        return;
      if (!local_node->dominates(node))
      {
        if (local_node->intersects_with(node))
          REPORT_LEGION_ERROR(ERROR_ILLEGAL_PARTIAL_RESTRICTION, 
                        "Illegal partial restriction operation performed by "
                        "attach operation (ID %lld) in task %s (ID %lld)",
                        op->get_unique_op_id(), 
                        op->get_context()->get_task_name(),
                        op->get_context()->get_unique_id())
        return;
      }
      // At this point we know we'll be able to do the restriction
      remaining_fields -= overlap;
      for (std::set<Restriction*>::const_iterator it = restrictions.begin();
            it != restrictions.end(); it++)
      {
        (*it)->add_restriction(op, node, manager, overlap);
        if (!overlap)
          return;
      }
      Restriction *restriction = new Restriction(node);
      restriction->add_restricted_instance(manager, overlap);
      restrictions.insert(restriction); 
    }

    //--------------------------------------------------------------------------
    void Acquisition::remove_restriction(DetachOp *op, RegionNode *node,
                                         FieldMask &remaining_fields)
    //--------------------------------------------------------------------------
    {
      if (acquired_fields * remaining_fields)
        return;
      if (!local_node->intersects_with(node))
        return;
      std::vector<Restriction*> to_delete;
      for (std::set<Restriction*>::const_iterator it = restrictions.begin();
            it != restrictions.end(); it++)
      {
        if ((*it)->matches(op, node, remaining_fields))
          to_delete.push_back(*it);
        else if (!!remaining_fields)
          (*it)->remove_restriction(op, node, remaining_fields);
        if (!remaining_fields)
          break;
      }
      if (!to_delete.empty())
      {
        for (std::vector<Restriction*>::const_iterator it = 
              to_delete.begin(); it != to_delete.end(); it++)
        {
          restrictions.erase(*it);
          delete (*it);
        }
      }
    }

    /////////////////////////////////////////////////////////////
    // TraceInfo 
    /////////////////////////////////////////////////////////////

    //--------------------------------------------------------------------------
    TraceInfo::TraceInfo(bool already_tr, LegionTrace *tr, unsigned idx,
                         const RegionRequirement &r)
      : already_traced(already_tr), trace(tr), req_idx(idx), req(r)
    //--------------------------------------------------------------------------
    {
      // If we have a trace but it doesn't handle the region tree then
      // we should mark that this is not part of a trace
      if ((trace != NULL) && 
          !trace->handles_region_tree(req.parent.get_tree_id()))
      {
        already_traced = false;
        trace = NULL;
      }
    }

    /////////////////////////////////////////////////////////////
    // ProjectionInfo 
    /////////////////////////////////////////////////////////////

    //--------------------------------------------------------------------------
    ProjectionInfo::ProjectionInfo(Runtime *runtime, 
                      const RegionRequirement &req, IndexSpace launch_space)
      : projection((req.handle_type != SINGULAR) ? 
          runtime->find_projection_function(req.projection) : NULL),
        projection_type(req.handle_type),
        projection_space((req.handle_type != SINGULAR) ?
            runtime->forest->get_node(launch_space) : NULL),
        dirty_reduction(false)
    //--------------------------------------------------------------------------
    {
    }

    //--------------------------------------------------------------------------
    void ProjectionInfo::record_projection_epoch(ProjectionEpochID epoch,
                                                 const FieldMask &epoch_mask)
    //--------------------------------------------------------------------------
    {
      LegionMap<ProjectionEpochID,FieldMask>::aligned::iterator finder = 
        projection_epochs.find(epoch);
      if (finder == projection_epochs.end())
        projection_epochs[epoch] = epoch_mask;
      else
        finder->second |= epoch_mask;
    }

    //--------------------------------------------------------------------------
    void ProjectionInfo::clear(void)
    //--------------------------------------------------------------------------
    {
      projection = NULL;
      projection_type = SINGULAR;
      projection_space = NULL;
      projection_epochs.clear();
      dirty_reduction = false;
    }

    //--------------------------------------------------------------------------
    void ProjectionInfo::pack_info(Serializer &rez) const
    //--------------------------------------------------------------------------
    {
      rez.serialize<size_t>(projection_epochs.size());
      for (LegionMap<ProjectionEpochID,FieldMask>::aligned::const_iterator 
            it = projection_epochs.begin(); it != projection_epochs.end(); it++)
      {
        rez.serialize(it->first);
        rez.serialize(it->second);
      }
      rez.serialize<bool>(dirty_reduction);
    }

    //--------------------------------------------------------------------------
    void ProjectionInfo::unpack_info(Deserializer &derez, Runtime *runtime,
                      const RegionRequirement &req, IndexSpaceNode *launch_node)
    //--------------------------------------------------------------------------
    {
      projection_type = req.handle_type;
      if (req.handle_type != SINGULAR)
      {
        projection = runtime->find_projection_function(req.projection);
        projection_space = launch_node; 
      }
      size_t num_epochs;
      derez.deserialize(num_epochs);
      for (unsigned idx = 0; idx < num_epochs; idx++)
      {
        ProjectionEpochID epoch_id;
        derez.deserialize(epoch_id);
        derez.deserialize(projection_epochs[epoch_id]);
      }
      derez.deserialize<bool>(dirty_reduction);
    }

    //--------------------------------------------------------------------------
    void ProjectionInfo::pack_epochs(Serializer &rez) const
    //--------------------------------------------------------------------------
    {
      rez.serialize<size_t>(projection_epochs.size());
      for (LegionMap<ProjectionEpochID,FieldMask>::aligned::const_iterator it =
            projection_epochs.begin(); it != projection_epochs.end(); it++)
      {
        rez.serialize(it->first);
        rez.serialize(it->second);
      }
    }

    //--------------------------------------------------------------------------
    void ProjectionInfo::unpack_epochs(Deserializer &derez)
    //--------------------------------------------------------------------------
    {
#ifdef DEBUG_LEGION
      assert(projection_epochs.empty());
#endif
      size_t num_epochs;
      derez.deserialize(num_epochs);
      for (unsigned idx = 0; idx < num_epochs; idx++)
      {
        ProjectionEpochID epoch;
        derez.deserialize(epoch);
        derez.deserialize(projection_epochs[epoch]);
      }
    }

    /////////////////////////////////////////////////////////////
    // PathTraverser 
    /////////////////////////////////////////////////////////////

    //--------------------------------------------------------------------------
    PathTraverser::PathTraverser(RegionTreePath &p)
      : path(p)
    //--------------------------------------------------------------------------
    {
    }

    //--------------------------------------------------------------------------
    PathTraverser::PathTraverser(const PathTraverser &rhs)
      : path(rhs.path)
    //--------------------------------------------------------------------------
    {
      // should never be called
      assert(false);
    }

    //--------------------------------------------------------------------------
    PathTraverser::~PathTraverser(void)
    //--------------------------------------------------------------------------
    {
    }

    //--------------------------------------------------------------------------
    PathTraverser& PathTraverser::operator=(const PathTraverser &rhs)
    //--------------------------------------------------------------------------
    {
      // should never be called
      assert(false);
      return *this;
    }

    //--------------------------------------------------------------------------
    bool PathTraverser::traverse(RegionTreeNode *node)
    //--------------------------------------------------------------------------
    {
      // Continue visiting nodes and then finding their children
      // until we have traversed the entire path.
      while (true)
      {
#ifdef DEBUG_LEGION
        assert(node != NULL);
#endif
        depth = node->get_depth();
        has_child = path.has_child(depth);
        if (has_child)
          next_child = path.get_child(depth);
        bool continue_traversal = node->visit_node(this);
        if (!continue_traversal)
          return false;
        if (!has_child)
          break;
        node = node->get_tree_child(next_child);
      }
      return true;
    }

    /////////////////////////////////////////////////////////////
    // LogicalPathRegistrar
    /////////////////////////////////////////////////////////////

    //--------------------------------------------------------------------------
    LogicalPathRegistrar::LogicalPathRegistrar(ContextID c, Operation *o,
                                       const FieldMask &m, RegionTreePath &p)
      : PathTraverser(p), ctx(c), field_mask(m), op(o)
    //--------------------------------------------------------------------------
    {
    }

    //--------------------------------------------------------------------------
    LogicalPathRegistrar::LogicalPathRegistrar(const LogicalPathRegistrar&rhs)
      : PathTraverser(rhs.path), ctx(0), field_mask(FieldMask()), op(NULL)
    //--------------------------------------------------------------------------
    {
      // should never be called
      assert(false);
    }

    //--------------------------------------------------------------------------
    LogicalPathRegistrar::~LogicalPathRegistrar(void)
    //--------------------------------------------------------------------------
    {
    }

    //--------------------------------------------------------------------------
    LogicalPathRegistrar& LogicalPathRegistrar::operator=(
                                                const LogicalPathRegistrar &rhs)
    //--------------------------------------------------------------------------
    {
      // should never be called
      assert(false);
      return *this;
    }

    //--------------------------------------------------------------------------
    bool LogicalPathRegistrar::visit_region(RegionNode *node)
    //--------------------------------------------------------------------------
    {
      node->register_logical_dependences(ctx, op, field_mask,false/*dominate*/);
      if (!has_child)
      {
        // If we're at the bottom, fan out and do all the children
        LogicalRegistrar registrar(ctx, op, field_mask, false);
        return node->visit_node(&registrar);
      }
      return true;
    }

    //--------------------------------------------------------------------------
    bool LogicalPathRegistrar::visit_partition(PartitionNode *node)
    //--------------------------------------------------------------------------
    {
      node->register_logical_dependences(ctx, op, field_mask,false/*dominate*/);
      if (!has_child)
      {
        // If we're at the bottom, fan out and do all the children
        LogicalRegistrar registrar(ctx, op, field_mask, false);
        return node->visit_node(&registrar);
      }
      return true;
    }


    /////////////////////////////////////////////////////////////
    // LogicalRegistrar
    /////////////////////////////////////////////////////////////
    
    //--------------------------------------------------------------------------
    LogicalRegistrar::LogicalRegistrar(ContextID c, Operation *o,
                                       const FieldMask &m, bool dom)
      : ctx(c), field_mask(m), op(o), dominate(dom)
    //--------------------------------------------------------------------------
    {
    }

    //--------------------------------------------------------------------------
    LogicalRegistrar::LogicalRegistrar(const LogicalRegistrar &rhs)
      : ctx(0), field_mask(FieldMask()), op(NULL), dominate(rhs.dominate)
    //--------------------------------------------------------------------------
    {
      // should never be called
      assert(false);
    }

    //--------------------------------------------------------------------------
    LogicalRegistrar::~LogicalRegistrar(void)
    //--------------------------------------------------------------------------
    {
    }

    //--------------------------------------------------------------------------
    LogicalRegistrar& LogicalRegistrar::operator=(const LogicalRegistrar &rhs)
    //--------------------------------------------------------------------------
    {
      // should never be called
      assert(false);
      return *this;
    }

    //--------------------------------------------------------------------------
    bool LogicalRegistrar::visit_only_valid(void) const
    //--------------------------------------------------------------------------
    {
      return false;
    }

    //--------------------------------------------------------------------------
    bool LogicalRegistrar::visit_region(RegionNode *node)
    //--------------------------------------------------------------------------
    {
      node->register_logical_dependences(ctx, op, field_mask, dominate);
      return true;
    }

    //--------------------------------------------------------------------------
    bool LogicalRegistrar::visit_partition(PartitionNode *node)
    //--------------------------------------------------------------------------
    {
      node->register_logical_dependences(ctx, op, field_mask, dominate);
      return true;
    }

    /////////////////////////////////////////////////////////////
    // CurrentInitializer 
    /////////////////////////////////////////////////////////////

    //--------------------------------------------------------------------------
    CurrentInitializer::CurrentInitializer(ContextID c)
      : ctx(c)
    //--------------------------------------------------------------------------
    {
    }

    //--------------------------------------------------------------------------
    CurrentInitializer::CurrentInitializer(const CurrentInitializer &rhs)
      : ctx(0)
    //--------------------------------------------------------------------------
    {
      // should never be called
      assert(false);
    }

    //--------------------------------------------------------------------------
    CurrentInitializer::~CurrentInitializer(void)
    //--------------------------------------------------------------------------
    {
    }

    //--------------------------------------------------------------------------
    CurrentInitializer& CurrentInitializer::operator=(
                                                  const CurrentInitializer &rhs)
    //--------------------------------------------------------------------------
    {
      // should never be called
      assert(false);
      return *this;
    }

    //--------------------------------------------------------------------------
    bool CurrentInitializer::visit_only_valid(void) const
    //--------------------------------------------------------------------------
    {
      return false;
    }

    //--------------------------------------------------------------------------
    bool CurrentInitializer::visit_region(RegionNode *node)
    //--------------------------------------------------------------------------
    {
      node->initialize_current_state(ctx); 
      return true;
    }

    //--------------------------------------------------------------------------
    bool CurrentInitializer::visit_partition(PartitionNode *node)
    //--------------------------------------------------------------------------
    {
      node->initialize_current_state(ctx);
      return true;
    }

    /////////////////////////////////////////////////////////////
    // CurrentInvalidator
    /////////////////////////////////////////////////////////////

    //--------------------------------------------------------------------------
    CurrentInvalidator::CurrentInvalidator(ContextID c, bool only)
      : ctx(c), users_only(only)
    //--------------------------------------------------------------------------
    {
    }

    //--------------------------------------------------------------------------
    CurrentInvalidator::CurrentInvalidator(const CurrentInvalidator &rhs)
      : ctx(0), users_only(false)
    //--------------------------------------------------------------------------
    {
      // should never be called
      assert(false);
    }

    //--------------------------------------------------------------------------
    CurrentInvalidator::~CurrentInvalidator(void)
    //--------------------------------------------------------------------------
    {
    }

    //--------------------------------------------------------------------------
    CurrentInvalidator& CurrentInvalidator::operator=(
                                                  const CurrentInvalidator &rhs)
    //--------------------------------------------------------------------------
    {
      // should never be called
      assert(false);
      return *this;
    }

    //--------------------------------------------------------------------------
    bool CurrentInvalidator::visit_only_valid(void) const
    //--------------------------------------------------------------------------
    {
      return false;
    }

    //--------------------------------------------------------------------------
    bool CurrentInvalidator::visit_region(RegionNode *node)
    //--------------------------------------------------------------------------
    {
      node->invalidate_current_state(ctx, users_only); 
      return true;
    }

    //--------------------------------------------------------------------------
    bool CurrentInvalidator::visit_partition(PartitionNode *node)
    //--------------------------------------------------------------------------
    {
      node->invalidate_current_state(ctx, users_only);
      return true;
    }

    /////////////////////////////////////////////////////////////
    // DeletionInvalidator 
    /////////////////////////////////////////////////////////////

    //--------------------------------------------------------------------------
    DeletionInvalidator::DeletionInvalidator(ContextID c, const FieldMask &dm)
      : ctx(c), deletion_mask(dm)
    //--------------------------------------------------------------------------
    {
    }

    //--------------------------------------------------------------------------
    DeletionInvalidator::DeletionInvalidator(const DeletionInvalidator &rhs)
      : ctx(0), deletion_mask(rhs.deletion_mask)
    //--------------------------------------------------------------------------
    {
      // should never be called
      assert(false);
    }

    //--------------------------------------------------------------------------
    DeletionInvalidator::~DeletionInvalidator(void)
    //--------------------------------------------------------------------------
    {
    }

    //--------------------------------------------------------------------------
    DeletionInvalidator& DeletionInvalidator::operator=(
                                                 const DeletionInvalidator &rhs)
    //--------------------------------------------------------------------------
    {
      // should never be called
      assert(false);
      return *this;
    }

    //--------------------------------------------------------------------------
    bool DeletionInvalidator::visit_only_valid(void) const
    //--------------------------------------------------------------------------
    {
      return false;
    }

    //--------------------------------------------------------------------------
    bool DeletionInvalidator::visit_region(RegionNode *node)
    //--------------------------------------------------------------------------
    {
      node->invalidate_deleted_state(ctx, deletion_mask); 
      return true;
    }

    //--------------------------------------------------------------------------
    bool DeletionInvalidator::visit_partition(PartitionNode *node)
    //--------------------------------------------------------------------------
    {
      node->invalidate_deleted_state(ctx, deletion_mask);
      return true;
    }

    /////////////////////////////////////////////////////////////
    // Projection Epoch
    /////////////////////////////////////////////////////////////

    // C++ is really dumb
    const ProjectionEpochID ProjectionEpoch::first_epoch;

    //--------------------------------------------------------------------------
    ProjectionEpoch::ProjectionEpoch(ProjectionEpochID id, const FieldMask &m)
      : epoch_id(id), valid_fields(m)
    //--------------------------------------------------------------------------
    {
    }

    //--------------------------------------------------------------------------
    ProjectionEpoch::ProjectionEpoch(const ProjectionEpoch &rhs)
      : epoch_id(rhs.epoch_id), valid_fields(rhs.valid_fields)
    //--------------------------------------------------------------------------
    {
      // should never be called
      assert(false);
    }

    //--------------------------------------------------------------------------
    ProjectionEpoch::~ProjectionEpoch(void)
    //--------------------------------------------------------------------------
    {
    }

    //--------------------------------------------------------------------------
    ProjectionEpoch& ProjectionEpoch::operator=(const ProjectionEpoch &rhs)
    //--------------------------------------------------------------------------
    {
      // should never be called
      assert(false);
      return *this;
    }

    //--------------------------------------------------------------------------
    void ProjectionEpoch::insert(ProjectionFunction *function, 
                                 IndexSpaceNode* node)
    //--------------------------------------------------------------------------
    {
#ifdef DEBUG_LEGION
      assert(!!valid_fields);
#endif
      write_projections[function].insert(node);
    }

    /////////////////////////////////////////////////////////////
    // LogicalState 
    ///////////////////////////////////////////////////////////// 

    //--------------------------------------------------------------------------
    LogicalState::LogicalState(RegionTreeNode *node, ContextID ctx)
      : owner(node)
    //--------------------------------------------------------------------------
    {
    }

    //--------------------------------------------------------------------------
    LogicalState::LogicalState(const LogicalState &rhs)
      : owner(NULL)
    //--------------------------------------------------------------------------
    {
      // should never be called
      assert(false);
    }

    //--------------------------------------------------------------------------
    LogicalState::~LogicalState(void)
    //--------------------------------------------------------------------------
    {
    }

    //--------------------------------------------------------------------------
    LogicalState& LogicalState::operator=(const LogicalState&rhs)
    //--------------------------------------------------------------------------
    {
      // should never be called
      assert(false);
      return *this;
    }

    //--------------------------------------------------------------------------
    void LogicalState::check_init(void)
    //--------------------------------------------------------------------------
    {
#ifdef DEBUG_LEGION
      assert(field_states.empty());
      assert(curr_epoch_users.empty());
      assert(prev_epoch_users.empty());
      assert(projection_epochs.empty());
      assert(!projection_write_fields);
      assert(projection_partial_writes.empty());
      assert(!write_fields);
      assert(partial_writes.empty());
      assert(!dirty_below);
      assert(!reduction_fields);
#endif
    }

    //--------------------------------------------------------------------------
    void LogicalState::clear_logical_users(void)
    //--------------------------------------------------------------------------
    {
      if (!curr_epoch_users.empty())
      {
        for (LegionList<LogicalUser,CURR_LOGICAL_ALLOC>::track_aligned::
              const_iterator it = curr_epoch_users.begin(); it != 
              curr_epoch_users.end(); it++)
        {
          it->op->remove_mapping_reference(it->gen); 
        }
        curr_epoch_users.clear();
      }
      if (!prev_epoch_users.empty())
      {
        for (LegionList<LogicalUser,PREV_LOGICAL_ALLOC>::track_aligned::
              const_iterator it = prev_epoch_users.begin(); it != 
              prev_epoch_users.end(); it++)
        {
          it->op->remove_mapping_reference(it->gen); 
        }
        prev_epoch_users.clear();
      }
    }

    //--------------------------------------------------------------------------
    void LogicalState::reset(void)
    //--------------------------------------------------------------------------
    {
      field_states.clear();
      clear_logical_users(); 
      dirty_below.clear();
      write_fields.clear();
      partial_writes.clear();
      reduction_fields.clear();
      outstanding_reductions.clear();
      for (std::list<ProjectionEpoch*>::const_iterator it = 
            projection_epochs.begin(); it != projection_epochs.end(); it++)
        delete *it;
      projection_epochs.clear();
      projection_write_fields.clear();
      projection_partial_writes.clear();
    } 

    //--------------------------------------------------------------------------
    void LogicalState::clear_deleted_state(const FieldMask &deleted_mask)
    //--------------------------------------------------------------------------
    {
      for (LegionList<FieldState>::aligned::iterator it = field_states.begin();
            it != field_states.end(); /*nothing*/)
      {
        it->valid_fields -= deleted_mask;
        if (!it->valid_fields)
        {
          it = field_states.erase(it);
          continue;
        }
        std::vector<LegionColor> to_delete;
        for (LegionMap<LegionColor,FieldMask>::aligned::iterator child_it = 
              it->open_children.begin(); child_it != 
              it->open_children.end(); child_it++)
        {
          child_it->second -= deleted_mask;
          if (!child_it->second)
            to_delete.push_back(child_it->first);
        }
        if (!to_delete.empty())
        {
          for (std::vector<LegionColor>::const_iterator cit = to_delete.begin();
                cit != to_delete.end(); cit++)
            it->open_children.erase(*cit);
        }
        if (!it->open_children.empty())
          it++;
        else
          it = field_states.erase(it);
      }
      reduction_fields -= deleted_mask;
      if (!outstanding_reductions.empty())
      {
        std::vector<ReductionOpID> to_delete;
        for (LegionMap<ReductionOpID,FieldMask>::aligned::iterator it = 
              outstanding_reductions.begin(); it != 
              outstanding_reductions.end(); it++)
        {
          it->second -= deleted_mask;
          if (!it->second)
            to_delete.push_back(it->first);
        }
        for (std::vector<ReductionOpID>::const_iterator it = 
              to_delete.begin(); it != to_delete.end(); it++)
        {
          outstanding_reductions.erase(*it);
        }
      }
      dirty_below -= deleted_mask;
      write_fields -= deleted_mask;
      if (!partial_writes.empty())
        partial_writes.filter(deleted_mask);
      projection_write_fields -= deleted_mask;
      if (!projection_partial_writes.empty())
        projection_partial_writes.filter(deleted_mask);
    }

    //--------------------------------------------------------------------------
    void LogicalState::advance_projection_epochs(const FieldMask &advance_mask)
    //--------------------------------------------------------------------------
    {
      // See if we can get some coalescing going on here
      std::map<ProjectionEpochID,ProjectionEpoch*> to_add; 
      for (std::list<ProjectionEpoch*>::iterator it = 
            projection_epochs.begin(); it != 
            projection_epochs.end(); /*nothing*/)
      {
        FieldMask overlap = (*it)->valid_fields & advance_mask;
        if (!overlap)
        {
          it++;
          continue;
        }
        const ProjectionEpochID next_epoch_id = (*it)->epoch_id + 1;
        std::map<ProjectionEpochID,ProjectionEpoch*>::iterator finder = 
          to_add.find(next_epoch_id);
        if (finder == to_add.end())
        {
          ProjectionEpoch *next_epoch = 
            new ProjectionEpoch((*it)->epoch_id+1, overlap);
          to_add[next_epoch_id] = next_epoch;
        }
        else
          finder->second->valid_fields |= overlap;
        // Filter the fields from our old one
        (*it)->valid_fields -= overlap;
        if (!((*it)->valid_fields))
        {
          delete (*it);
          it = projection_epochs.erase(it);
        }
        else
          it++;
      }
      if (!to_add.empty())
      {
        for (std::map<ProjectionEpochID,ProjectionEpoch*>::const_iterator it = 
              to_add.begin(); it != to_add.end(); it++)
          projection_epochs.push_back(it->second);
      }
    }

    //--------------------------------------------------------------------------
    void LogicalState::capture_projection_epochs(FieldMask capture_mask,
                                                 ProjectionInfo &info)
    //--------------------------------------------------------------------------
    {
#ifdef DEBUG_LEGION
      assert(!!capture_mask);
#endif
      for (std::list<ProjectionEpoch*>::const_iterator it = 
            projection_epochs.begin(); it != projection_epochs.end(); it++)
      {
        FieldMask overlap = (*it)->valid_fields & capture_mask;
        if (!overlap)
          continue;
        info.record_projection_epoch((*it)->epoch_id, overlap);
        capture_mask -= overlap;
        if (!capture_mask)
          return;
      }
      // If it didn't already exist, start a new projection epoch
      ProjectionEpoch *new_epoch = 
        new ProjectionEpoch(ProjectionEpoch::first_epoch, capture_mask);
      projection_epochs.push_back(new_epoch);
      // Record it
      info.record_projection_epoch(ProjectionEpoch::first_epoch, capture_mask);
    }

    //--------------------------------------------------------------------------
    void LogicalState::update_write_projection_epochs(FieldMask update_mask,
                            const LogicalUser &user, const ProjectionInfo &info)
    //--------------------------------------------------------------------------
    {
      // First update our projection fields
      if ((info.projection->depth > 0) ||
          (!owner->is_region() && (owner->get_num_children() != 
                            info.projection_space->get_volume())))
      {
        // This is the slow path where we actually have to enumerate
        // all the points in the projection operation and evaluate
        // the union of their subregion accesses so we can get a 
        // precise measure of the points that are written
        // Issue a performance warning since this is very suboptimal
        // without any kind of projection functor analysis
        // No need to issue the warning here, we already did it
        // in register_logical_user
        if (info.projection->depth == 0)
          REPORT_LEGION_WARNING(LEGION_WARNING_EAGER_PROJECTION_EVALUATION
              ,"Legion is eagerly evaluating a projection functor for "
              "region requirement %d of operation %s (uid %lld) because "
              "it has an incomplete index space for the partition being "
              "projected. If this is a large index space (in this case "
              "%zd points) then this could lead to a noticeable "
              "performance degradation. Please report this use case to "
              "the Legion developers mailing list.", user.idx, 
              user.op->get_logging_name(), user.op->get_unique_op_id(),
              info.projection_space->get_volume())
        else
          REPORT_LEGION_WARNING(LEGION_WARNING_EAGER_PROJECTION_EVALUATION
              ,"Legion is eagerly evaluating a projection functor with "
              "region requirement %d of operation %s (uid %lld) because "
              "it has projection functor with depth greater than zero "
              "and Legion cannot prove the completeness of its write."
              "If this is a large index space (in this case "
              "%zd points) then this could lead to a noticeable "
              "performance degradation. Please report this use case to "
              "the Legion developers mailing list.", user.idx, 
              user.op->get_logging_name(), user.op->get_unique_op_id(),
              info.projection_space->get_volume())
        Domain launch_dom;
        info.projection_space->get_launch_space_domain(launch_dom);
        ProjectionFunctor *functor = info.projection->functor; 
        RegionTreeForest *context = owner->context;
        if (owner->is_region())
        {
          const LogicalRegion upper_bound = 
            owner->as_region_node()->handle;
          for (Domain::DomainPointIterator itr(launch_dom); itr; itr++)
          {
            Mappable *mappable = user.op->get_mappable();
            LogicalRegion handle = 
              functor->project(mappable, user.idx, upper_bound, itr.p);
            RegionNode *node = context->get_node(handle);
            projection_partial_writes.insert(
                node->get_index_space_expression(), update_mask);
          }
        }
        else
        {
          const LogicalPartition upper_bound = 
            owner->as_partition_node()->handle;
          for (Domain::DomainPointIterator itr(launch_dom); itr; itr++)
          {
            Mappable *mappable = user.op->get_mappable();
            LogicalRegion handle = 
              functor->project(mappable, user.idx, upper_bound, itr.p);
            RegionNode *node = context->get_node(handle);
            projection_partial_writes.insert(
                node->get_index_space_expression(), update_mask);
          }
        }
      }
      else
        // This is the fast path where we know that everything is complete
        projection_write_fields |= update_mask; 
      // Now we can record the projection epochs
      for (std::list<ProjectionEpoch*>::const_iterator it = 
            projection_epochs.begin(); it != projection_epochs.end(); it++)
      {
        FieldMask overlap = (*it)->valid_fields & update_mask;
        if (!overlap)
          continue;
        (*it)->insert(info.projection, info.projection_space);
        update_mask -= overlap;
        if (!update_mask)
          return;
      }
#ifdef DEBUG_LEGION
      assert(!!update_mask);
#endif
      // If we get here will still have an update mask so make an epoch
      ProjectionEpoch *new_epoch = 
        new ProjectionEpoch(ProjectionEpoch::first_epoch, update_mask);
      new_epoch->insert(info.projection, info.projection_space);
      projection_epochs.push_back(new_epoch);
    }

    //--------------------------------------------------------------------------
    void LogicalState::find_projection_writes(FieldMask mask,
             FieldMask &complete_writes_out, WriteSet &partial_writes_out) const
    //--------------------------------------------------------------------------
    {
      if (!!projection_write_fields)
        complete_writes_out = projection_write_fields & mask;
      if (!projection_partial_writes.empty())
      {
        RegionTreeForest *context = owner->context; 
        LegionList<FieldSet<IndexSpaceExpression*> >::aligned partial_sets;
        projection_partial_writes.compute_field_sets(mask, partial_sets);
        for (LegionList<FieldSet<IndexSpaceExpression*> >::aligned::
              const_iterator it = partial_sets.begin(); 
              it != partial_sets.end(); it++)
        {
          if (it->elements.empty())
            continue;
          // Now we can union these together
          IndexSpaceExpression *union_expr = 
            context->union_index_spaces(it->elements);
          // Do a test to see if it is complete or not
          IndexSpaceExpression *diff_expr = 
            context->subtract_index_spaces(
                owner->get_index_space_expression(), union_expr);
          if (diff_expr->is_empty())
            complete_writes_out |= it->set_mask;
          else
            partial_writes_out.insert(diff_expr, it->set_mask);
        }
      }
    }

    /////////////////////////////////////////////////////////////
    // FieldState 
    /////////////////////////////////////////////////////////////

    //--------------------------------------------------------------------------
    FieldState::FieldState(void)
      : open_state(NOT_OPEN), redop(0), projection(NULL), 
        projection_space(NULL), rebuild_timeout(1)
    //--------------------------------------------------------------------------
    {
    }

    //--------------------------------------------------------------------------
    FieldState::FieldState(const GenericUser &user, const FieldMask &m, 
                           const LegionColor c)
      : ChildState(m), redop(0), projection(NULL), 
        projection_space(NULL), rebuild_timeout(1)
    //--------------------------------------------------------------------------
    {
      if (IS_READ_ONLY(user.usage))
        open_state = OPEN_READ_ONLY;
      else if (IS_WRITE(user.usage))
        open_state = OPEN_READ_WRITE;
      else if (IS_REDUCE(user.usage))
      {
        open_state = OPEN_SINGLE_REDUCE;
        redop = user.usage.redop;
      }
      open_children[c] = m;
    }

    //--------------------------------------------------------------------------
    FieldState::FieldState(const RegionUsage &usage, const FieldMask &m,
                           ProjectionFunction *proj, IndexSpaceNode *proj_space,
                           bool disjoint, bool dirty_reduction)
      : ChildState(m), redop(0), projection(proj), 
        projection_space(proj_space), rebuild_timeout(1)
    //--------------------------------------------------------------------------
    {
#ifdef DEBUG_LEGION
      assert(projection != NULL);
#endif
      if (IS_READ_ONLY(usage))
        open_state = OPEN_READ_ONLY_PROJ;
      else if (IS_REDUCE(usage))
      {
        if (dirty_reduction)
          open_state = OPEN_REDUCE_PROJ_DIRTY;
        else
          open_state = OPEN_REDUCE_PROJ;
        redop = usage.redop;
      }
      else if (disjoint && (projection->depth == 0))
        open_state = OPEN_READ_WRITE_PROJ_DISJOINT_SHALLOW;
      else
        open_state = OPEN_READ_WRITE_PROJ;
    }

    //--------------------------------------------------------------------------
    bool FieldState::overlaps(const FieldState &rhs) const
    //--------------------------------------------------------------------------
    {
      if (redop != rhs.redop)
        return false;
      if (projection != rhs.projection)
        return false;
      // Only do this test if they are both projections
      if ((projection != NULL) && (projection_space != rhs.projection_space))
        return false;
      if (redop == 0)
        return (open_state == rhs.open_state);
      else
      {
#ifdef DEBUG_LEGION
        assert((open_state == OPEN_SINGLE_REDUCE) ||
               (open_state == OPEN_MULTI_REDUCE) ||
               (open_state == OPEN_REDUCE_PROJ) ||
               (open_state == OPEN_REDUCE_PROJ_DIRTY));
        assert((rhs.open_state == OPEN_SINGLE_REDUCE) ||
               (rhs.open_state == OPEN_MULTI_REDUCE) ||
               (rhs.open_state == OPEN_REDUCE_PROJ) ||
               (rhs.open_state == OPEN_REDUCE_PROJ_DIRTY));
#endif
        // Only support merging reduction fields with exactly the
        // same mask which should be single fields for reductions
        return (valid_fields == rhs.valid_fields);
      }
    }

    //--------------------------------------------------------------------------
    void FieldState::merge(const FieldState &rhs, RegionTreeNode *node)
    //--------------------------------------------------------------------------
    {
      valid_fields |= rhs.valid_fields;
      for (LegionMap<LegionColor,FieldMask>::aligned::const_iterator it = 
            rhs.open_children.begin(); it != rhs.open_children.end(); it++)
      {
        LegionMap<LegionColor,FieldMask>::aligned::iterator finder = 
                                      open_children.find(it->first);
        if (finder == open_children.end())
          open_children[it->first] = it->second;
        else
          finder->second |= it->second;
      }
#ifdef DEBUG_LEGION
      assert(redop == rhs.redop);
      assert(projection == rhs.projection);
#endif
      if (redop > 0)
      {
#ifdef DEBUG_LEGION
        assert(!open_children.empty());
#endif
        // For the reductions, handle the case where we need to merge
        // reduction modes, if they are all disjoint, we don't need
        // to distinguish between single and multi reduce
        if (node->are_all_children_disjoint())
        {
          open_state = OPEN_READ_WRITE;
          redop = 0;
        }
        else
        {
          if (open_children.size() == 1)
            open_state = OPEN_SINGLE_REDUCE;
          else
            open_state = OPEN_MULTI_REDUCE;
        }
      }
    }

    //--------------------------------------------------------------------------
    bool FieldState::projection_domain_dominates(
                                               IndexSpaceNode *next_space) const
    //--------------------------------------------------------------------------
    {
#ifdef DEBUG_LEGION
      assert(projection_space != NULL);
#endif
      if (projection_space == next_space)
        return true;
      // If the domains do not have the same type, the answer must be no
      if (projection_space->handle.get_type_tag() != 
          next_space->handle.get_type_tag())
        return false;
      return projection_space->dominates(next_space);
    }

    //--------------------------------------------------------------------------
    void FieldState::print_state(TreeStateLogger *logger,
                                 const FieldMask &capture_mask,
                                 RegionNode *node) const
    //--------------------------------------------------------------------------
    {
      switch (open_state)
      {
        case NOT_OPEN:
          {
            logger->log("Field State: NOT OPEN (%ld)", 
                        open_children.size());
            break;
          }
        case OPEN_READ_WRITE:
          {
            logger->log("Field State: OPEN READ WRITE (%ld)", 
                        open_children.size());
            break;
          }
        case OPEN_READ_ONLY:
          {
            logger->log("Field State: OPEN READ-ONLY (%ld)", 
                        open_children.size());
            break;
          }
        case OPEN_SINGLE_REDUCE:
          {
            logger->log("Field State: OPEN SINGLE REDUCE Mode %d (%ld)", 
                        redop, open_children.size());
            break;
          }
        case OPEN_MULTI_REDUCE:
          {
            logger->log("Field State: OPEN MULTI REDUCE Mode %d (%ld)", 
                        redop, open_children.size());
            break;
          }
        case OPEN_READ_ONLY_PROJ:
          {
            logger->log("Field State: OPEN READ-ONLY PROJECTION %d",
                        projection->projection_id);
            break;
          }
        case OPEN_READ_WRITE_PROJ:
          {
            logger->log("Field State: OPEN READ WRITE PROJECTION %d",
                        projection->projection_id);
            break;
          }
        case OPEN_READ_WRITE_PROJ_DISJOINT_SHALLOW:
          {
            logger->log("Field State: OPEN READ WRITE PROJECTION (Disjoint Shallow) %d",
                        projection->projection_id);
            break;
          }
        case OPEN_REDUCE_PROJ:
          {
            logger->log("Field State: OPEN REDUCE PROJECTION %d Mode %d",
                        projection->projection_id, redop);
            break;
          }
        case OPEN_REDUCE_PROJ_DIRTY:
          {
            logger->log("Field State: OPEN REDUCE PROJECTION (Dirty) %d Mode %d",
                        projection->projection_id, redop);
            break;
          }
        default:
          assert(false);
      }
      logger->down();
      for (LegionMap<LegionColor,FieldMask>::aligned::const_iterator it = 
            open_children.begin(); it != open_children.end(); it++)
      {
        FieldMask overlap = it->second & capture_mask;
        if (!overlap)
          continue;
        char *mask_buffer = overlap.to_string();
        logger->log("Color %d   Mask %s", it->first, mask_buffer);
        free(mask_buffer);
      }
      logger->up();
    }

    //--------------------------------------------------------------------------
    void FieldState::print_state(TreeStateLogger *logger,
                                 const FieldMask &capture_mask,
                                 PartitionNode *node) const
    //--------------------------------------------------------------------------
    {
      switch (open_state)
      {
        case NOT_OPEN:
          {
            logger->log("Field State: NOT OPEN (%ld)", 
                        open_children.size());
            break;
          }
        case OPEN_READ_WRITE:
          {
            logger->log("Field State: OPEN READ WRITE (%ld)", 
                        open_children.size());
            break;
          }
        case OPEN_READ_ONLY:
          {
            logger->log("Field State: OPEN READ-ONLY (%ld)", 
                        open_children.size());
            break;
          }
        case OPEN_SINGLE_REDUCE:
          {
            logger->log("Field State: OPEN SINGLE REDUCE Mode %d (%ld)", 
                        redop, open_children.size());
            break;
          }
        case OPEN_MULTI_REDUCE:
          {
            logger->log("Field State: OPEN MULTI REDUCE Mode %d (%ld)", 
                        redop, open_children.size());
            break;
          }
        case OPEN_READ_ONLY_PROJ:
          {
            logger->log("Field State: OPEN READ-ONLY PROJECTION %d",
                        projection->projection_id);
            break;
          }
        case OPEN_READ_WRITE_PROJ:
          {
            logger->log("Field State: OPEN READ WRITE PROJECTION %d",
                        projection->projection_id);
            break;
          }
        case OPEN_READ_WRITE_PROJ_DISJOINT_SHALLOW:
          {
            logger->log("Field State: OPEN READ WRITE PROJECTION (Disjoint Shallow) %d",
                        projection->projection_id);
            break;
          }
        case OPEN_REDUCE_PROJ:
          {
            logger->log("Field State: OPEN REDUCE PROJECTION %d Mode %d",
                        projection->projection_id, redop);
            break;
          }
        case OPEN_REDUCE_PROJ_DIRTY:
          {
            logger->log("Field State: OPEN REDUCE PROJECTION (Dirty) %d Mode %d",
                        projection->projection_id, redop);
            break;
          }
        default:
          assert(false);
      }
      logger->down();
      for (LegionMap<LegionColor,FieldMask>::aligned::const_iterator it = 
            open_children.begin(); it != open_children.end(); it++)
      {
        DomainPoint color =
          node->row_source->color_space->delinearize_color_to_point(it->first);
        FieldMask overlap = it->second & capture_mask;
        if (!overlap)
          continue;
        char *mask_buffer = overlap.to_string();
        switch (color.get_dim())
        {
          case 1:
            {
              logger->log("Color %d   Mask %s", 
                          color[0], mask_buffer);
              break;
            }
          case 2:
            {
              logger->log("Color (%d,%d)   Mask %s", 
                          color[0], color[1], mask_buffer);
              break;
            }
          case 3:
            {
              logger->log("Color (%d,%d,%d)   Mask %s", 
                          color[0], color[1], color[2], mask_buffer);
              break;
            }
          default:
            assert(false); // implemenent more dimensions
        }
        free(mask_buffer);
      }
      logger->up();
    }

    /////////////////////////////////////////////////////////////
<<<<<<< HEAD
=======
    // Closed Node
    /////////////////////////////////////////////////////////////

    //--------------------------------------------------------------------------
    ClosedNode::ClosedNode(RegionTreeNode *n)
      : node(n)
    //--------------------------------------------------------------------------
    {
    }

    //--------------------------------------------------------------------------
    ClosedNode::ClosedNode(const ClosedNode &rhs)
      : node(rhs.node)
    //--------------------------------------------------------------------------
    {
      // should never be called
      assert(false);
    }

    //--------------------------------------------------------------------------
    ClosedNode::~ClosedNode(void)
    //--------------------------------------------------------------------------
    {
      // Recursively delete the rest of the tree
      for (std::map<RegionTreeNode*,ClosedNode*>::const_iterator it = 
            children.begin(); it != children.end(); it++)
        delete it->second;
      children.clear();
    }

    //--------------------------------------------------------------------------
    ClosedNode& ClosedNode::operator=(const ClosedNode &rhs)
    //--------------------------------------------------------------------------
    {
      // should never be called
      assert(false);
      return *this;
    }

    //--------------------------------------------------------------------------
    ClosedNode* ClosedNode::clone_disjoint_projection(
                  RegionTreeNode *child_node, const FieldMask &close_mask) const
    //--------------------------------------------------------------------------
    {
#ifdef DEBUG_LEGION
      assert(children.empty()); // should never have any children here
#endif
      ClosedNode *result = new ClosedNode(child_node);
      for (std::map<ProjectionFunction*,
            LegionMap<IndexSpaceNode*,FieldMask>::aligned>::const_iterator pit =
            projections.begin(); pit != projections.end(); pit++)
      {
        for (LegionMap<IndexSpaceNode*,FieldMask>::aligned::const_iterator it = 
              pit->second.begin(); it != pit->second.end(); it++)
        {
          FieldMask overlap = it->second & close_mask;
          if (!overlap)
            continue;
          result->record_projection(pit->first, it->first, overlap);
        }
      }
      return result;
    }

    //--------------------------------------------------------------------------
    void ClosedNode::record_projection(ProjectionFunction *function,
                                   IndexSpaceNode *space, const FieldMask &mask)
    //--------------------------------------------------------------------------
    {
      projections[function][space] |= mask;
    }

    //--------------------------------------------------------------------------
    void ClosedNode::add_child_node(ClosedNode *child)
    //--------------------------------------------------------------------------
    {
#ifdef DEBUG_LEGION
      assert(children.find(child->node) == children.end());
#endif
      children[child->node] = child; 
    }

    //--------------------------------------------------------------------------
    void ClosedNode::record_closed_fields(const FieldMask &fields)
    //--------------------------------------------------------------------------
    {
      covered_fields |= fields;
    }

    //--------------------------------------------------------------------------
    void ClosedNode::record_reduced_fields(const FieldMask &fields)
    //--------------------------------------------------------------------------
    {
      reduced_fields |= fields;
    }

    //--------------------------------------------------------------------------
    void ClosedNode::record_projections(const ProjectionEpoch *epoch,
                                        const FieldMask &fields)
    //--------------------------------------------------------------------------
    {
      for (std::map<ProjectionFunction*,std::set<IndexSpaceNode*> >::
            const_iterator pit = epoch->projections.begin(); 
            pit != epoch->projections.end(); pit++)
      {
        std::map<ProjectionFunction*,LegionMap<IndexSpaceNode*,FieldMask>::
          aligned>::iterator finder = projections.find(pit->first);
        if (finder != projections.end())
        {
          for (std::set<IndexSpaceNode*>::const_iterator it = 
                pit->second.begin(); it != pit->second.end(); it++)
          {
            LegionMap<IndexSpaceNode*,FieldMask>::aligned::iterator finder2 = 
              finder->second.find(*it);
            if (finder2 == finder->second.end())
              finder->second[*it] = fields;
            else
              finder2->second |= fields;
          }
        }
        else
        {
          // Didn't exist before so we can just insert 
          LegionMap<IndexSpaceNode*,FieldMask>::aligned &spaces = 
            projections[pit->first];
          for (std::set<IndexSpaceNode*>::const_iterator it = 
                pit->second.begin(); it != pit->second.end(); it++)
            spaces[*it] = fields;
        }
      }
    }

    //--------------------------------------------------------------------------
    void ClosedNode::fix_closed_tree(void)
    //--------------------------------------------------------------------------
    {
      // If we are complete and have all our children, that we can also
      // infer covering at this node
      if (!children.empty())
      {
        const bool local_complete = node->is_complete() && 
          (children.size() == node->get_num_children());
        bool first_child = true;
        FieldMask child_covered;
        // Do all our sub-trees first
        for (std::map<RegionTreeNode*,ClosedNode*>::const_iterator it = 
              children.begin(); it != children.end(); it++)
        {
          // Recurse down the tree
          it->second->fix_closed_tree();
          // Update our valid mask
          valid_fields |= it->second->get_valid_fields();
          // If the child is complete we can also update covered
          if (it->second->node->is_complete())
            covered_fields |= it->second->get_covered_fields();
          if (local_complete)
          {
            if (first_child)
            {
              child_covered = it->second->get_covered_fields();
              first_child = false;
            }
            else
              child_covered &= it->second->get_covered_fields();
          }
        }
        if (local_complete && !!child_covered)
          covered_fields |= child_covered;
      }
      // All our covered fields are always valid
      valid_fields |= covered_fields;
      // Finally update our valid fields based on any projections
      if (!projections.empty())
      {
        for (std::map<ProjectionFunction*,
                  LegionMap<IndexSpaceNode*,FieldMask>::aligned>::const_iterator
              pit = projections.begin(); pit != projections.end(); pit++) 
        {
          for (LegionMap<IndexSpaceNode*,FieldMask>::aligned::const_iterator 
                it = pit->second.begin(); it != pit->second.end(); it++)
            valid_fields |= it->second;
        }
      }
    }

    //--------------------------------------------------------------------------
    void ClosedNode::filter_dominated_fields(const ClosedNode *old_tree, 
                                            FieldMask &non_dominated_mask) const
    //--------------------------------------------------------------------------
    {
#ifdef DEBUG_LEGION
      assert(node == old_tree->node); // should always be the same
#endif
      // We can remove any fields we are covered by here
      if (!!covered_fields)
      {
        non_dominated_mask -= covered_fields;
        if (!non_dominated_mask)
          return;
      }
      // If we have any projections, we can also try to filter by that
      if (!projections.empty())
      {
        old_tree->filter_dominated_projection_fields(non_dominated_mask, 
                                                     projections); 
        if (!non_dominated_mask)
          return;
      }
      // Otherwise try to see if the children zip well, this only
      // works if we actually have children that can dominate other children
      if (!children.empty())
        old_tree->filter_dominated_children(non_dominated_mask, children);
    }

    //--------------------------------------------------------------------------
    void ClosedNode::filter_dominated_projection_fields(
        FieldMask &non_dominated_mask,
        const std::map<ProjectionFunction*,
          LegionMap<IndexSpaceNode*,FieldMask>::aligned> &new_projections) const
    //--------------------------------------------------------------------------
    {
      // In order to remove a dominated field, for each of our projection
      // operations, we need to find one in the new set that dominates it
      FieldMask dominated_mask = non_dominated_mask;
      for (std::map<ProjectionFunction*,
              LegionMap<IndexSpaceNode*,FieldMask>::aligned>::const_iterator 
            pit = projections.begin(); pit != projections.end(); pit++)
      {
        // Set this iterator to the begining to start
        // Use it later to find domains with the same projection function
        std::map<ProjectionFunction*,
                 LegionMap<IndexSpaceNode*,FieldMask>::aligned>::const_iterator
                   finder = new_projections.begin();
        for (LegionMap<IndexSpaceNode*,FieldMask>::aligned::const_iterator dit =
              pit->second.begin(); dit != pit->second.end(); dit++)
        {
          FieldMask overlap = dit->second & dominated_mask;
          if (!overlap)
            continue;
          // If it's still at the beginning try to find it
          if (finder == new_projections.begin())
            finder = new_projections.find(pit->first);
          // If we found it then we can try to find overlapping domains
          if (finder != new_projections.end())
          {
            for (LegionMap<IndexSpaceNode*,FieldMask>::aligned::const_iterator 
                  it = finder->second.begin(); it != finder->second.end(); it++)
            {
              FieldMask dom_overlap = overlap & it->second;
              if (!dom_overlap)
                continue; 
              // Types don't have to match, if they don't we don't care
              if (it->first->handle.get_type_tag() !=
                  dit->first->handle.get_type_tag())
                continue;
              // See if the domain dominates
              if (it->first->dominates(dit->first))
              {
                overlap -= dom_overlap;
                if (!overlap)
                  break;
              }
            }
          }
          // Any fields still in overlap are not dominated
          if (!!overlap)
          {
            dominated_mask -= overlap;
            if (!dominated_mask)
              break;
          }
        }
        // Didn't find any dominated fields so we are done
        if (!dominated_mask)
          break;
      }
      if (!!dominated_mask)
        non_dominated_mask -= dominated_mask;
    }

    //--------------------------------------------------------------------------
    void ClosedNode::filter_dominated_children(FieldMask &non_dominated_mask,
               const std::map<RegionTreeNode*,ClosedNode*> &new_children) const
    //--------------------------------------------------------------------------
    {
      // If the child is created for a complete partition with an identity
      // projection over the entire color space, we are dominated for its fields
      // TODO: Any bijective projections can use this optimization
      ProjectionFunction *identity =
        node->context->runtime->find_projection_function(0);
      for (std::map<RegionTreeNode*,ClosedNode*>::const_iterator it =
            new_children.begin(); it != new_children.end(); it++)
      {
        if (it->first->is_region() || it->second->projections.empty()) 
          continue;
        PartitionNode *node = it->first->as_partition_node();
        // The disjointness check here is to prevent nested composite instances
        // from being pruned when the new composite instance consists of
        // reduction instances
        if (!node->is_complete()) 
          continue;
        IndexSpaceNode *color_space = node->row_source->color_space;
        std::map<ProjectionFunction*,
                 LegionMap<IndexSpaceNode*,FieldMask>::aligned>::const_iterator 
            finder = it->second->projections.find(identity);
        if (finder == it->second->projections.end()) 
          continue;

        FieldMask new_child_dominated;
        for (LegionMap<IndexSpaceNode*,FieldMask>::aligned::const_iterator dit =
              finder->second.begin(); dit != finder->second.end(); dit++)
        {
          const FieldMask overlap = non_dominated_mask & dit->second;
          if (!overlap)
            continue;
          // Make sure they are the same dimension then see if we
          // dominate the color space in which case we know we cover
          // the entire partition
          if ((color_space->get_num_dims() == dit->first->get_num_dims()) &&
              dit->first->dominates(color_space))
            new_child_dominated |= overlap;
        }
        // See if we have any dominated fields
        if (!new_child_dominated)
          continue;
        // If there are any reduction fields they can't be dominated
        if (!!it->second->reduced_fields)
        {
          new_child_dominated -= it->second->reduced_fields;
          if (!new_child_dominated)
            continue;
        }
        // Remove the fields dominated by this new child
        non_dominated_mask -= new_child_dominated;
        if (!!non_dominated_mask) 
          return;
      }

      // In order to remove a field, it has to be dominated in all our children
      FieldMask dominated_fields = non_dominated_mask;
      // If we have projections instead of explicitly closed children then we 
      // aren't going to directly compare them right now
      // TODO: make this analysis more precise
      if (!projections.empty())
      {
        for (std::map<ProjectionFunction*,
                LegionMap<IndexSpaceNode*,FieldMask>::aligned>::const_iterator
              pit = projections.begin(); pit != projections.end(); pit++)
        {
          for (LegionMap<IndexSpaceNode*,FieldMask>::aligned::const_iterator 
                it = pit->second.begin(); it != pit->second.end(); it++)
          {
            const FieldMask overlap = it->second & dominated_fields;
            if (!overlap)
              continue;
            dominated_fields -= overlap;
            if (!dominated_fields)
              return;
          }
        }
      }
      FieldMask not_dominated_by_all;
      for (std::map<RegionTreeNode*,ClosedNode*>::const_iterator it = 
            children.begin(); it != children.end(); it++)
      {
        FieldMask overlap = it->second->get_valid_fields() & non_dominated_mask;
        if (!overlap)
          continue;
        std::map<RegionTreeNode*,ClosedNode*>::const_iterator finder = 
          new_children.find(it->first);
        // If we can't find it, then we are not dominated for those fields
        if (finder == new_children.end())
        {
          dominated_fields -= overlap;
          if (!dominated_fields)
            return;
          continue;
        }
        FieldMask child_non_dominated = overlap;
        finder->second->filter_dominated_fields(it->second,child_non_dominated);
        not_dominated_by_all |= child_non_dominated;
      }
      non_dominated_mask -= dominated_fields - not_dominated_by_all;
    }

    //--------------------------------------------------------------------------
    void ClosedNode::pack_closed_node(Serializer &rez) const 
    //--------------------------------------------------------------------------
    {
      if (node->is_region())
        rez.serialize(node->as_region_node()->handle);
      else
        rez.serialize(node->as_partition_node()->handle);
      rez.serialize(valid_fields);
      rez.serialize(covered_fields);
      rez.serialize<size_t>(projections.size());
      for (std::map<ProjectionFunction*,
              LegionMap<IndexSpaceNode*,FieldMask>::aligned>::const_iterator 
            pit = projections.begin(); pit != projections.end(); pit++)
      {
        rez.serialize(pit->first->projection_id);
        rez.serialize<size_t>(pit->second.size());
        for (LegionMap<IndexSpaceNode*,FieldMask>::aligned::const_iterator it =
              pit->second.begin(); it != pit->second.end(); it++)
        {
          rez.serialize(it->first->handle);
          rez.serialize(it->second);
        }
      }
      rez.serialize<size_t>(children.size());
      for (std::map<RegionTreeNode*,ClosedNode*>::const_iterator it = 
            children.begin(); it != children.end(); it++)
        it->second->pack_closed_node(rez);
    }

    //--------------------------------------------------------------------------
    void ClosedNode::perform_unpack(Deserializer &derez, 
                                    Runtime *runtime, bool is_region)
    //--------------------------------------------------------------------------
    {
      derez.deserialize(valid_fields);
      derez.deserialize(covered_fields);
      size_t num_projections;
      derez.deserialize(num_projections);
      for (unsigned idx = 0; idx < num_projections; idx++)
      {
        ProjectionID pid;
        derez.deserialize(pid);
        ProjectionFunction *function = runtime->find_projection_function(pid);
        LegionMap<IndexSpaceNode*,FieldMask>::aligned &spaces = 
          projections[function];
        size_t num_doms;
        derez.deserialize(num_doms);
        for (unsigned idx2 = 0; idx2 < num_doms; idx2++)
        {
          IndexSpace handle;
          derez.deserialize(handle);
          IndexSpaceNode *node = runtime->forest->get_node(handle);
          derez.deserialize(spaces[node]);
        }
      }
      size_t num_children;
      derez.deserialize(num_children);
      for (unsigned idx = 0; idx < num_children; idx++)
      {
        ClosedNode *child = unpack_closed_node(derez, runtime, !is_region); 
        children[child->node] = child;
      }
    }

    //--------------------------------------------------------------------------
    /*static*/ ClosedNode* ClosedNode::unpack_closed_node(Deserializer &derez,
                                               Runtime *runtime, bool is_region)
    //--------------------------------------------------------------------------
    {
      RegionTreeNode *node = NULL;
      if (is_region)
      {
        LogicalRegion handle;
        derez.deserialize(handle);
        node = runtime->forest->get_node(handle);
      }
      else
      {
        LogicalPartition handle;
        derez.deserialize(handle);
        node = runtime->forest->get_node(handle);
      }
      ClosedNode *result = new ClosedNode(node);
      result->perform_unpack(derez, runtime, is_region);
      return result;
    }

    void ClosedNode::record_closed_tree(const FieldMask &fields,
                                        ContextID logical_ctx,
                 LegionMap<std::pair<RegionTreeNode*,ContextID>,
                           FieldMask>::aligned &nodes,
                 std::map<std::pair<RegionTreeNode*,ContextID>,
                          LegionMap<IndexSpaceNode*,FieldMask>::aligned> &projs)
    //--------------------------------------------------------------------------
    {
      std::pair<RegionTreeNode*,ContextID> key(node, logical_ctx);
      if (children.size() == 0 && projections.size() == 0)
      {
        LegionMap<std::pair<RegionTreeNode*,ContextID>,
                  FieldMask>::aligned::iterator finder = nodes.find(key);
        if (finder == nodes.end())
            nodes[key] = fields;
        else
          finder->second |= fields;
        return;
      }
      std::map<std::pair<RegionTreeNode*,ContextID>,
               LegionMap<IndexSpaceNode*,FieldMask>::aligned>::iterator finder =
                 projs.find(key);
      for (std::map<ProjectionFunction*,
           LegionMap<IndexSpaceNode*,FieldMask>::aligned>::const_iterator pit =
           projections.begin(); pit != projections.end(); pit++)
      {
        for (LegionMap<IndexSpaceNode*,FieldMask>::aligned::const_iterator it =
              pit->second.begin(); it != pit->second.end(); it++)
        {
          FieldMask overlap = it->second & fields;
          if (!overlap) continue;
          if (finder == projs.end())
          {
            projs[key] = LegionMap<IndexSpaceNode*,FieldMask>::aligned();
            finder = projs.find(key);
          }
          LegionMap<IndexSpaceNode*,FieldMask>::aligned::iterator finder2 =
            finder->second.find(it->first);
          if (finder2 == finder->second.end())
            finder->second[it->first] = overlap;
          else
            finder2->second |= overlap;
        }
      }
      for (std::map<RegionTreeNode*,ClosedNode*>::const_iterator it =
            children.begin(); it != children.end(); it++)
        it->second->record_closed_tree(fields, logical_ctx, nodes, projs);
    }

    /////////////////////////////////////////////////////////////
>>>>>>> b47c28e5
    // Logical Closer 
    /////////////////////////////////////////////////////////////

    //--------------------------------------------------------------------------
    LogicalCloser::LogicalCloser(ContextID c, const LogicalUser &u, 
                                 RegionTreeNode *r, bool val, bool capture)
      : ctx(c), user(u), root_node(r), validates(val), capture_users(capture),
        normal_close_op(NULL),read_only_close_op(NULL),flush_only_close_op(NULL)
    //--------------------------------------------------------------------------
    {
      written_children.resize(1);
      partial_writes.resize(1);
      written_above.resize(1);
    }

    //--------------------------------------------------------------------------
    LogicalCloser::LogicalCloser(const LogicalCloser &rhs)
      : user(rhs.user), root_node(rhs.root_node), validates(rhs.validates),
        capture_users(rhs.capture_users)
    //--------------------------------------------------------------------------
    {
      // should never be called
      assert(false);
    }

    //--------------------------------------------------------------------------
    LogicalCloser::~LogicalCloser(void)
    //--------------------------------------------------------------------------
    {
    }

    //--------------------------------------------------------------------------
    LogicalCloser& LogicalCloser::operator=(const LogicalCloser &rhs)
    //--------------------------------------------------------------------------
    {
      // should never be called
      assert(false);
      return *this;
    }

    //--------------------------------------------------------------------------
    void LogicalCloser::record_close_operation(const FieldMask &mask) 
    //--------------------------------------------------------------------------
    {
#ifdef DEBUG_LEGION
      assert(!!mask);
#endif
      normal_close_mask |= mask;
    }

    //--------------------------------------------------------------------------
    void LogicalCloser::record_projection_close(const FieldMask &mask,
                                       LogicalState &state, bool disjoint_close)
    //--------------------------------------------------------------------------
    {
#ifdef DEBUG_LEGION
      assert(!!mask);
      assert(state.owner == root_node);
#endif
      normal_close_mask |= mask;
      if (!disjoint_close)
        closed_projections |= mask;
      if (disjoint_close)
        disjoint_close_mask |= mask;
      // Compute the write sets so we can update them
      FieldMask state_complete;
      WriteSet state_partial;
      state.find_projection_writes(mask, state_complete, state_partial);
      if (!!state_complete)
      {
        // Record the complete write on the state
        state.update_write_fields(state_complete);
        // We can alsomark that we have a complete write here
        complete_writes |= state_complete;
      }
      if (!state_partial.empty())
      {
#ifdef DEBUG_LEGION
        assert(partial_writes.size() == 1);
#endif
        WriteSet &local_partial = partial_writes.back();
        for (WriteSet::const_iterator it = state_partial.begin();
              it != state_partial.end(); it++)
        {
          // Record the partial writes for the close operation
          local_partial.insert(it->first, it->second);
          // Also record it on the state itself
          state.partial_writes.insert(it->first, it->second);
        }
      }
    }

    //--------------------------------------------------------------------------
    void LogicalCloser::record_overwriting_close(const FieldMask &mask,
                                                 bool projection)
    //--------------------------------------------------------------------------
    {
#ifdef DEBUG_LEGION
      assert(!!mask);
#endif
      // Overwriting closes do all the same stuff as read-only closes
      // only they also get to clear the dirty-below bits in the state
      overwriting_close_mask |= mask;
      record_read_only_close(mask, projection);
    }

    //--------------------------------------------------------------------------
    void LogicalCloser::record_read_only_close(const FieldMask &mask,
                                               bool projection)
    //--------------------------------------------------------------------------
    {
#ifdef DEBUG_LEGION
      assert(!!mask);
#endif
      read_only_close_mask |= mask;
      if (projection)
        closed_projections |= mask;
    }

    //--------------------------------------------------------------------------
    void LogicalCloser::record_flush_only_close(const FieldMask &mask)
    //--------------------------------------------------------------------------
    {
#ifdef DEBUG_LEGION
      assert(!!mask);
#endif
      flush_only_close_mask |= mask;
    }

    //--------------------------------------------------------------------------
    void LogicalCloser::record_closed_user(const LogicalUser &user,
                                          const FieldMask &mask, bool read_only)
    //--------------------------------------------------------------------------
    {
      if (read_only)
      {
        read_only_closed_users.push_back(user);
        LogicalUser &closed_user = read_only_closed_users.back();
        closed_user.field_mask = mask;
      }
      else
      {
        normal_closed_users.push_back(user);
        LogicalUser &closed_user = normal_closed_users.back();
        closed_user.field_mask = mask;
      }
    }

#ifndef LEGION_SPY
    //--------------------------------------------------------------------------
    void LogicalCloser::pop_closed_user(bool read_only)
    //--------------------------------------------------------------------------
    {
      if (read_only)
        read_only_closed_users.pop_back();
      else
        normal_closed_users.pop_back();
    }
#endif

    //--------------------------------------------------------------------------
    void LogicalCloser::initialize_close_operations(LogicalState &state, 
                                                   Operation *creator,
                                                   const VersionInfo &ver_info,
                                                   const TraceInfo &trace_info)
    //--------------------------------------------------------------------------
    {
#ifdef DEBUG_LEGION
      // These sets of fields better be disjoint
      assert(normal_close_mask * flush_only_close_mask);
#endif
      // Construct a reigon requirement for this operation
      // All privileges are based on the parent logical region
      RegionRequirement req;
      if (root_node->is_region())
        req = RegionRequirement(root_node->as_region_node()->handle,
                                READ_WRITE, EXCLUSIVE, trace_info.req.parent);
      else
        req = RegionRequirement(root_node->as_partition_node()->handle, 0,
                                READ_WRITE, EXCLUSIVE, trace_info.req.parent);
      if (!!normal_close_mask)
      {
        // Before doing anything else for the normal close up, we have to 
        // fold up any information that we have from closed children about
        // complete writes so we know which fields are actually closed and
        // which ones only have partial writes
#ifdef DEBUG_LEGION
        assert(written_children.size() == 1);
        assert(partial_writes.size() == 1);
#endif
        const FieldMaskSet<RegionTreeNode> &child_writes =
          written_children.back();
        WriteSet &partial_children = partial_writes.back();
        FieldMask closed_mask = normal_close_mask;
        if (root_node->is_region())
        {
          // This is a region, so if we have any complete children we 
          // can mark them as being a complete write to this node
          for (FieldMaskSet<RegionTreeNode>::const_iterator it = 
                child_writes.begin(); it != child_writes.end(); it++)
          {
            if (it->first->as_partition_node()->is_complete())
            {
              state.update_write_fields(it->second);
              complete_writes |= it->second;
              closed_mask -= it->second;
              if (!closed_mask)
                break;
            }
            else // Otherwise add it to the partial set
              partial_children.insert(
                it->first->get_index_space_expression(), it->second);
          }
        }
        else
        {
          // Partition, see if we have any fields for which we have
          // writes to all our children, begin by sorting into field sets
          LegionList<FieldSet<RegionTreeNode*> >::aligned child_sets;
          child_writes.compute_field_sets(FieldMask(), child_sets);
          const size_t num_children = root_node->get_num_children();
          for (LegionList<FieldSet<RegionTreeNode*> >::aligned::const_iterator
                cit = child_sets.begin(); cit != child_sets.end(); cit++)
          {
            // Check to see if the set of children is the same size as our
            // number of children, if so then that is a complete write also
            if (cit->elements.size() == num_children)
            {
              state.update_write_fields(cit->set_mask);
              complete_writes |= cit->set_mask;
              closed_mask -= cit->set_mask;
              if (!closed_mask)
                break;
            }
            else
            {
              // Add all the children expressions to the partial writes
              for (std::set<RegionTreeNode*>::const_iterator it = 
                    cit->elements.begin(); it != cit->elements.end(); it++)
                partial_children.insert(
                    (*it)->get_index_space_expression(), cit->set_mask);
            }
          }
        }
        // See if we still have partial write sets to handle, these are the same
        // regardless of our node type
        if (!partial_children.empty())
        {
          // Sort into field sets and then union together and test against 
          // the index space expression for this node to see if it covers
          LegionList<FieldSet<IndexSpaceExpression*> >::aligned write_sets;
          partial_children.compute_field_sets(FieldMask(), write_sets);
          IndexSpaceExpression *local_expr = 
            root_node->get_index_space_expression();
          RegionTreeForest *context = root_node->context;
          for (LegionList<FieldSet<IndexSpaceExpression*> >::aligned::
                const_iterator it = write_sets.begin(); 
                it != write_sets.end(); it++)
          {
            // Skip anything that doesn't overlap with fields we're handling
            const FieldMask overlap = it->set_mask & closed_mask;
            if (!overlap)
              continue;
            IndexSpaceExpression *union_expr = 
              context->union_index_spaces(it->elements);
            // Check to see if this dominates the local expression
            IndexSpaceExpression *diff_expr = 
              context->subtract_index_spaces(local_expr, union_expr);
            if (diff_expr->is_empty())
            {
              state.update_write_fields(overlap);
              complete_writes |= overlap;
            }
            else // We don't cover so this is a partial update
              state.partial_writes.insert(union_expr, overlap); 
            // This is our last step, so we can filter the closed_mask
            closed_mask -= overlap; 
            if (!closed_mask)
              break;
          }
        }
        normal_close_op = creator->runtime->get_available_inter_close_op();
        normal_close_gen = normal_close_op->get_generation();
        // Compute the set of fields that we need
        root_node->column_source->get_field_set(normal_close_mask,
                                               trace_info.req.privilege_fields,
                                               req.privilege_fields);
        // Now initialize the operation
        normal_close_op->initialize(creator->get_context(), req,
                                    trace_info, trace_info.req_idx, 
                                    ver_info, root_node, normal_close_mask, 
                                    creator, complete_writes, partial_children);
        // See if we are doing a disjoint close for any of these fields
        if (!!disjoint_close_mask)
        {
          // Record the disjoint close, advance the projection epochs
          // and then record the new projection epoch that the close
          // will be a part of
          ProjectionInfo &proj_info = 
            normal_close_op->initialize_disjoint_close(disjoint_close_mask,
               root_node->as_partition_node()->row_source->color_space->handle);
          // Advance these epochs and then mark that we no longer need
          // to advance them during update_state
          state.advance_projection_epochs(disjoint_close_mask);
          closed_projections -= disjoint_close_mask;
          state.capture_projection_epochs(disjoint_close_mask, proj_info);
          // No need to record ourselves in the epoch since we know
          // that we are disjoint shallow
        }
      }
      if (!!read_only_close_mask)
      {
        read_only_close_op = 
          creator->runtime->get_available_read_close_op();
        read_only_close_gen = read_only_close_op->get_generation();
        req.privilege_fields.clear();
        root_node->column_source->get_field_set(read_only_close_mask,
                                               trace_info.req.privilege_fields,
                                               req.privilege_fields);
        read_only_close_op->initialize(creator->get_context(), req, 
                                       trace_info, trace_info.req_idx, 
                                       read_only_close_mask, creator);
      }
      // Finally if we have any fields which are flush only
      // make a close operation for them and add it to force close
      if (!!flush_only_close_mask)
      {
        flush_only_close_op =
          creator->runtime->get_available_inter_close_op();
        flush_only_close_gen = flush_only_close_op->get_generation();
        req.privilege_fields.clear();
        // Compute the set of fields that we need
        root_node->column_source->get_field_set(flush_only_close_mask,
                                               trace_info.req.privilege_fields,
                                               req.privilege_fields);
        // We're only flushing reductions so there are no writes
        WriteSet empty_partial_writes;
        flush_only_close_op->initialize(creator->get_context(), req, 
            trace_info, trace_info.req_idx, ver_info, root_node, 
            flush_only_close_mask, creator, FieldMask(), empty_partial_writes);
      }
    }

    //--------------------------------------------------------------------------
    void LogicalCloser::perform_dependence_analysis(const LogicalUser &current,
                                                    const FieldMask &open_below,
              LegionList<LogicalUser,CURR_LOGICAL_ALLOC>::track_aligned &cusers,
              LegionList<LogicalUser,PREV_LOGICAL_ALLOC>::track_aligned &pusers)
    //--------------------------------------------------------------------------
    {
      // A slightly strange case that can occur is if we close two different
      // children of the same node for the same field in different modes then
      // we can get both a normal close operation and a read-only close 
      // operation for the same field, in which case they need to share users
      // This should be a very rare case
      const FieldMask close_overlap = normal_close_mask & read_only_close_mask;
      if (!!close_overlap)
      {
        LegionVector<LogicalUser>::aligned add_normal_closed_users;
        for (std::list<LogicalUser>::const_iterator it = 
              read_only_closed_users.begin(); it != 
              read_only_closed_users.end(); it++)
        {
          const FieldMask overlap = it->field_mask & close_overlap;
          if (!overlap)
            continue;
#ifdef LEGION_SPY
          it->op->add_mapping_reference(it->gen);
#else
          if (!it->op->add_mapping_reference(it->gen))
            continue;
#endif
          add_normal_closed_users.push_back(*it);
          add_normal_closed_users.back().field_mask = overlap;
        }
        LegionVector<LogicalUser>::aligned add_read_only_closed_users;
        for (std::list<LogicalUser>::const_iterator it = 
              normal_closed_users.begin(); it != 
              normal_closed_users.end(); it++)
        {
          const FieldMask overlap = it->field_mask & close_overlap;
          if (!overlap)
            continue;
#ifdef LEGION_SPY
          it->op->add_mapping_reference(it->gen);
#else
          if (!it->op->add_mapping_reference(it->gen))
            continue;
#endif
          add_read_only_closed_users.push_back(*it);
          add_read_only_closed_users.back().field_mask = overlap;
        }
        normal_closed_users.insert(normal_closed_users.end(),
          add_normal_closed_users.begin(), add_normal_closed_users.end());
        read_only_closed_users.insert(read_only_closed_users.end(),
          add_read_only_closed_users.begin(), add_read_only_closed_users.end());
      }
      // We also need to do dependence analysis against all the other operations
      // that this operation recorded dependences on above in the tree so we
      // don't run too early.
      LegionList<LogicalUser,LOGICAL_REC_ALLOC>::track_aligned &above_users = 
                                              current.op->get_logical_records();
      if (normal_close_op != NULL)
      {
        LogicalUser normal_close_user(normal_close_op, 0/*idx*/, 
            RegionUsage(READ_WRITE, EXCLUSIVE, 0/*redop*/), normal_close_mask);
        register_dependences(normal_close_op, normal_close_user, current, 
            open_below, normal_closed_users, above_users, cusers, pusers);
      }
      if (read_only_close_op != NULL)
      {
        LogicalUser read_only_close_user(read_only_close_op, 0/*idx*/, 
          RegionUsage(READ_WRITE, EXCLUSIVE, 0/*redop*/), read_only_close_mask);
        register_dependences(read_only_close_op, read_only_close_user, current,
            open_below, read_only_closed_users, above_users, cusers, pusers);
        
      }
      if (flush_only_close_op != NULL)
      {
        LegionList<LogicalUser,CLOSE_LOGICAL_ALLOC>::track_aligned no_users;
        LogicalUser flush_close_user(flush_only_close_op, 0/*idx*/, 
         RegionUsage(READ_WRITE, EXCLUSIVE, 0/*redop*/), flush_only_close_mask);
        register_dependences(flush_only_close_op, flush_close_user,
            current, open_below, no_users, above_users, cusers, pusers);
      }
      // Now we can remove our references on our local users
      for (LegionList<LogicalUser>::aligned::const_iterator it = 
            normal_closed_users.begin(); it != normal_closed_users.end(); it++)
      {
        it->op->remove_mapping_reference(it->gen);
      }
      for (LegionList<LogicalUser>::aligned::const_iterator it =
            read_only_closed_users.begin(); it != 
            read_only_closed_users.end(); it++)
      {
        it->op->remove_mapping_reference(it->gen);
      }
    }

    // If you are looking for LogicalCloser::register_dependences it can 
    // be found in region_tree.cc to make sure that templates are instantiated

    //--------------------------------------------------------------------------
    void LogicalCloser::begin_close_children(const FieldMask &closing_mask,
                                             RegionTreeNode *closing_node,
                                             const LogicalState &state)
    //--------------------------------------------------------------------------
    {
      const size_t depth = written_children.size();
#ifdef DEBUG_LEGION
      assert(depth > 0);
      // Should never be doing this at the root
      assert(closing_node != root_node);
      assert(depth == partial_writes.size());
      assert(depth == written_above.size());
#endif
      // First increase the size of our stacks
      written_children.resize(depth + 1);
      partial_writes.resize(depth + 1);
      written_above.resize(depth + 1);
      // Record any local writes that we have which will serve as an 
      // optimization for eliding analysis for things lower in the tree
      const FieldMask &from_above = written_above[depth-1] & closing_mask;
      FieldMask unwritten = closing_mask;
      if (!!from_above)
        unwritten -= from_above;
      if (!!unwritten && !!state.write_fields)
      {
        // First record any updates that we have at this level, we can skip
        // anything that was already recorded as written above
        const FieldMask local_writes = state.write_fields & unwritten;
        if (!!local_writes)
        {
          written_children[depth-1].insert(closing_node, local_writes);
          written_above[depth] = from_above | local_writes;
          unwritten -= local_writes;
        }
      }
      else if (!!from_above) // Only have fields written from above
        written_above[depth] = from_above; 
      // If we still have unwritten fields then save any partial writes
      if (!!unwritten && !state.partial_writes.empty())
      {
        WriteSet &local_partial = partial_writes[depth-1];
        for (WriteSet::const_iterator it = state.partial_writes.begin();
              it != state.partial_writes.end(); it++)
        {
          const FieldMask overlap = it->second & unwritten;
          if (!overlap)
            continue;
          local_partial.insert(it->first, overlap);
          unwritten -= overlap;
          if (!unwritten)
            break;
        }
      }
      // Finally see if we have any projection writes to handle
      if (!!unwritten && !state.projection_epochs.empty())
      {
        FieldMask complete_mask;
        WriteSet local_partial;
        state.find_projection_writes(unwritten, complete_mask, local_partial);
        if (!!complete_mask)
        {
          written_children[depth-1].insert(closing_node, complete_mask);
          written_above[depth] = from_above | complete_mask;
          unwritten -= complete_mask;
        }
        if (!!unwritten && !local_partial.empty())
        {
#ifdef DEBUG_LEGION
          assert(!partial_writes.empty());
#endif
          WriteSet &partial = partial_writes[depth-1];
          for (WriteSet::const_iterator it = local_partial.begin();
                it != local_partial.end(); it++)
            partial.insert(it->first, it->second);
        }
      }
    }

    //--------------------------------------------------------------------------
    void LogicalCloser::end_close_children(FieldMask closed_mask,
                                           RegionTreeNode *closed_node)
    //--------------------------------------------------------------------------
    {
      const size_t depth = written_children.size() - 1;
#ifdef DEBUG_LEGION
      assert(depth > 0);
      // We should never be doing this on the root node
      assert(closed_node != root_node);
      assert(written_children.size() == partial_writes.size());
      assert(written_children.size() == written_above.size());
#endif
      FieldMaskSet<RegionTreeNode> &local_writes = written_children[depth-1];
      WriteSet &local_partial_writes = partial_writes[depth-1];
      const FieldMask &from_above = written_above[depth-1];
      // If we already have fields written above then there is nothing to do
      if (!!from_above)
        closed_mask -= from_above;
      if (!!closed_mask)
      {
        const FieldMaskSet<RegionTreeNode> &child_writes =
          written_children[depth];
        WriteSet &partial_children = partial_writes[depth];
        bool done = false;
        if (closed_node->is_region())
        {
          // This is a region, so if we have any complete children we 
          // can mark them as being a complete write to this node
          for (FieldMaskSet<RegionTreeNode>::const_iterator it = 
                child_writes.begin(); it != child_writes.end(); it++)
          {
#ifdef DEBUG_LEGION
            assert(it->first->get_depth() == (closed_node->get_depth() + 1));
#endif
            if (it->first->as_partition_node()->is_complete())
            {
              local_writes.insert(closed_node, it->second);
              closed_mask -= it->second;
              if (!closed_mask)
              {
                done = true;
                break;
              }
            }
            else // Otherwise add it to the partial set
              partial_children.insert(
                it->first->get_index_space_expression(), it->second);
          }
        }
        else
        {
          // Partition, see if we have any fields for which we have
          // writes to all our children, begin by sorting into field sets
          LegionList<FieldSet<RegionTreeNode*> >::aligned child_sets;
          child_writes.compute_field_sets(FieldMask(), child_sets);
          const size_t num_children = root_node->get_num_children();
          for (LegionList<FieldSet<RegionTreeNode*> >::aligned::const_iterator
                cit = child_sets.begin(); cit != child_sets.end(); cit++)
          {
            // Check to see if the set of children is the same size as our
            // number of children, if so then that is a complete write also
            if (cit->elements.size() == num_children)
            {
              local_writes.insert(closed_node, cit->set_mask);
              closed_mask -= cit->set_mask;
              if (!closed_mask)
              {
                done = true;
                break;
              }
            }
            else
            {
              // Add all the children expressions to the partial writes
              for (std::set<RegionTreeNode*>::const_iterator it = 
                    cit->elements.begin(); it != cit->elements.end(); it++)
                partial_children.insert(
                    (*it)->get_index_space_expression(), cit->set_mask);
            }
          }
        }
        // See if we still have partial write sets to handle, 
        // these are the same regardless of our node type
        if (!done && !partial_children.empty())
        {
          // Sort into field sets and then union together and test against 
          // the index space expression for this node to see if it covers
          LegionList<FieldSet<IndexSpaceExpression*> >::aligned write_sets;
          partial_children.compute_field_sets(FieldMask(), write_sets);
          IndexSpaceExpression *local_expr = 
            root_node->get_index_space_expression();
          RegionTreeForest *context = root_node->context;
          for (LegionList<FieldSet<IndexSpaceExpression*> >::aligned::
                const_iterator it = write_sets.begin(); 
                it != write_sets.end(); it++)
          {
            // Skip anything that doesn't overlap with 
            // fields we're still handling
            const FieldMask overlap = it->set_mask & closed_mask;
            if (!overlap)
              continue;
            IndexSpaceExpression *union_expr = 
              context->union_index_spaces(it->elements);
            // Check to see if this dominates the local expression
            IndexSpaceExpression *diff_expr = 
              context->subtract_index_spaces(local_expr, union_expr);
            if (diff_expr->is_empty())
              local_writes.insert(closed_node, overlap);
            else // We don't cover so this is a partial update
              local_partial_writes.insert(union_expr, overlap);
            // This is our last step, so we can filter the closed_mask
            closed_mask -= overlap; 
            if (!closed_mask)
              break;
          }
        }
      }
      // Once we get here then we can pop the sets of the back
      written_children.pop_back();
      partial_writes.pop_back();
      written_above.pop_back();
    }

    //--------------------------------------------------------------------------
    void LogicalCloser::update_close_writes(const FieldMask &closing_mask,
                                           RegionTreeNode *closing_node,
                                           const LogicalState &state)
    //--------------------------------------------------------------------------
    {
      const size_t depth = written_children.size();
#ifdef DEBUG_LEGION
      assert(depth > 0);
      assert(depth == partial_writes.size());
      assert(depth == written_above.size());
#endif
      // Record any local writes that we have which will serve as an 
      // optimization for eliding analysis for things lower in the tree
      const FieldMask &from_above = written_above[depth-1] & closing_mask;
      FieldMask unwritten = closing_mask;
      if (!!from_above)
      {
        unwritten -= from_above;
        if (!unwritten)
          return;
      }
      if (!!complete_writes)
      {
        // First record any updates that we have at this level, we can skip
        // anything that was already recorded as written above
        const FieldMask local_writes = state.write_fields & unwritten;
        if (!!local_writes)
        {
          written_children[depth-1].insert(closing_node, local_writes);
          unwritten -= local_writes;
          if (!unwritten)
            return;
        }
      }
      // If we still have unwritten fields then save any partial writes
      if (!state.partial_writes.empty())
      {
        WriteSet &local_partial = partial_writes[depth-1];
        for (WriteSet::const_iterator it = state.partial_writes.begin();
              it != state.partial_writes.end(); it++)
        {
          const FieldMask overlap = it->second & unwritten;
          if (!overlap)
            continue;
          local_partial.insert(it->first, overlap);
          unwritten -= overlap;
          if (!unwritten)
            return;
        }
      }
      // Finally see if we have any projection writes to handle
      if (!!unwritten && !state.projection_epochs.empty())
      {
        FieldMask complete_mask;
        WriteSet local_partial;
        state.find_projection_writes(unwritten, complete_mask, local_partial);
        if (!!complete_mask)
        {
          written_children[depth-1].insert(closing_node, complete_mask);
          written_above[depth] = from_above | complete_mask;
          unwritten -= complete_mask;
        }
        if (!!unwritten && !local_partial.empty())
        {
#ifdef DEBUG_LEGION
          assert(!partial_writes.empty());
#endif
          WriteSet &partial = partial_writes[depth-1];
          for (WriteSet::const_iterator it = local_partial.begin();
                it != local_partial.end(); it++)
            partial.insert(it->first, it->second);
        }
      }
    }

    //--------------------------------------------------------------------------
    void LogicalCloser::update_state(LogicalState &state)
    //--------------------------------------------------------------------------
    {
#ifdef DEBUG_LEGION
      assert(state.owner == root_node);
#endif
      // Advance any closed projection epochs, note that disjoint
      // closes already did this when we made the disjoint close op
      if (!!closed_projections)
      {
        state.projection_write_fields -= closed_projections;
        if (!state.projection_partial_writes.empty() &&
            !(state.projection_partial_writes.get_valid_mask() 
              * closed_projections))
          state.projection_partial_writes.filter(closed_projections);
        state.advance_projection_epochs(closed_projections);
      }
      // If we had any overwriting close operations remove dirty below bits
      if (!!overwriting_close_mask)
        state.dirty_below -= overwriting_close_mask;
      // If we only have read-only closes then we are done
      FieldMask closed_mask = normal_close_mask | flush_only_close_mask;
      if (!closed_mask)
        return;
      root_node->filter_prev_epoch_users(state, closed_mask);
      root_node->filter_curr_epoch_users(state, closed_mask);
      // Any dirty data which is not a disjoint close resides at this level
      // otherwise it is still below
      if (!!disjoint_close_mask)
      {
        closed_mask -= disjoint_close_mask;
        if (!closed_mask)
          return;
      }
      // We don't have any more dirty data below now things have been pulled up
      state.dirty_below -= closed_mask;
    }

    //--------------------------------------------------------------------------
    void LogicalCloser::register_close_operations(
               LegionList<LogicalUser,CURR_LOGICAL_ALLOC>::track_aligned &users)
    //--------------------------------------------------------------------------
    {
      // No need to add mapping references, we did that in 
      // Note we also use the cached generation IDs since the close
      // operations have already been kicked off and might be done
      // LogicalCloser::register_dependences
      if (normal_close_op != NULL)
      {
        LogicalUser close_user(normal_close_op, normal_close_gen, 0/*idx*/, 
            RegionUsage(READ_WRITE, EXCLUSIVE, 0/*redop*/), normal_close_mask);
        users.push_back(close_user);
      }
      if (read_only_close_op != NULL)
      {
        LogicalUser close_user(read_only_close_op, read_only_close_gen,0/*idx*/,
          RegionUsage(READ_WRITE, EXCLUSIVE, 0/*redop*/), read_only_close_mask);
        users.push_back(close_user);
      }
      if (flush_only_close_op != NULL)
      {
        LogicalUser close_user(flush_only_close_op, 
                               flush_only_close_gen, 0/*idx*/,
         RegionUsage(READ_WRITE, EXCLUSIVE, 0/*redop*/), flush_only_close_mask);
        users.push_back(close_user);
      }
    }

    /////////////////////////////////////////////////////////////
    // Physical State 
    /////////////////////////////////////////////////////////////

    //--------------------------------------------------------------------------
    PhysicalState::PhysicalState(RegionTreeNode *n, bool path)
      : node(n), path_only(path), captured(false)
    //--------------------------------------------------------------------------
    {
    }

    //--------------------------------------------------------------------------
    PhysicalState::PhysicalState(const PhysicalState &rhs)
      : node(NULL), path_only(false)
    //--------------------------------------------------------------------------
    {
      // should never be called
      assert(false);
    }

    //--------------------------------------------------------------------------
    PhysicalState::~PhysicalState(void)
    //--------------------------------------------------------------------------
    {
      // Remove references to our version states and delete them if necessary
      version_states.clear();
      advance_states.clear();
    }

    //--------------------------------------------------------------------------
    PhysicalState& PhysicalState::operator=(const PhysicalState &rhs)
    //--------------------------------------------------------------------------
    {
      // should never be called
      assert(false);
      return *this;
    }
    
    //--------------------------------------------------------------------------
    void PhysicalState::pack_physical_state(Serializer &rez)
    //--------------------------------------------------------------------------
    {
      rez.serialize<size_t>(version_states.size());
      for (PhysicalVersions::iterator it = version_states.begin();
            it != version_states.end(); it++)
      {
        rez.serialize(it->first->did);
        rez.serialize(it->second);
      }
      rez.serialize<size_t>(advance_states.size());
      for (PhysicalVersions::iterator it = advance_states.begin();
            it != advance_states.end(); it++)
      {
        rez.serialize(it->first->did);
        rez.serialize(it->second);
      }
    }

    //--------------------------------------------------------------------------
    void PhysicalState::unpack_physical_state(Deserializer &derez,
                                              Runtime *runtime,
                                              std::set<RtEvent> &ready_events)
    //--------------------------------------------------------------------------
    {
      WrapperReferenceMutator mutator(ready_events);
      size_t num_versions;
      derez.deserialize(num_versions);
      for (unsigned idx = 0; idx < num_versions; idx++)
      {
        DistributedID did;
        derez.deserialize(did);
        FieldMask mask;
        derez.deserialize(mask);
        RtEvent ready;
        VersionState *state = runtime->find_or_request_version_state(did,ready);
        if (ready.exists())
        {
          RtEvent done = version_states.insert(state, mask, runtime, ready);
          ready_events.insert(done);
        }
        else
          version_states.insert(state, mask, &mutator);
      }
      size_t num_advance;
      derez.deserialize(num_advance);
      for (unsigned idx = 0; idx < num_advance; idx++)
      {
        DistributedID did;
        derez.deserialize(did);
        FieldMask mask;
        derez.deserialize(mask);
        RtEvent ready;
        VersionState *state = runtime->find_or_request_version_state(did,ready);
        if (ready.exists())
        {
          RtEvent done = advance_states.insert(state, mask, runtime, ready);
          ready_events.insert(done);
        }
        else
          advance_states.insert(state, mask, &mutator);
      }
    }

    //--------------------------------------------------------------------------
    void PhysicalState::add_version_state(VersionState *state, 
                                          const FieldMask &state_mask)
    //--------------------------------------------------------------------------
    {
      version_states.insert(state, state_mask);
    }

    //--------------------------------------------------------------------------
    void PhysicalState::add_advance_state(VersionState *state, 
                                          const FieldMask &state_mask)
    //--------------------------------------------------------------------------
    {
      advance_states.insert(state, state_mask);
    }

    //--------------------------------------------------------------------------
    void PhysicalState::capture_state(void)
    //--------------------------------------------------------------------------
    {
      DETAILED_PROFILER(node->context->runtime,
                        PHYSICAL_STATE_CAPTURE_STATE_CALL);
#ifdef DEBUG_LEGION
      assert(!captured);
#endif
      // Path only first since path only can also be a split
      if (path_only)
      {
        for (PhysicalVersions::iterator it = version_states.begin();
              it != version_states.end(); it++)
        {
          it->first->update_path_only_state(this, it->second);
        }
      }
      else
      {
        for (PhysicalVersions::iterator it = version_states.begin();
              it != version_states.end(); it++)
        {
          it->first->update_physical_state(this, it->second);
        }
      }
      captured = true;
    }

    //--------------------------------------------------------------------------
    void PhysicalState::apply_state(std::set<RtEvent> &applied_conditions) const
    //--------------------------------------------------------------------------
    {
      DETAILED_PROFILER(node->context->runtime,
                        PHYSICAL_STATE_APPLY_STATE_CALL);
#ifdef DEBUG_LEGION
      assert(captured);
#endif
      // No advance versions then we are done
      if (advance_states.empty())
        return;
      for (PhysicalVersions::iterator it = advance_states.begin();
            it != advance_states.end(); it++)
        it->first->merge_physical_state(this, it->second, applied_conditions);
    }

    //--------------------------------------------------------------------------
    void PhysicalState::capture_composite_root(CompositeView *composite_view,
                  const FieldMask &close_mask, ReferenceMutator *mutator,
                  const LegionMap<LogicalView*,FieldMask>::aligned &valid_above)
    //--------------------------------------------------------------------------
    {
      // Capture all the information for the root from the version_states
      for (PhysicalVersions::iterator it = version_states.begin();
            it != version_states.end(); it++)
      {
        FieldMask overlap = it->second & close_mask;
        if (!overlap)
          continue;
        it->first->capture_root(composite_view, overlap, mutator);
      }
      // Finally record any valid above views
      for (LegionMap<LogicalView*,FieldMask>::aligned::const_iterator it = 
            valid_above.begin(); it != valid_above.end(); it++)
      {
        composite_view->record_valid_view(it->first, it->second);
        // We also have to record these as dirty fields to make 
        // sure that we issue copies from them if necessary
        composite_view->record_dirty_fields(it->second);
      }
    }

    //--------------------------------------------------------------------------
    void PhysicalState::perform_disjoint_close(InterCloseOp *op, unsigned index,
                           InnerContext *context, const FieldMask &closing_mask)
    //--------------------------------------------------------------------------
    {
      // Iterate over the current states
      for (PhysicalVersions::iterator it = version_states.begin();
            it != version_states.end(); it++)
      {
        FieldMask overlap = it->second & closing_mask;
        if (!overlap)
          continue;
        it->first->perform_disjoint_close(op, index, context, overlap);
      }
    }

    //--------------------------------------------------------------------------
    PhysicalState* PhysicalState::clone(void) const
    //--------------------------------------------------------------------------
    {
      PhysicalState *result = new PhysicalState(node, path_only);
      if (!version_states.empty())
      {
        for (PhysicalVersions::iterator it = version_states.begin();
              it != version_states.end(); it++)
          result->add_version_state(it->first, it->second);
      }
      if (!advance_states.empty())
      {
        for (PhysicalVersions::iterator it = advance_states.begin();
              it != advance_states.end(); it++)
          result->add_advance_state(it->first, it->second);
      }
      if (is_captured())
      {
        result->dirty_mask = dirty_mask;
        result->reduction_mask = reduction_mask;
        result->valid_views = valid_views;
        result->reduction_views = reduction_views;
      }
      return result;
    }

    //--------------------------------------------------------------------------
    void PhysicalState::clone_to(const FieldMask &version_mask, 
                                 const FieldMask &split_mask,
                                 InnerContext *context,
                                 VersionInfo &target_info,
                                 std::set<RtEvent> &ready_events) const
    //--------------------------------------------------------------------------
    {
      // Should only be calling this on path only nodes
#ifdef DEBUG_LEGION
      assert(path_only);
#endif
      if (!version_states.empty())
      {
        // Three different cases here depending on whether we have a split mask
        if (!split_mask)
        {
          // No split mask: just need initial versions of everything
          for (PhysicalVersions::iterator it = version_states.begin();
                it != version_states.end(); it++)
          {
            const FieldMask overlap = it->second & version_mask;
            if (!overlap)
              continue;
            target_info.add_current_version(it->first, overlap, path_only);
            it->first->request_initial_version_state(context, overlap,
                                                     ready_events);
          }
        }
        else if (split_mask == version_mask)
        {
          // All fields are split, need final versions of everything
          for (PhysicalVersions::iterator it = version_states.begin();
                it != version_states.end(); it++)
          {
            const FieldMask overlap = it->second & version_mask;
            if (!overlap)
              continue;
            target_info.add_current_version(it->first, overlap, path_only);
            it->first->request_final_version_state(context, overlap,
                                                   ready_events);
          }
        }
        else
        {
          // Mixed, need to figure out which ones we need initial/final versions
          for (PhysicalVersions::iterator it = version_states.begin();
                it != version_states.end(); it++)
          {
            FieldMask overlap = it->second & version_mask;
            if (!overlap)
              continue;
            target_info.add_current_version(it->first, overlap, path_only);
            const FieldMask split_overlap = overlap & split_mask; 
            if (!!split_overlap)
            {
              it->first->request_final_version_state(context, split_overlap,
                                                     ready_events);
              const FieldMask non_split_overlap = version_mask - split_overlap;
              if (!!non_split_overlap)
                it->first->request_initial_version_state(context, 
                                  non_split_overlap, ready_events);
            }
            else
              it->first->request_initial_version_state(context, overlap,
                                                       ready_events);
          }
        }
      }
      // For advance states we don't need to request any versions
      if (!advance_states.empty())
      {
        for (PhysicalVersions::iterator it = advance_states.begin();
              it != advance_states.end(); it++)
        {
          FieldMask overlap = it->second & version_mask;
          if (!overlap)
            continue;
          target_info.add_advance_version(it->first, overlap, path_only);
        }
      }
    }

    //--------------------------------------------------------------------------
    void PhysicalState::print_physical_state(const FieldMask &capture_mask,
                                             TreeStateLogger *logger)
    //--------------------------------------------------------------------------
    {
      // Dirty Mask
      {
        FieldMask overlap = dirty_mask & capture_mask;
        char *dirty_buffer = overlap.to_string();
        logger->log("Dirty Mask: %s",dirty_buffer);
        free(dirty_buffer);
      }
      // Reduction Mask
      {
        FieldMask overlap = reduction_mask & capture_mask;
        char *reduction_buffer = overlap.to_string();
        logger->log("Reduction Mask: %s",reduction_buffer);
        free(reduction_buffer);
      }
      // Valid Views
      {
        unsigned num_valid = 0;
        for (LegionMap<LogicalView*,FieldMask>::aligned::const_iterator it = 
              valid_views.begin(); it != valid_views.end(); it++)
        {
          if (it->second * capture_mask)
            continue;
          num_valid++;
        }
        if (num_valid > 0)
        {
          logger->log("Valid Instances (%d)", num_valid);
          logger->down();
          for (LegionMap<LogicalView*,FieldMask>::aligned::const_iterator it = 
                valid_views.begin(); it != valid_views.end(); it++)
          {
            FieldMask overlap = it->second & capture_mask;
            if (!overlap)
              continue;
            if (it->first->is_deferred_view())
            {
              if (it->first->is_composite_view())
              {
                CompositeView *composite_view = it->first->as_composite_view();
                if (composite_view != NULL)
                {
                  logger->log("=== Composite Instance ===");
                  logger->down();
                  // We go only two levels down into the nested composite views
                  composite_view->print_view_state(capture_mask, logger, 0, 2);
                  logger->up();
                  logger->log("==========================");
                }
              }
              continue;
            }
#ifdef DEBUG_LEGION
            assert(it->first->as_instance_view()->is_materialized_view());
#endif
            MaterializedView *current = 
              it->first->as_instance_view()->as_materialized_view();
            char *valid_mask = overlap.to_string();
            logger->log("Instance " IDFMT "   Memory " IDFMT "   Mask %s",
                        current->manager->get_instance().id, 
                        current->manager->get_memory().id, valid_mask);
            free(valid_mask);
          }
          logger->up();
        }
      }
      // Valid Reduction Views
      {
        unsigned num_valid = 0;
        for (LegionMap<ReductionView*,FieldMask>::aligned::const_iterator it =
              reduction_views.begin(); it != 
              reduction_views.end(); it++)
        {
          if (it->second * capture_mask)
            continue;
          num_valid++;
        }
        if (num_valid > 0)
        {
          logger->log("Valid Reduction Instances (%d)", num_valid);
          logger->down();
          for (LegionMap<ReductionView*,FieldMask>::aligned::const_iterator it = 
                reduction_views.begin(); it != 
                reduction_views.end(); it++)
          {
            FieldMask overlap = it->second & capture_mask;
            if (!overlap)
              continue;
            char *valid_mask = overlap.to_string();
            logger->log("Reduction Instance " IDFMT "   Memory " IDFMT 
                        "  Mask %s",
                        it->first->manager->get_instance().id, 
                        it->first->manager->get_memory().id, valid_mask);
            free(valid_mask);
          }
          logger->up();
        }
      }
    } 

    /////////////////////////////////////////////////////////////
    // Version Manager 
    /////////////////////////////////////////////////////////////

    // C++ is dumb
    const VersionID VersionManager::init_version;

    //--------------------------------------------------------------------------
    VersionManager::VersionManager(RegionTreeNode *n, ContextID c)
      : ctx(c), node(n), depth(n->get_depth()), runtime(n->context->runtime),
        current_context(NULL), is_owner(false)
    //--------------------------------------------------------------------------
    {
    }

    //--------------------------------------------------------------------------
    VersionManager::VersionManager(const VersionManager &rhs)
      : ctx(rhs.ctx), node(rhs.node), depth(rhs.depth), runtime(rhs.runtime)
    //--------------------------------------------------------------------------
    {
      // should never be called
      assert(false);
    }

    //--------------------------------------------------------------------------
    VersionManager::~VersionManager(void)
    //--------------------------------------------------------------------------
    {
    }

    //--------------------------------------------------------------------------
    VersionManager& VersionManager::operator=(const VersionManager &rhs)
    //--------------------------------------------------------------------------
    {
      // should never be called
      assert(false);
      return *this;
    }

    //--------------------------------------------------------------------------
    void VersionManager::reset(void)
    //--------------------------------------------------------------------------
    {
      AutoLock m_lock(manager_lock);
      is_owner = false;
      current_context = NULL;
      remote_valid_fields.clear();
      pending_remote_advance_summary.clear();
      pending_remote_advances.clear();
      remote_valid.clear();
      previous_opens.clear();
      previous_advancers.clear();
      if (!current_version_infos.empty())
        current_version_infos.clear();
      if (!previous_version_infos.empty())
        previous_version_infos.clear();
    }

    //--------------------------------------------------------------------------
    void VersionManager::initialize_state(ApEvent term_event,
                                          const RegionUsage &usage,
                                          const FieldMask &user_mask,
                                          const InstanceSet &targets,
                                          InnerContext *context,
                                          unsigned init_index,
                                 const std::vector<LogicalView*> &corresponding,
                                          std::set<RtEvent> &applied_events)
    //--------------------------------------------------------------------------
    {
      // See if we have been assigned
      if (context != current_context)
      {
#ifdef DEBUG_LEGION
        assert(current_version_infos.empty() || 
                (current_version_infos.size() == 1));
        assert(previous_version_infos.empty());
#endif
        const AddressSpaceID local_space = 
          node->context->runtime->address_space;
        owner_space = context->get_version_owner(node, local_space);
        is_owner = (owner_space == local_space);
        current_context = context;
      }
      // Make a new version state and initialize it, then insert it
      VersionState *init_state = create_new_version_state(init_version);
      init_state->initialize(term_event, usage, user_mask, targets, context, 
                             init_index, corresponding, applied_events);
      // We do need the lock because sometimes these are virtual
      // mapping results comping back
      AutoLock m_lock(manager_lock);
#ifdef DEBUG_LEGION
      sanity_check();
#endif
      LegionMap<VersionID,ManagerVersions>::aligned::iterator finder = 
          current_version_infos.find(init_version);
      if (finder == current_version_infos.end())
        current_version_infos[init_version].insert(init_state, user_mask);
      else
        finder->second.insert(init_state, user_mask);
#ifdef DEBUG_LEGION
      sanity_check();
#endif
    }

    //--------------------------------------------------------------------------
    void VersionManager::record_current_versions(const FieldMask &version_mask, 
                                                FieldMask &unversioned_mask,
                                                InnerContext *context, 
                                                Operation *op, unsigned index,
                                                const RegionUsage &usage,
                                                VersionInfo &version_info,
                                                std::set<RtEvent> &ready_events)
    //--------------------------------------------------------------------------
    {
      // See if we have been assigned
      if (context != current_context)
      {
        const AddressSpaceID local_space = 
          node->context->runtime->address_space;
        owner_space = context->get_version_owner(node, local_space);
        is_owner = (owner_space == local_space);
        current_context = context;
      } 
      // We'll only track unversioned in the reading cases
      FieldMask unversioned;
      // Now we can record our versions
      if (IS_WRITE(usage))
      {
        // Uncomment this if we want READ_WRITE on unversioned
        // data to result in a warning, same with the code below
#ifdef UNVERSIONED_READ_WRITE_WARNING
        if (HAS_READ(usage))
          unversioned = version_mask;
#endif
        // At first we only need the lock in read-only mode
        AutoLock m_lock(manager_lock,1,false/*exclusive*/);
        // See if we are the owner
        if (!is_owner)
        {
          const FieldMask request_mask = version_mask - remote_valid_fields;
          // Also handle the case where we have stale data from advances
          if (!!request_mask ||
              !(version_mask * pending_remote_advance_summary))
          {
            // Release the lock before sending the message
            m_lock.release();
            // Always pass in the full mask as the call will recompute
            // the request_mask in case we lose a race
            RtEvent wait_on = send_remote_version_request(version_mask,
                                                          ready_events);
            wait_on.wait();
            // Only retake the reservation, when we are ready
            m_lock.reacquire();
#ifdef DEBUG_LEGION
            // When we wake up everything should be good
            assert(!(version_mask - remote_valid_fields));
#endif
          }
        }
#ifdef DEBUG_LEGION
        sanity_check();
#endif
        // Just capture the current versions for now if we end
        // up mapping a physical instance then we'll advance 
        // later and record those versions as necessary
        for (LegionMap<VersionID,ManagerVersions>::aligned::const_iterator 
              vit = current_version_infos.begin(); vit !=
              current_version_infos.end(); vit++)
        {
          FieldMask local_overlap = vit->second.get_valid_mask() & version_mask;
          if (!local_overlap)
            continue;
#ifdef UNVERSIONED_READ_WRITE_WARNING
          unversioned -= local_overlap;
#endif
          for (ManagerVersions::iterator it = vit->second.begin();
                it != vit->second.end(); it++)
          {
            FieldMask overlap = it->second & local_overlap;
            if (!overlap)
              continue;
            version_info.add_current_version(it->first, overlap,
                                             false/*path only*/);
            it->first->request_final_version_state(context, overlap, 
                                                   ready_events);
          }
        }
#ifdef UNVERSIONED_READ_WRITE_WARNING
        // Have to return since we don't want to make empty versions
        return;
#endif
      }
      else
      {
        // Only track unversioned in non-writing cases for now
        unversioned = version_mask;
        // At first we only need the lock in read-only mode
        AutoLock m_lock(manager_lock,1,false/*exclusive*/);
        // See if we are the owner
        if (!is_owner)
        {
          const FieldMask request_mask = version_mask - remote_valid_fields;
          // Also handle the case where we have stale data from advances
          if (!!request_mask ||
              !(version_mask * pending_remote_advance_summary))
          {
            // Release the lock before sending the message
            m_lock.release();
            // Always pass in the full mask as the call will recompute
            // the request_mask in case we lose a race
            RtEvent wait_on = send_remote_version_request(version_mask,
                                                          ready_events);
            // Only retake the reservation, when we are ready
            wait_on.wait();
            m_lock.reacquire();
#ifdef DEBUG_LEGION
            // When we wake up everything should be good
            assert(!(version_mask - remote_valid_fields));
#endif
          }
        }
#ifdef DEBUG_LEGION
        sanity_check();
#endif
        // We only need the current versions, but we record them
        // as both the previous and the advance
        for (LegionMap<VersionID,ManagerVersions>::aligned::const_iterator
              vit = current_version_infos.begin(); vit != 
              current_version_infos.end(); vit++)
        {
          FieldMask local_overlap = vit->second.get_valid_mask() & version_mask;
          if (!local_overlap)
            continue;
          for (ManagerVersions::iterator it = vit->second.begin();
                it != vit->second.end(); it++)
          {
            FieldMask overlap = it->second & local_overlap;
            if (!overlap)
              continue;
            unversioned -= overlap;
            version_info.add_current_version(it->first, overlap,
                                             false/*path only*/);
            version_info.add_advance_version(it->first, overlap,
                                             false/*path only*/);
            it->first->request_initial_version_state(context, overlap, 
                                                     ready_events);
          }
          if (!unversioned)
            break;
        }
      }
      // If we have unversioned fields we need to make new 
      // version state object(s) for those fields
      if (!!unversioned)
      {
        // Only keep fields that are still unversioned
        unversioned_mask &= unversioned;
        // This is a nasty case: if we're unversioned it means we
        // have no protection from the mapping dependences to know
        // that we are the only one creating any new VersionState
        // objects, so we need a point of serialization (the owner)
        // to handle the creation of any unversioned fields, if we're 
        // on a remote node then we need to send a message to the owner
        LegionMap<VersionState*,FieldMask>::aligned unversioned_states;
        if (!is_owner)
        {
          RtUserEvent wait_on = Runtime::create_rt_user_event();
          // Send a message to the owner to do the update
          Serializer rez;
          {
            RezCheck z(rez);
            rez.serialize(current_context->get_context_uid());
            if (node->is_region())
            {
              rez.serialize<bool>(true);
              rez.serialize(node->as_region_node()->handle);
            }
            else
            {
              rez.serialize<bool>(false);
              rez.serialize(node->as_partition_node()->handle);
            }
            rez.serialize(unversioned);
            rez.serialize(&unversioned_states);
            rez.serialize(wait_on);
          }
          runtime->send_version_manager_unversioned_request(owner_space, rez);
          wait_on.wait();
        }
        else
        {
          WrapperReferenceMutator mutator(ready_events);
          find_or_create_unversioned_states(unversioned, 
                                            unversioned_states, &mutator);
        }
        // Now we can record the results
        for (LegionMap<VersionState*,FieldMask>::aligned::const_iterator it =
              unversioned_states.begin(); it != unversioned_states.end(); it++)
        {
          version_info.add_current_version(it->first, it->second,
                                           false/*path only*/);
          version_info.add_advance_version(it->first, it->second, 
                                           false/*path only*/);
          it->first->request_initial_version_state(context, it->second, 
                                                   ready_events);
        }
      }
      else if (!!unversioned_mask)
        unversioned_mask.clear();
    }

    //--------------------------------------------------------------------------
    void VersionManager::record_advance_versions(const FieldMask &version_mask,
                                                InnerContext *context,
                                                VersionInfo &version_info,
                                                std::set<RtEvent> &ready_events)
    //--------------------------------------------------------------------------
    {
      // See if we have been assigned
      if (context != current_context)
      {
        const AddressSpaceID local_space = 
          node->context->runtime->address_space;
        owner_space = context->get_version_owner(node, local_space);
        is_owner = (owner_space == local_space);
        current_context = context;
      }
      AutoLock m_lock(manager_lock, 1, false/*exclusive*/);
      // See if we are the owner
      if (!is_owner)
      {
        const FieldMask request_mask = version_mask - remote_valid_fields;
        // Also handle the case where we have stale data from advances
        if (!!request_mask ||
            !(version_mask * pending_remote_advance_summary))
        {
          // Release the lock before sending the message
          m_lock.release();
          // Always pass in the full mask as the call will recompute
          // the request_mask in case we lose a race
          RtEvent wait_on = send_remote_version_request(version_mask,
                                                        ready_events);
          // Retake the lock only once we're ready to
          wait_on.wait();
          m_lock.reacquire();
#ifdef DEBUG_LEGION
          // When we wake up everything should be good
          assert(!(version_mask - remote_valid_fields));
#endif
        }
      }
      for (LegionMap<VersionID,ManagerVersions>::aligned::const_iterator
            vit = current_version_infos.begin(); vit != 
            current_version_infos.end(); vit++)
      {
        FieldMask local_overlap = version_mask & vit->second.get_valid_mask();
        if (!local_overlap)
          continue;
        for (ManagerVersions::iterator it = vit->second.begin();
              it != vit->second.end(); it++)
        {
          FieldMask overlap = it->second & local_overlap;
          if (!overlap)
            continue;
          version_info.add_advance_version(it->first, overlap,
                                           false/*path only*/);
        }
      }
    }

    //--------------------------------------------------------------------------
    void VersionManager::compute_advance_split_mask(VersionInfo &version_info,
                                                   UniqueID logical_context_uid,
                                                   InnerContext *context,
                                                const FieldMask &version_mask,
                                                std::set<RtEvent> &ready_events,
          const LegionMap<ProjectionEpochID,FieldMask>::aligned &advance_epochs)
    //--------------------------------------------------------------------------
    {
      // See if we have been assigned
      if (context != current_context)
      {
        const AddressSpaceID local_space = 
          node->context->runtime->address_space;
        owner_space = context->get_version_owner(node, local_space);
        is_owner = (owner_space == local_space);
        current_context = context;
      }
      AutoLock m_lock(manager_lock,1,false/*exclusive*/);
      // See if we are the owner
      if (!is_owner)
      {
        const FieldMask request_mask = version_mask - remote_valid_fields;
        // Also handle the case where we have stale data from advances
        if (!!request_mask ||
            !(version_mask * pending_remote_advance_summary))
        {
          // Release the lock before sending the message
          m_lock.release();
          // Always pass in the full mask as the call will recompute
          // the request_mask in case we lose a race
          RtEvent wait_on = send_remote_version_request(version_mask,
                                                        ready_events); 
          // Retake the lock only once we're ready to
          wait_on.wait();
          m_lock.reacquire();
#ifdef DEBUG_LEGION
          // When we wake up everything should be good
          assert(!(version_mask - remote_valid_fields));
#endif
        }
      }
      // See if we've done any previous advances for this projection epoch
      for (LegionMap<ProjectionEpochID,FieldMask>::aligned::const_iterator it =
            advance_epochs.begin(); it != advance_epochs.end(); it++)
      {
        LegionMap<ProjectionEpoch,FieldMask>::aligned::const_iterator 
          finder = previous_advancers.find(
              ProjectionEpoch(logical_context_uid, it->first));
        if (finder == previous_advancers.end())
          continue;
        FieldMask overlap = finder->second & it->second;
        if (!overlap)
          continue;
        version_info.record_split_fields(node, overlap);
      }
    }

    //--------------------------------------------------------------------------
    void VersionManager::record_path_only_versions(
                                                const FieldMask &version_mask,
                                                const FieldMask &split_mask,
                                                FieldMask &unversioned_mask,
                                                InnerContext *context,
                                                Operation *op, unsigned index,
                                                const RegionUsage &usage,
                                                VersionInfo &version_info,
                                                std::set<RtEvent> &ready_events)
    //--------------------------------------------------------------------------
    {
      // See if we have been assigned
      if (context != current_context)
      {
        const AddressSpaceID local_space = 
          node->context->runtime->address_space;
        owner_space = context->get_version_owner(node, local_space);
        is_owner = (owner_space == local_space);
        current_context = context;
      }
      // We aren't mutating our data structures, so we just need 
      // the manager lock in read only mode
      AutoLock m_lock(manager_lock,1,false/*exclusive*/);
      // See if we are the owner
      if (!is_owner)
      {
        const FieldMask request_mask = version_mask - remote_valid_fields;
        // Also handle the case where we have stale data from advances
        if (!!request_mask ||
            !(version_mask * pending_remote_advance_summary))
        {
          // Release the lock before sending the message
          m_lock.release();
          // Always pass in the full mask as the call will recompute
          // the request_mask in case we lose a race
          RtEvent wait_on = send_remote_version_request(version_mask,
                                                        ready_events); 
          // Retake the lock only once we're ready to
          wait_on.wait();
          m_lock.reacquire();
#ifdef DEBUG_LEGION
          // When we wake up everything should be good
          assert(!(version_mask - remote_valid_fields));
#endif
        }
      }
      FieldMask unversioned = version_mask; 
#ifdef DEBUG_LEGION
      sanity_check();
#endif
      // Do different things depending on whether we are 
      // not read-only, have split fields, or no split fields
      if (!IS_READ_ONLY(usage))
      {
        // We are modifying below in the sub-tree so all the fields 
        // should be split
#ifdef DEBUG_LEGION
        assert(version_mask == split_mask);
#endif
        // All fields from previous are current and all fields from 
        // current are advance, unless we are doing reductions so
        // we don't need to get anything from previous
        if (!IS_REDUCE(usage))
        {
          for (LegionMap<VersionID,ManagerVersions>::aligned::const_iterator
                vit = previous_version_infos.begin(); vit !=
                previous_version_infos.end(); vit++)
          {
            FieldMask local_overlap = 
              vit->second.get_valid_mask() & version_mask;
            if (!local_overlap)
              continue;
            for (ManagerVersions::iterator it = vit->second.begin();
                  it != vit->second.end(); it++)
            {
              FieldMask overlap = it->second & local_overlap;
              if (!overlap)
                continue;
              unversioned -= overlap;
              version_info.add_current_version(it->first, overlap,
                                               true/*path only*/);
              it->first->request_final_version_state(context, overlap, 
                                                     ready_events);
            }
            if (!unversioned)
              break;
          }
          // We don't care about versioning information for writes because
          // they can modify the next version
          if (!!unversioned_mask)
            unversioned_mask.clear();
        }
        else if (!!unversioned_mask)
        {
          // If we are a reduction and we have previously unversioned
          // fields then we need to do a little check to make sure
          // that versions at least exist
          for (LegionMap<VersionID,ManagerVersions>::aligned::const_iterator
                vit = previous_version_infos.begin(); vit != 
                previous_version_infos.end(); vit++)
          {
            // Don't need to capture the actual states, just need to 
            // remove all the fields for which we have a prior version
            if (vit->second.size() > 1)
            {
              // Need this to be precise and valid mask might overapproximate
              for (ManagerVersions::iterator it = vit->second.begin();
                    it != vit->second.end(); it++)
                unversioned_mask -= it->second;
            }
            else
              unversioned_mask -= vit->second.get_valid_mask();
            if (!unversioned_mask)
              break;
          }
        }
        for (LegionMap<VersionID,ManagerVersions>::aligned::const_iterator
              vit = current_version_infos.begin(); vit !=
              current_version_infos.end(); vit++)
        {
          FieldMask local_overlap = vit->second.get_valid_mask() & version_mask;
          if (!local_overlap)
            continue;
          for (ManagerVersions::iterator it = vit->second.begin();
                it != vit->second.end(); it++)
          {
            FieldMask overlap = it->second & local_overlap;
            if (!overlap)
              continue;
            version_info.add_advance_version(it->first, overlap,
                                             true/*path only*/);
            // No need to request anything since we're contributing only
          }
        }
      }
      else if (!!split_mask)
      {
        // We are read-only with split fields that we have to deal with
        // Split fields we need the final version of previous, while
        // non-split fields we need final version of current, no need
        // for advance fields because we are read-only
        for (LegionMap<VersionID,ManagerVersions>::aligned::const_iterator
              vit = previous_version_infos.begin(); vit !=
              previous_version_infos.end(); vit++)
        {
          FieldMask local_overlap = vit->second.get_valid_mask() & split_mask;
          if (!local_overlap)
            continue;
          for (ManagerVersions::iterator it = vit->second.begin();
                it != vit->second.end(); it++)
          {
            FieldMask overlap = it->second & local_overlap;
            if (!overlap)
              continue;
            unversioned -= overlap;
            version_info.add_current_version(it->first, overlap,
                                             true/*path only*/);
            it->first->request_final_version_state(context, overlap, 
                                                   ready_events);
          }
          if (!unversioned)
            break;
        }
        FieldMask non_split = version_mask - split_mask;
        if (!!non_split)
        {
          for (LegionMap<VersionID,ManagerVersions>::aligned::const_iterator
                vit = current_version_infos.begin(); vit !=
                current_version_infos.end(); vit++)
          {
            FieldMask local_overlap = vit->second.get_valid_mask() & non_split;
            if (!local_overlap)
              continue;
            for (ManagerVersions::iterator it = vit->second.begin();
                  it != vit->second.end(); it++)
            {
              FieldMask overlap = it->second & local_overlap;
              if (!overlap)
                continue;
              version_info.add_current_version(it->first, overlap,
                                               true/*path only*/);
              it->first->request_initial_version_state(context, overlap,
                                                       ready_events);
            }
          } 
        }
        // Update the unversioned mask if necessary
        if (!!unversioned_mask)
        {
          if (!!unversioned)
            unversioned_mask &= unversioned;
          else
            unversioned_mask.clear();
        }
      }
      else
      {
        // We are read-only with no split fields so everything is easy
        // We do have to request the initial version of the states
        for (LegionMap<VersionID,ManagerVersions>::aligned::const_iterator
              vit = current_version_infos.begin(); vit !=
              current_version_infos.end(); vit++)
        {
          FieldMask local_overlap = vit->second.get_valid_mask() & version_mask;
          if (!local_overlap)
            continue;
          for (ManagerVersions::iterator it = vit->second.begin();
                it != vit->second.end(); it++)
          {
            FieldMask overlap = it->second & local_overlap;
            if (!overlap)
              continue;
            unversioned -= overlap;
            version_info.add_current_version(it->first, overlap, 
                                             true/*path only*/);
            it->first->request_initial_version_state(context, overlap, 
                                                     ready_events);
          }
          if (!unversioned)
            break;
        }
        // Update the unversioned mask if necessary
        if (!!unversioned_mask)
        {
          if (!!unversioned)
            unversioned_mask &= unversioned;
          else
            unversioned_mask.clear();
        }
      }
    }

    //--------------------------------------------------------------------------
    void VersionManager::record_disjoint_close_versions(
                                                const FieldMask &version_mask,
                                                InnerContext *context,
                                                Operation *op, unsigned index,
                                                VersionInfo &version_info,
                                                std::set<RtEvent> &ready_events)
    //--------------------------------------------------------------------------
    {
      // See if we have been assigned
      if (context != current_context)
      {
        const AddressSpaceID local_space = 
          node->context->runtime->address_space;
        owner_space = context->get_version_owner(node, local_space);
        is_owner = (owner_space == local_space);
        current_context = context;
      }
      // We aren't mutating our data structures, so we just need 
      // the manager lock in read only mode
      AutoLock m_lock(manager_lock,1,false/*exclusive*/);
      // See if we are the owner
      if (!is_owner)
      {
        const FieldMask request_mask = version_mask - remote_valid_fields;
        // Also handle the case where we have stale data from advances
        if (!!request_mask ||
            !(version_mask * pending_remote_advance_summary))
        {
          // Release the lock before sending the message
          m_lock.release();
          // Always pass in the full mask as the call will recompute
          // the request_mask in case we lose a race
          RtEvent wait_on = send_remote_version_request(version_mask,
                                                        ready_events); 
          // Retake the lock only once we're ready to
          wait_on.wait();
          m_lock.reacquire();
#ifdef DEBUG_LEGION
          // When we wake up everything should be good
          assert(!(version_mask - remote_valid_fields));
#endif
        }
      }
#ifdef DEBUG_LEGION
      sanity_check();
#endif
      // We need all the current versions at this level with 
      // their open children information up to date because
      // it is the current version state objects that are 
      // tracking which children are dirty below 
      for (LegionMap<VersionID,ManagerVersions>::aligned::const_iterator vit =
            current_version_infos.begin(); vit != 
            current_version_infos.end(); vit++)
      {
        FieldMask local_overlap = vit->second.get_valid_mask() & version_mask;
        if (!local_overlap)
          continue;
        for (ManagerVersions::iterator it = vit->second.begin();
              it != vit->second.end(); it++)
        {
          FieldMask overlap = it->second & local_overlap;
          if (!overlap)
            continue;
          version_info.add_current_version(it->first, overlap,
                                           true/*path only*/); 
          it->first->request_children_version_state(context, overlap,
                                                    ready_events);
        }
      }
    }

    //--------------------------------------------------------------------------
    void VersionManager::advance_versions(FieldMask mask, 
                                          UniqueID logical_context_uid,
                                          InnerContext *physical_context, 
                                          bool update_parent_state,
                                          std::set<RtEvent> &applied_events,
                                          bool dedup_opens,
                                          ProjectionEpochID open_epoch,
                                          bool dedup_advances, 
                                          ProjectionEpochID advance_epoch,
                                          const FieldMask *dirty_previous,
                                          const ProjectionInfo *proj_info)
    //--------------------------------------------------------------------------
    {
      DETAILED_PROFILER(node->context->runtime, 
                        CURRENT_STATE_ADVANCE_VERSION_NUMBERS_CALL);
      // See if we have been assigned
      if (physical_context != current_context)
      {
        const AddressSpaceID local_space = 
          node->context->runtime->address_space;
        owner_space = physical_context->get_version_owner(node, local_space);
        is_owner = (owner_space == local_space);
        current_context = physical_context;
      }
      // Check to see if we are the owner
      if (!is_owner)
      {
        // First send back the message to the owner to do the advance there
        // This also guarantees that we are serialized with respect to 
        // all previous advances since the virtual channel is in order
        // which means we have implicit dependences on all previous 
        // advances issued from this node
        RtEvent advanced = send_remote_advance(mask, update_parent_state,
                                               logical_context_uid,
                                               dedup_opens, open_epoch, 
                                               dedup_advances, advance_epoch,
                                               dirty_previous, proj_info);
        // Now retake the lock and see if we need to save this
        // in the list of pending remote advances
        // We can do this afterwards as we know the advance will always
        // come before any valid requests for a given region requirement
        {
          AutoLock m_lock(manager_lock);
          const FieldMask valid_overlap = mask & remote_valid_fields;
          if (!valid_overlap)
          {
            // if we have no overlap then there is no need to store
            // this i the set of pending remote_advances
            applied_events.insert(advanced);
            return;
          }
          // Otherwise save it in the pending remote advance summary
          // and keep going so we can launch off a task to reclaim it
          pending_remote_advances[advanced] = valid_overlap; 
          pending_remote_advance_summary |= valid_overlap;
        }
        // Launch off a meta-task to reclaim the advanced field
        PendingAdvanceArgs args;
        args.proxy_this = this;
        args.to_reclaim = advanced;
        RtEvent done = 
          runtime->issue_runtime_meta_task(args, LG_LATENCY_WORK_PRIORITY,
                                           advanced);
        // Add this event to the set of applied preconditions
        // in order to avoid cleanup races
        applied_events.insert(done);
        return;
      }
      // If we are deduplicating advances, do that now
      // to see if we can avoid any communication
      if (dedup_opens || dedup_advances)
      {
        AutoLock m_lock(manager_lock,1,false/*exclusive*/);
        if (dedup_opens)
        {
          LegionMap<ProjectionEpoch,FieldMask>::aligned::const_iterator
            finder = previous_opens.find(
                ProjectionEpoch(logical_context_uid, open_epoch));
          if (finder != previous_opens.end())
          {
            mask -= finder->second;
            if (!mask)
              return;
          }
        }
        if (dedup_advances)
        {
          LegionMap<ProjectionEpoch,FieldMask>::aligned::const_iterator 
            finder = previous_advancers.find(
                ProjectionEpoch(logical_context_uid, advance_epoch));
          if (finder != previous_advancers.end())
          {
            mask -= finder->second;
            if (!mask)
              return;
          }
        }
      }
      WrapperReferenceMutator mutator(applied_events);
      // If we have to update our parent version info, then we
      // need to keep track of all the new VersionState objects that we make
      VersioningSet<> new_states;
      // We need the lock in exclusive mode because we are going
      // to be mutating our data structures
      {
        AutoLock m_lock(manager_lock);
        // Recheck for any advance or open fields in case we lost the race
        if (dedup_opens)
        {
          // Filter out any previous opens if necessary
          const ProjectionEpoch key(logical_context_uid, open_epoch);
          if (!previous_opens.empty())
          {
            for (LegionMap<ProjectionEpoch,FieldMask>::aligned::iterator it =
                  previous_opens.begin(); it != 
                  previous_opens.end(); /*nothing*/)
            {
              if (it->first == key) // skip our own
              {
                it++;
                continue;
              }
              it->second -= mask;
              if (!it->second)
              {
                LegionMap<ProjectionEpoch,FieldMask>::aligned::iterator 
                  to_delete = it;
                it++;
                previous_opens.erase(to_delete);
              }
              else
                it++;
            }
          }
          LegionMap<ProjectionEpoch,FieldMask>::aligned::iterator
            finder = previous_opens.find(key);
          if (finder != previous_opens.end())
          {
            mask -= finder->second;
            if (!mask)
              return;
            finder->second |= mask;
          }
          else
            previous_opens[key] = mask;
        }
        if (dedup_advances)
        {
          // Filter out any previous advancers if necessary  
          const ProjectionEpoch key(logical_context_uid, advance_epoch);
          if (!previous_advancers.empty())
          {
            for (LegionMap<ProjectionEpoch,FieldMask>::aligned::iterator it =
                  previous_advancers.begin(); it != 
                  previous_advancers.end(); /*nothing*/)
            {
              if (it->first == key) // skip our own
              {
                it++;
                continue;
              }
              it->second -= mask;
              if (!it->second)
              {
                LegionMap<ProjectionEpoch,FieldMask>::aligned::iterator 
                  to_delete = it;
                it++;
                previous_advancers.erase(to_delete);
              }
              else
                it++;
            }
          }
          LegionMap<ProjectionEpoch,FieldMask>::aligned::iterator 
            finder = previous_advancers.find(key);
          if (finder != previous_advancers.end())
          {
            mask -= finder->second;
            if (!mask)
              return;
            finder->second |= mask;
          }
          else
            previous_advancers[key] = mask;
        }
        // Record any epoch updates
        if (proj_info != NULL)
        {
          const LegionMap<ProjectionEpochID,FieldMask>::aligned 
            &advance_epochs = proj_info->get_projection_epochs();
          for (LegionMap<ProjectionEpochID,FieldMask>::aligned::const_iterator
               pit = advance_epochs.begin(); pit != advance_epochs.end(); pit++)
          {
            const ProjectionEpoch key(logical_context_uid, pit->first);
            FieldMask update_mask = pit->second;
            // Filter out any previous advancers with overlapping fields
            std::vector<ProjectionEpoch> to_delete;
            for (LegionMap<ProjectionEpoch,FieldMask>::aligned::iterator it = 
                  previous_advancers.begin(); it !=
                  previous_advancers.end(); it++)
            {
              if (it->first == key)
              {
                update_mask -= it->second;
                if (!update_mask)
                  break;
                continue;
              }
              it->second -= pit->second;
              if (!it->second)
                to_delete.push_back(it->first);
            }
            if (!to_delete.empty())
            {
              for (std::vector<ProjectionEpoch>::const_iterator it = 
                    to_delete.begin(); it != to_delete.end(); it++)
                previous_advancers.erase(*it);
            }
            if (!!update_mask)
            {
              LegionMap<ProjectionEpoch,FieldMask>::aligned::iterator finder =
                previous_advancers.find(key);
              if (finder == previous_advancers.end())
                previous_advancers[key] = update_mask;
              else
                finder->second |= update_mask;
            }
          }
        }
        // Now send any invalidations to get them in flight
        if (!remote_valid.empty() && !(remote_valid_fields * mask))
        {
          std::vector<AddressSpaceID> to_delete;
          for (LegionMap<AddressSpaceID,FieldMask>::aligned::iterator it = 
                remote_valid.begin(); it != remote_valid.end(); it++)
          {
            FieldMask overlap = mask & it->second;
            if (!overlap)
              continue;
            RtEvent done = send_remote_invalidate(it->first, overlap);
            applied_events.insert(done); 
            it->second -= mask;
            if (!it->second)
              to_delete.push_back(it->first);
          }
          if (!to_delete.empty())
          {
            for (std::vector<AddressSpaceID>::const_iterator it = 
                  to_delete.begin(); it != to_delete.end(); it++)
              remote_valid.erase(*it);
          }
          remote_valid_fields -= mask;
        }
        // Otherwise we are the owner node so we can do the update
#ifdef DEBUG_LEGION
        sanity_check();
#endif
        // First filter out fields in the previous
        std::vector<VersionID> to_delete_previous;
        FieldMask previous_filter = mask;
        for (LegionMap<VersionID,ManagerVersions>::aligned::iterator vit =
              previous_version_infos.begin(); vit != 
              previous_version_infos.end(); vit++)
        {
          FieldMask overlap = vit->second.get_valid_mask() & previous_filter;
          if (!overlap)
            continue;
          ManagerVersions &info = vit->second;
          // Might be an overapproximation, so we might need to
          // update the overlap because we need it precise below
          const bool need_overlap_update = (info.size() > 1);
          // See if everyone is going away or just some of them
          if (overlap == info.get_valid_mask())
          {
            // The whole version number is going away, remove all
            // the valid references on the version state objects
            if (need_overlap_update)
            {
              overlap.clear();
              for (ManagerVersions::iterator it = info.begin();
                    it != info.end(); it++)
                overlap |= it->second;
            }
            to_delete_previous.push_back(vit->first);
          }
          else
          {
            // Only some of the state are being filtered
            std::vector<VersionState*> to_delete;
            if (need_overlap_update)
              overlap.clear();
            for (ManagerVersions::iterator it = info.begin();
                  it != info.end(); it++)
            {
              FieldMask state_overlap = it->second & previous_filter;
              if (!state_overlap)
                continue;
              if (need_overlap_update)
                overlap |= state_overlap;
              it->second -= state_overlap;
              if (!it->second)
                to_delete.push_back(it->first);
            }
            if (!to_delete.empty())
            {
              for (std::vector<VersionState*>::const_iterator it = 
                    to_delete.begin(); it != to_delete.end(); it++)
                info.erase(*it);
              if (info.empty())
                to_delete_previous.push_back(vit->first);
            }
          }
          if (need_overlap_update && !overlap)
            continue;
          previous_filter -= overlap;
          if (!previous_filter)
            break;
        }
        if (!to_delete_previous.empty())
        {
          for (std::vector<VersionID>::const_iterator it = 
                to_delete_previous.begin(); it != 
                to_delete_previous.end(); it++)
          {
            previous_version_infos.erase(*it);
          }
          to_delete_previous.clear();
        }
        // Now filter fields from current back to previous
        FieldMask current_filter = mask;
        // Keep a set of version states that have to be added
        LegionMap<VersionState*,FieldMask>::aligned to_add;
        std::set<VersionID> to_delete_current;
        // Do this in reverse order so we can add new states earlier
        for (LegionMap<VersionID,ManagerVersions>::aligned::reverse_iterator 
              vit = current_version_infos.rbegin(); vit != 
              current_version_infos.rend(); vit++)
        {
          FieldMask version_overlap = 
            vit->second.get_valid_mask() & current_filter;
          if (!version_overlap)
            continue;
          ManagerVersions &info = vit->second;
          // If we have more than one element then the
          // valid mask might be an over approximation and
          // we're going to need the precise overlap set below
          const bool need_version_overlap_update = (info.size() > 1);
          if (version_overlap == info.get_valid_mask())
          {
            // Send back the whole version state info to previous
            to_delete_current.insert(vit->first);
            // See if we need to merge it or can just copy it
            LegionMap<VersionID,ManagerVersions>::aligned::iterator 
              prev_finder = previous_version_infos.find(vit->first);
            if (prev_finder == previous_version_infos.end())
            {
              if (need_version_overlap_update)
              {
                version_overlap.clear();
                for (ManagerVersions::iterator it = info.begin();
                      it != info.end(); it++)
                  version_overlap |= it->second; 
              }
              // Can just send it back with no merge
              info.move(previous_version_infos[vit->first]);
            }
            else
            {
              // prev_inf already existed
              // Filter back the version states
              if (need_version_overlap_update)
                version_overlap.clear();
              for (ManagerVersions::iterator it = info.begin();
                    it != info.end(); it++)
              {
                if (need_version_overlap_update)
                  version_overlap |= it->second;
                prev_finder->second.insert(it->first, it->second, &mutator);
              }
              info.clear(); // clear it in case we get unerased
            }
          }
          else
          {
            if (need_version_overlap_update)
              version_overlap.clear();
            // Filter back only some of the version states
            std::vector<VersionState*> to_delete;
            ManagerVersions &prev_info = previous_version_infos[vit->first];
            for (ManagerVersions::iterator it = info.begin();
                  it != info.end(); it++)
            {
              FieldMask overlap = it->second & current_filter;
              if (!overlap)
                continue;
              if (need_version_overlap_update)
                version_overlap |= overlap; 
              prev_info.insert(it->first, overlap, &mutator);
              it->second -= overlap;
              if (!it->second)
                to_delete.push_back(it->first);
            }
            if (!to_delete.empty())
            {
              for (std::vector<VersionState*>::const_iterator it = 
                    to_delete.begin(); it != to_delete.end(); it++)
                info.erase(*it);
            }
            if (info.empty())
              to_delete_current.insert(vit->first);
          }
          // Make our new version state object and add if we can
          VersionID next_version = vit->first+1;
          // Remove this version number from the delete set if it exists
          to_delete_current.erase(next_version);
          VersionState *new_state = create_new_version_state(next_version);
          if (update_parent_state || (dirty_previous != NULL))
            new_states.insert(new_state, version_overlap, &mutator);
          // Kind of dangerous to be getting another iterator to this
          // data structure that we're iterating, but since neither
          // is mutating, we won't invalidate any iterators
          LegionMap<VersionID,ManagerVersions>::aligned::iterator 
            next_finder = current_version_infos.find(next_version);
          if (next_finder != current_version_infos.end())
            next_finder->second.insert(new_state, version_overlap, &mutator);
          else
            to_add[new_state] = version_overlap;
          current_filter -= version_overlap;
          if (!current_filter)
            break;
        }
        // Remove any old version state infos
        if (!to_delete_current.empty())
        {
          for (std::set<VersionID>::const_iterator it = 
                to_delete_current.begin(); it != to_delete_current.end(); it++)
            current_version_infos.erase(*it);
        }
        // See if we have any fields for which there was no prior
        // version number, if there was then these are fields which
        // are being initialized and should be added as version 1
        if (!!current_filter)
        {
          VersionState *new_state = create_new_version_state(init_version);
          if (update_parent_state || (dirty_previous != NULL))
            new_states.insert(new_state, current_filter, &mutator);
          current_version_infos[init_version].insert(new_state, 
                                                     current_filter, &mutator);
        }
        // Finally add in our new states
        if (!to_add.empty())
        {
          for (LegionMap<VersionState*,FieldMask>::aligned::const_iterator 
                it = to_add.begin(); it != to_add.end(); it++)
          {
#ifdef DEBUG_LEGION
            assert(current_version_infos.find(it->first->version_number) ==
                   current_version_infos.end());
#endif
            current_version_infos[it->first->version_number].insert(
                it->first, it->second, &mutator);
          }
        }
#ifdef DEBUG_LEGION
        sanity_check();
#endif
      } // release the lock
      // If we have no new states then we are done
      if (new_states.empty())
        return;
      // See if we have to capture any dirty data from the previous versions
      // If we don't have to update the parent state then we are at the
      // top of the tree, so there is no need to worry about closes from above
      if (dirty_previous != NULL)
      {
        AutoLock m_lock(manager_lock,1,false/*exclusive*/);
        for (LegionMap<VersionID,ManagerVersions>::aligned::const_iterator vit =
              previous_version_infos.begin(); vit != 
              previous_version_infos.end(); vit++)
        {
          // Disjoint so it doesn't matter
          if (vit->second.get_valid_mask() * (*dirty_previous))
            continue;
          for (ManagerVersions::iterator mit = vit->second.begin();
                mit != vit->second.end(); mit++)
          {
            FieldMask state_overlap = mit->second & *dirty_previous;
            if (!state_overlap)
              continue;
            // Get the final version of this version state
            std::set<RtEvent> preconditions;
            mit->first->request_final_version_state(physical_context, 
                                                  state_overlap, preconditions);
            if (!preconditions.empty())
            {
              RtEvent precondition = Runtime::merge_events(preconditions);
              for (VersioningSet<>::iterator it = new_states.begin();
                    it != new_states.end(); it++)
              {
                FieldMask overlap = it->second & state_overlap;
                if (!overlap)
                  continue;
                DirtyUpdateArgs args;
                args.previous = mit->first;
                args.target = it->first;
                args.capture_mask = new FieldMask(overlap);
                RtEvent done = 
                  runtime->issue_runtime_meta_task(args, 
                      LG_LATENCY_WORK_PRIORITY, precondition);
                applied_events.insert(done);
                state_overlap -= overlap;
                if (!state_overlap)
                  break;
              }
            }
            else
            {
              // We can do the captures now 
              for (VersioningSet<>::iterator it = new_states.begin();
                    it != new_states.end(); it++)
              {
                FieldMask overlap = it->second & state_overlap;
                if (!overlap)
                  continue;
                mit->first->capture_dirty_instances(overlap, it->first); 
                state_overlap -= overlap;
                if (!state_overlap)
                  break;
              }
            }
          }
        }
      }
      // If we recorded any new states then we have to tell our parent manager
      if (update_parent_state)
      {
        RegionTreeNode *parent = node->get_parent();      
#ifdef DEBUG_LEGION
        assert(parent != NULL);
#endif
        VersionManager &parent_manager = 
          parent->get_current_version_manager(ctx);
        const LegionColor color = node->get_color();
        // This destroys new states, but whatever we're done anyway
        parent_manager.update_child_versions(physical_context, color, 
                                             new_states, applied_events);
      }
    }

    //--------------------------------------------------------------------------
    void VersionManager::reclaim_pending_advance(RtEvent done_event)
    //--------------------------------------------------------------------------
    {
#ifdef DEBUG_LEGION
      assert(!is_owner);
#endif
      AutoLock m_lock(manager_lock);
      LegionMap<RtEvent,FieldMask>::aligned::iterator finder = 
        pending_remote_advances.find(done_event);
      // Might already have been pruned by an invalidate
      if (finder == pending_remote_advances.end())
        return;
      // Otherwise remote it and rebuild the summary mask
      pending_remote_advances.erase(finder);
      FieldMask new_summary;
      for (LegionMap<RtEvent,FieldMask>::aligned::const_iterator it = 
            pending_remote_advances.begin(); it != 
            pending_remote_advances.end(); it++)
        new_summary |= it->second;
      pending_remote_advance_summary = new_summary;
    }

    //--------------------------------------------------------------------------
    void VersionManager::find_or_create_unversioned_states(
                FieldMask unversioned,
                LegionMap<VersionState*,FieldMask>::aligned &unversioned_states,
                ReferenceMutator *mutator)
    //--------------------------------------------------------------------------
    {
#ifdef DEBUG_LEGION
      assert(is_owner);
#endif
      // Retake the lock in exclusive mode and see if we lost any races
      AutoLock m_lock(manager_lock);
      for (LegionMap<VersionID,ManagerVersions>::aligned::const_iterator
            vit = current_version_infos.begin(); vit != 
            current_version_infos.end(); vit++)
      {
        // Only need to check against unversioned this time
        FieldMask local_overlap = vit->second.get_valid_mask() & unversioned;
        if (!local_overlap)
          continue;
        for (ManagerVersions::iterator it = vit->second.begin();
              it != vit->second.end(); it++)
        {
          FieldMask overlap = it->second & local_overlap;
          if (!overlap)
            continue;
          unversioned_states[it->first] = overlap;
          unversioned -= overlap;
          if (!unversioned)
            return;
        }
      }
      // If we get here then we actually need to make a new state
      VersionState *new_state = create_new_version_state(init_version);
      current_version_infos[init_version].insert(new_state, 
                                                 unversioned, mutator);
      unversioned_states[new_state] = unversioned;
    }

    //--------------------------------------------------------------------------
    /*static*/ void VersionManager::handle_unversioned_request(
                   Deserializer &derez, Runtime *runtime, AddressSpaceID source)
    //--------------------------------------------------------------------------
    {
      DerezCheck z(derez);
      UniqueID context_uid;
      derez.deserialize(context_uid);
      bool is_region;
      derez.deserialize(is_region);
      RegionTreeNode *node;
      if (is_region)
      {
        LogicalRegion handle;
        derez.deserialize(handle);
        node = runtime->forest->get_node(handle);
      }
      else
      {
        LogicalPartition handle;
        derez.deserialize(handle);
        node = runtime->forest->get_node(handle);
      }
      FieldMask unversioned;
      derez.deserialize(unversioned);
      void *target;
      derez.deserialize(target);
      RtUserEvent done;
      derez.deserialize(done);

      InnerContext *context = runtime->find_context(context_uid);
      ContextID ctx = context->get_context_id();
      VersionManager &manager = node->get_current_version_manager(ctx);
      
      std::set<RtEvent> done_preconditions;
      WrapperReferenceMutator mutator(done_preconditions);
      LegionMap<VersionState*,FieldMask>::aligned unversioned_states;

      manager.find_or_create_unversioned_states(unversioned,
                                                unversioned_states, &mutator);
      // Now send the results back to the source
      Serializer rez;
      {
        RezCheck z2(rez);
        rez.serialize(target);
        rez.serialize<size_t>(unversioned_states.size());
        for (LegionMap<VersionState*,FieldMask>::aligned::const_iterator it = 
              unversioned_states.begin(); it != unversioned_states.end(); it++)
        {
          rez.serialize(it->first->did);
          rez.serialize(it->second);
        }
        if (!done_preconditions.empty())
          rez.serialize(Runtime::merge_events(done_preconditions));
        else
          rez.serialize(RtEvent::NO_RT_EVENT);
        rez.serialize(done);
      }
      runtime->send_version_manager_unversioned_response(source, rez);
    }
    
    //--------------------------------------------------------------------------
    /*static*/ void VersionManager::handle_unversioned_response(
                                          Deserializer &derez, Runtime *runtime)
    //--------------------------------------------------------------------------
    {
      DerezCheck z(derez);
      LegionMap<VersionState*,FieldMask>::aligned *unversioned_states;
      derez.deserialize(unversioned_states);
      size_t num_states;
      derez.deserialize(num_states);
      std::set<RtEvent> preconditions;
      for (unsigned idx = 0; idx < num_states; idx++)
      {
        DistributedID did;
        derez.deserialize(did);
        RtEvent ready;
        VersionState *state = runtime->find_or_request_version_state(did,ready);
        if (ready.exists())
          preconditions.insert(ready);
        derez.deserialize((*unversioned_states)[state]);
      }
      RtEvent precondition;
      derez.deserialize(precondition);
      if (precondition.exists())
        preconditions.insert(precondition);
      RtUserEvent done;
      derez.deserialize(done);
      if (!preconditions.empty())
        Runtime::trigger_event(done, Runtime::merge_events(preconditions));
      else
        Runtime::trigger_event(done);
    }

    //--------------------------------------------------------------------------
    /*static*/ void VersionManager::process_capture_dirty(const void *args)
    //--------------------------------------------------------------------------
    {
      const DirtyUpdateArgs *dargs = (const DirtyUpdateArgs*)args;
      dargs->previous->capture_dirty_instances(*(dargs->capture_mask),
                                               dargs->target);
      delete dargs->capture_mask;
    }

    //--------------------------------------------------------------------------
    /*static*/ void VersionManager::process_pending_advance(const void *args)
    //--------------------------------------------------------------------------
    {
      const PendingAdvanceArgs *pargs = (const PendingAdvanceArgs*)args;
      pargs->proxy_this->reclaim_pending_advance(pargs->to_reclaim);
    }

    //--------------------------------------------------------------------------
    void VersionManager::update_child_versions(InnerContext *context,
                                              const LegionColor child_color,
                                              VersioningSet<> &new_states,
                                              std::set<RtEvent> &applied_events)
    //--------------------------------------------------------------------------
    {
      // See if we have been assigned
      if (context != current_context)
      {
        const AddressSpaceID local_space = 
          node->context->runtime->address_space;
        owner_space = context->get_version_owner(node, local_space);
        is_owner = (owner_space == local_space);
        current_context = context;
      }
      // Only need to hold the lock in read-only mode since we're not
      // going to be updating any of these local data structures
      AutoLock m_lock(manager_lock,1,false/*exclusive*/);
      // If we are not the owner, see if we need to issue any requests
      if (!is_owner)
      {
        const FieldMask request_mask = 
          new_states.get_valid_mask() - remote_valid_fields;
        // Also handle the case where we have stale data from advances
        if (!!request_mask ||
            !(new_states.get_valid_mask() * pending_remote_advance_summary))
        {
          // Release the lock before sending the message
          m_lock.release();
          // Always pass in the full mask as the call will recompute
          // the request_mask in case we lose a race
          RtEvent wait_on = send_remote_version_request(
              new_states.get_valid_mask(), applied_events);
          // Retake the lock only once we're ready to
          wait_on.wait();
          m_lock.reacquire();
#ifdef DEBUG_LEGION
          // When we wake up everything should be good
          assert(!(new_states.get_valid_mask() - remote_valid_fields));
#endif
        }
      }
      for (LegionMap<VersionID,ManagerVersions>::aligned::const_iterator vit = 
            current_version_infos.begin(); vit != 
            current_version_infos.end(); vit++)
      {
        FieldMask version_overlap = 
          vit->second.get_valid_mask() & new_states.get_valid_mask();
        if (!version_overlap)
          continue;
        for (ManagerVersions::iterator it = vit->second.begin();
              it != vit->second.end(); it++)
        {
          FieldMask overlap = it->second & version_overlap;
          if (!overlap)
            continue;
          it->first->reduce_open_children(child_color, overlap, new_states, 
                                          applied_events, true/*need lock*/,
                                          true/*local update*/);
        }
        // If we've handled all the new states then we are done
        if (new_states.empty())
          break;
      }
    }

    //--------------------------------------------------------------------------
    void VersionManager::invalidate_version_infos(const FieldMask &invalid_mask)
    //--------------------------------------------------------------------------
    {
#ifdef DEBUG_LEGION
      assert(!is_owner); // should only be called on remote managers
#endif
      AutoLock m_lock(manager_lock);
#ifdef DEBUG_LEGION
      sanity_check();
#endif
      // This invalidates our local fields
      remote_valid_fields -= invalid_mask;
      // Remove any pending remote advances that we have since
      // we no longer care about them now that we are no longer valid
      if (!(pending_remote_advance_summary * invalid_mask))
      {
        std::vector<RtEvent> to_delete;
        for (LegionMap<RtEvent,FieldMask>::aligned::iterator it = 
              pending_remote_advances.begin(); it != 
              pending_remote_advances.end(); it++)
        {
          it->second -= invalid_mask;
          if (!it->second)
            to_delete.push_back(it->first);
        }
        if (!to_delete.empty())
        {
          for (std::vector<RtEvent>::const_iterator it = 
                to_delete.begin(); it != to_delete.end(); it++)
            pending_remote_advances.erase(*it);
        }
        pending_remote_advance_summary -= invalid_mask;
      }
      filter_version_info(invalid_mask, current_version_infos);
      filter_version_info(invalid_mask, previous_version_infos);
#ifdef DEBUG_LEGION
      sanity_check();
#endif
    }

    //--------------------------------------------------------------------------
    /*static*/ void VersionManager::filter_version_info(const FieldMask &mask,
                       LegionMap<VersionID,ManagerVersions>::aligned &to_filter)
    //--------------------------------------------------------------------------
    {
      std::vector<VersionID> to_delete;
      for (LegionMap<VersionID,ManagerVersions>::aligned::iterator vit = 
            to_filter.begin(); vit != to_filter.end(); vit++)
      {
        FieldMask overlap = vit->second.get_valid_mask() & mask;
        if (!overlap)
          continue;
        if (overlap == vit->second.get_valid_mask())
          to_delete.push_back(vit->first);
        else
        {
          std::vector<VersionState*> to_remove;
          for (ManagerVersions::iterator it = vit->second.begin(); 
                it != vit->second.end(); it++)
          {
            it->second -= overlap;
            if (!it->second)
              to_remove.push_back(it->first);
          }
          if (!to_remove.empty())
          {
            for (std::vector<VersionState*>::const_iterator it = 
                  to_remove.begin(); it != to_remove.end(); it++)
              vit->second.erase(*it);
            if (vit->second.empty())
              to_delete.push_back(vit->first);
          }
        }
      }
      if (!to_delete.empty())
      {
        for (std::vector<VersionID>::const_iterator it = 
              to_delete.begin(); it != to_delete.end(); it++)
          to_filter.erase(*it);
      }
    }

    //--------------------------------------------------------------------------
    void VersionManager::print_physical_state(RegionTreeNode *arg_node,
                                const FieldMask &capture_mask,
                                TreeStateLogger *logger)
    //--------------------------------------------------------------------------
    {
#ifdef DEBUG_LEGION
      assert(node == arg_node);
#endif
      PhysicalState temp_state(node, false/*dummy path only*/);
      logger->log("Versions:");
      logger->down();
      for (LegionMap<VersionID,ManagerVersions>::aligned::const_iterator vit =
            current_version_infos.begin(); vit != 
            current_version_infos.end(); vit++)
      {
        if (capture_mask * vit->second.get_valid_mask())
          continue;
        FieldMask version_fields;
        for (ManagerVersions::iterator it = vit->second.begin();
              it != vit->second.end(); it++)
        {
          FieldMask overlap = capture_mask & it->second;
          if (!overlap)
            continue;
          version_fields |= overlap;
          VersionState *vs = dynamic_cast<VersionState*>(it->first);
          assert(vs != NULL);
          vs->update_physical_state(&temp_state, overlap);
        }
        assert(!!version_fields);
        char *version_buffer = version_fields.to_string();
        logger->log("%lld: %s", vit->first, version_buffer);
        free(version_buffer);
      }
      logger->up();
      temp_state.print_physical_state(capture_mask, logger);
    }

    //--------------------------------------------------------------------------
    void VersionManager::update_physical_state(PhysicalState *state)
    //--------------------------------------------------------------------------
    {
      for (LegionMap<VersionID,ManagerVersions>::aligned::const_iterator vit =
           current_version_infos.begin(); vit !=
           current_version_infos.end(); vit++)
      {
        for (ManagerVersions::iterator it = vit->second.begin();
             it != vit->second.end(); it++)
        {
          VersionState *vs = dynamic_cast<VersionState*>(it->first);
          vs->update_physical_state(state, it->second);
        }
      }
    }

    //--------------------------------------------------------------------------
    VersionState* VersionManager::create_new_version_state(VersionID vid)
    //--------------------------------------------------------------------------
    {
      DistributedID did = runtime->get_available_distributed_id();
      return new VersionState(vid, runtime, did, 
          runtime->address_space, node, true/*register now*/);
    }

    //--------------------------------------------------------------------------
    RtEvent VersionManager::send_remote_advance(const FieldMask &advance_mask,
                                                bool update_parent_state,
                                                UniqueID logical_context_uid,
                                                bool dedup_opens,
                                                ProjectionEpochID open_epoch,
                                                bool dedup_advances,
                                                ProjectionEpochID advance_epoch,
                                                const FieldMask *dirty_previous,
                                                const ProjectionInfo *proj_info)
    //--------------------------------------------------------------------------
    {
#ifdef DEBUG_LEGION
      assert(!is_owner);
#endif
      RtUserEvent remote_advance = Runtime::create_rt_user_event();
      Serializer rez;
      {
        RezCheck z(rez);
        rez.serialize(remote_advance);
        rez.serialize(logical_context_uid);
        rez.serialize(current_context->get_context_uid());
        if (node->is_region())
        {
          rez.serialize<bool>(true);
          rez.serialize(node->as_region_node()->handle);
        }
        else
        {
          rez.serialize<bool>(false);
          rez.serialize(node->as_partition_node()->handle);
        }
        rez.serialize(advance_mask);
        rez.serialize<bool>(update_parent_state);
        rez.serialize<bool>(dedup_opens);
        if (dedup_opens)
          rez.serialize(open_epoch);
        rez.serialize<bool>(dedup_advances);
        if (dedup_advances)
          rez.serialize(advance_epoch);
        if (dirty_previous != NULL)
        {
          rez.serialize<bool>(true);
          rez.serialize(*dirty_previous);
        }
        else
          rez.serialize<bool>(false);
        if (proj_info != NULL)
        {
          rez.serialize<bool>(true);
          // Only need to pack the projection epochs
          proj_info->pack_epochs(rez);
        }
        else
          rez.serialize<bool>(false);
      }
      runtime->send_version_manager_advance(owner_space, rez);
      return remote_advance;
    }

    //--------------------------------------------------------------------------
    /*static*/ void VersionManager::handle_remote_advance(Deserializer &derez,
                                                          Runtime *runtime)
    //--------------------------------------------------------------------------
    {
      DerezCheck z(derez);
      RtUserEvent done_event;
      derez.deserialize(done_event);
      UniqueID logical_context_uid;
      derez.deserialize(logical_context_uid);
      UniqueID physical_context_uid;
      derez.deserialize(physical_context_uid);
      bool is_region;
      derez.deserialize(is_region);
      RegionTreeNode *node;
      if (is_region)
      {
        LogicalRegion handle;
        derez.deserialize(handle);
        node = runtime->forest->get_node(handle);
      }
      else
      {
        LogicalPartition handle;
        derez.deserialize(handle);
        node = runtime->forest->get_node(handle);
      }
      FieldMask advance_mask;
      derez.deserialize(advance_mask);
      bool update_parent;
      derez.deserialize(update_parent);
      bool dedup_opens;
      derez.deserialize(dedup_opens);
      ProjectionEpochID open_epoch = 0;
      if (dedup_opens)
        derez.deserialize(open_epoch);
      bool dedup_advances;
      derez.deserialize(dedup_advances);
      ProjectionEpochID advance_epoch = 0;
      if (dedup_advances)
        derez.deserialize(advance_epoch);
      bool has_dirty_previous;
      derez.deserialize(has_dirty_previous);
      FieldMask dirty_previous;
      if (has_dirty_previous)
        derez.deserialize(dirty_previous);
      bool has_proj_info;
      derez.deserialize(has_proj_info);
      ProjectionInfo proj_info;
      if (has_proj_info)
        proj_info.unpack_epochs(derez);

      InnerContext *context = runtime->find_context(physical_context_uid);
      ContextID ctx = context->get_context_id();
      VersionManager &manager = node->get_current_version_manager(ctx);
      std::set<RtEvent> done_preconditions;
      manager.advance_versions(advance_mask, logical_context_uid, context, 
                               update_parent, done_preconditions, 
                               dedup_opens, open_epoch, 
                               dedup_advances, advance_epoch,
                               has_dirty_previous ? &dirty_previous : NULL,
                               has_proj_info ? &proj_info : NULL);
      if (!done_preconditions.empty())
        Runtime::trigger_event(done_event, 
            Runtime::merge_events(done_preconditions));
      else
        Runtime::trigger_event(done_event);
    }

    //--------------------------------------------------------------------------
    RtEvent VersionManager::send_remote_invalidate(AddressSpaceID target,
                                               const FieldMask &invalidate_mask)
    //--------------------------------------------------------------------------
    {
#ifdef DEBUG_LEGION
      assert(is_owner); // should only be called from the owner
#endif
      RtUserEvent remote_invalidate = Runtime::create_rt_user_event();
      Serializer rez;
      {
        RezCheck z(rez);
        rez.serialize(remote_invalidate);
        rez.serialize(current_context->get_context_uid());
        if (node->is_region())
        {
          rez.serialize<bool>(true);
          rez.serialize(node->as_region_node()->handle);
        }
        else
        {
          rez.serialize<bool>(false);
          rez.serialize(node->as_partition_node()->handle);
        }
        rez.serialize(invalidate_mask);
      }
      runtime->send_version_manager_invalidate(target, rez);
      return remote_invalidate;
    }

    //--------------------------------------------------------------------------
    /*static*/ void VersionManager::handle_remote_invalidate(
                                          Deserializer &derez, Runtime *runtime)
    //--------------------------------------------------------------------------
    {
      DerezCheck z(derez);
      RtUserEvent done_event;
      derez.deserialize(done_event);
      UniqueID context_uid;
      derez.deserialize(context_uid);
      bool is_region;
      derez.deserialize(is_region);
      RegionTreeNode *node;
      if (is_region)
      {
        LogicalRegion handle;
        derez.deserialize(handle);
        node = runtime->forest->get_node(handle);
      }
      else
      {
        LogicalPartition handle;
        derez.deserialize(handle);
        node = runtime->forest->get_node(handle);
      }
      FieldMask invalidate_mask;
      derez.deserialize(invalidate_mask);

      InnerContext *context = runtime->find_context(context_uid);
      ContextID ctx = context->get_context_id();
      VersionManager &manager = node->get_current_version_manager(ctx);
      manager.invalidate_version_infos(invalidate_mask);
      Runtime::trigger_event(done_event);
    }

    //--------------------------------------------------------------------------
    RtEvent VersionManager::send_remote_version_request(FieldMask request_mask,
                                                std::set<RtEvent> &ready_events)
    //--------------------------------------------------------------------------
    {
#ifdef DEBUG_LEGION
      assert(!is_owner); // better be a remote copy
#endif
      RtUserEvent local_request;
      std::set<RtEvent> preconditions;
      {
        // First check to see what if any outstanding requests we have
        AutoLock m_lock(manager_lock);
        // First recheck to see if we lost any races with responses
        // already coming back to us since we computed our request mask
        if (!!pending_remote_advance_summary)
        {
          const FieldMask overlap = 
            request_mask & pending_remote_advance_summary;
          // Always remove the fields that are now valid
          request_mask -= remote_valid_fields;
          // If we had any overlap fields we have to add them back in
          if (!!overlap)
            request_mask |= overlap;
        }
        else // No remote advances so remove any fields now valid
          request_mask -= remote_valid_fields;
        // If we lost races with responses then we might already be done
        if (!request_mask)
          return RtEvent::NO_RT_EVENT;
        for (LegionMap<RtUserEvent,FieldMask>::aligned::const_iterator it =
              outstanding_requests.begin(); it != 
              outstanding_requests.end(); it++)
        {
          if (it->second * request_mask)
            continue;
          preconditions.insert(it->first);
          request_mask -= it->second;
          if (!request_mask)
            break;
        }
        if (!!request_mask)
        {
          local_request = Runtime::create_rt_user_event();
          outstanding_requests[local_request] = request_mask;
        }
      }
      if (!!request_mask)
      {
        // Send the local request
        Serializer rez;
        {
          RezCheck z(rez);
          // Send a pointer to this object for the response
          rez.serialize(this);
          // Need this for when we do the unpack
          rez.serialize(&ready_events);
          rez.serialize(local_request);
          rez.serialize(current_context->get_context_uid());
          if (node->is_region())
          {
            rez.serialize<bool>(true);
            rez.serialize(node->as_region_node()->handle);
          }
          else
          {
            rez.serialize<bool>(false);
            rez.serialize(node->as_partition_node()->handle);
          }
          rez.serialize(request_mask);
        }
        runtime->send_version_manager_request(owner_space, rez);
      }
      if (!preconditions.empty())
      {
        // Add the local request if there is one
        if (local_request.exists())
          preconditions.insert(local_request);
        return Runtime::merge_events(preconditions);
      }
#ifdef DEBUG_LEGION
      assert(local_request.exists()); // better have an event
#endif
      return local_request;
    }

    //--------------------------------------------------------------------------
    /*static*/ void VersionManager::handle_request(Deserializer &derez,
                                  Runtime *runtime, AddressSpaceID source_space)
    //--------------------------------------------------------------------------
    {
      DerezCheck z(derez);
      VersionManager *remote_manager;
      derez.deserialize(remote_manager);
      std::set<RtEvent> *applied_events;
      derez.deserialize(applied_events);
      RtUserEvent done_event;
      derez.deserialize(done_event);
      UniqueID context_uid;
      derez.deserialize(context_uid);
      bool is_region;
      derez.deserialize(is_region);
      RegionTreeNode *node;
      if (is_region)
      {
        LogicalRegion handle;
        derez.deserialize(handle);
        node = runtime->forest->get_node(handle);
      }
      else
      {
        LogicalPartition handle;
        derez.deserialize(handle);
        node = runtime->forest->get_node(handle);
      }     
      FieldMask request_mask;
      derez.deserialize(request_mask);

      InnerContext *context = runtime->find_context(context_uid);
      ContextID ctx = context->get_context_id();
      VersionManager &manager = node->get_current_version_manager(ctx);
      Serializer rez;
      {
        RezCheck z(rez);
        rez.serialize(remote_manager);
        rez.serialize(applied_events);
        rez.serialize(done_event);
        rez.serialize(request_mask);
        manager.pack_response(rez, source_space, request_mask);
      }
      runtime->send_version_manager_response(source_space, rez);
    }

    //--------------------------------------------------------------------------
    void VersionManager::pack_response(Serializer &rez, AddressSpaceID target,
                                       const FieldMask &request_mask)
    //--------------------------------------------------------------------------
    {
      // Do most of this in read only mode
#ifdef DEBUG_LEGION
      FieldMask send_mask = request_mask;
#endif
      {
        AutoLock m_lock(manager_lock,1,false/*exclusive*/);
#ifdef DEBUG_LEGION
        sanity_check();
#else
        FieldMask send_mask = request_mask;
#endif
        // We only need to send it if we know that it is not valid anymore
        LegionMap<AddressSpaceID,FieldMask>::aligned::const_iterator
          finder = remote_valid.find(target);
        // Remove any fields that we've already sent a response for
        if (finder != remote_valid.end())
          send_mask -= finder->second;
        LegionMap<VersionState*,FieldMask>::aligned send_infos;
        // Do the current infos first
        if (!!send_mask)
          find_send_infos(current_version_infos, send_mask, send_infos);
        pack_send_infos(rez, send_infos);
        if (!!send_mask)
        {
          send_infos.clear();
          // Then do the previous infos
          find_send_infos(previous_version_infos, request_mask, send_infos);
        }
        pack_send_infos(rez, send_infos);
      }
      // Need exclusive access at the end to update the remote information
      AutoLock m_lock(manager_lock);
      remote_valid_fields |= request_mask;
#ifdef DEBUG_LEGION
      // Sanity check that no invalidations were sent while
      // we weren't holding the lock
      if (remote_valid.find(target) != remote_valid.end())
        assert(send_mask == (request_mask - remote_valid[target]));
#endif
      remote_valid[target] |= request_mask;
    }

    //--------------------------------------------------------------------------
    /*static*/ void VersionManager::find_send_infos(
                   LegionMap<VersionID,ManagerVersions>::aligned &version_infos,
                        const FieldMask &request_mask, 
                        LegionMap<VersionState*,FieldMask>::aligned& send_infos)
    //--------------------------------------------------------------------------
    {
      for (LegionMap<VersionID,ManagerVersions>::aligned::const_iterator vit = 
            version_infos.begin(); vit != version_infos.end(); vit++)
      {
        FieldMask overlap = vit->second.get_valid_mask() & request_mask;
        if (!overlap)
          continue;
        for (ManagerVersions::iterator it = vit->second.begin(); 
              it != vit->second.end(); it++)
        {
          FieldMask state_overlap = it->second & overlap;
          if (!state_overlap)
            continue;
          send_infos[it->first] = state_overlap;
        }
      }
    }

    //--------------------------------------------------------------------------
    /*static*/ void VersionManager::pack_send_infos(Serializer &rez, const
        LegionMap<VersionState*,FieldMask>::aligned& send_infos)
    //--------------------------------------------------------------------------
    {
      rez.serialize<size_t>(send_infos.size());
      for (LegionMap<VersionState*,FieldMask>::aligned::const_iterator it = 
            send_infos.begin(); it != send_infos.end(); it++)
      {
        rez.serialize(it->first->did);
        rez.serialize(it->second);
        // Always add a remote valid reference in case we get invalidated
        // by an advance before this message is received on the remote node
#ifdef DEBUG_LEGION
        assert(it->first->is_owner());
#endif
        // This reference will be removed by the remote side after
        // it has registered the new version state
        it->first->add_base_valid_ref(REMOTE_DID_REF);
      }
    }

    //--------------------------------------------------------------------------
    void VersionManager::unpack_response(Deserializer &derez, RtUserEvent done,
                                         const FieldMask &update_mask,
                                         std::set<RtEvent> *applied_events)
    //--------------------------------------------------------------------------
    {
      // Unpack all our version states
      LegionMap<VersionState*,FieldMask>::aligned current_update;
      LegionMap<VersionState*,FieldMask>::aligned previous_update;
      std::set<RtEvent> preconditions;
      unpack_send_infos(derez, current_update, runtime, preconditions);
      unpack_send_infos(derez, previous_update, runtime, preconditions);
      // If we have any preconditions here we must wait
      if (!preconditions.empty())
      {
        RtEvent wait_on = Runtime::merge_events(preconditions);
        wait_on.wait();
      }
#ifdef DEBUG_LEGION
      assert(applied_events != NULL);
#endif
      WrapperReferenceMutator mutator(*applied_events);
      // Take our lock and apply our updates
      {
        AutoLock m_lock(manager_lock);
#ifdef DEBUG_LEGION
        sanity_check();
#endif
        merge_send_infos(current_version_infos, current_update, &mutator);
        merge_send_infos(previous_version_infos, previous_update, &mutator);
        // Update the remote valid fields
        remote_valid_fields |= update_mask;
        // Remove our outstanding request
#ifdef DEBUG_LEGION
        assert(outstanding_requests.find(done) != outstanding_requests.end());
        sanity_check();
#endif
        outstanding_requests.erase(done);
      }
      // Remove the extra valid references that we added for the movement
      // of these version state objects, but no need to track the effects
      // these can be fire and forget
      for (LegionMap<VersionState*,FieldMask>::aligned::const_iterator it = 
            current_update.begin(); it != current_update.end(); it++)
        it->first->send_remote_valid_update(it->first->owner_space,
                                            NULL, 1/*count*/, false/*add*/);
      for (LegionMap<VersionState*,FieldMask>::aligned::const_iterator it = 
            previous_update.begin(); it != previous_update.end(); it++)
        it->first->send_remote_valid_update(it->first->owner_space,
                                            NULL, 1/*count*/, false/*add*/);
      // Now we can trigger our done event
      Runtime::trigger_event(done);
    }

    //--------------------------------------------------------------------------
    /*static*/ void VersionManager::unpack_send_infos(Deserializer &derez,
                            LegionMap<VersionState*,FieldMask>::aligned &infos,
                            Runtime *runtime, std::set<RtEvent> &preconditions)
    //--------------------------------------------------------------------------
    {
      size_t num_states;
      derez.deserialize(num_states);
      for (unsigned idx = 0; idx < num_states; idx++)
      {
        DistributedID did;
        derez.deserialize(did);
        FieldMask valid_mask;
        derez.deserialize(valid_mask);
        RtEvent ready;
        VersionState *state = runtime->find_or_request_version_state(did,ready);
        if (ready.exists())
          preconditions.insert(ready);
        infos[state] = valid_mask;
      }
    }

    //--------------------------------------------------------------------------
    /*static*/ void VersionManager::merge_send_infos(
                LegionMap<VersionID,ManagerVersions>::aligned &target_infos,
                const LegionMap<VersionState*,FieldMask>::aligned &source_infos,
                      ReferenceMutator *mutator)
    //--------------------------------------------------------------------------
    {
      for (LegionMap<VersionState*,FieldMask>::aligned::const_iterator
            it = source_infos.begin(); it != source_infos.end(); it++)
      {
#ifdef DEBUG_LEGION
        assert(!it->first->is_owner());
#endif
        target_infos[it->first->version_number].insert(it->first, 
                                            it->second, mutator);
      }
    }

    //--------------------------------------------------------------------------
    /*static*/ void VersionManager::handle_response(Deserializer &derez)
    //--------------------------------------------------------------------------
    {
      DerezCheck z(derez);
      VersionManager *local_manager;
      derez.deserialize(local_manager);
      std::set<RtEvent> *applied_events;
      derez.deserialize(applied_events);
      RtUserEvent done_event;
      derez.deserialize(done_event);
      FieldMask update_mask;
      derez.deserialize(update_mask);
      local_manager->unpack_response(derez, done_event, 
                                     update_mask, applied_events);
    }

    //--------------------------------------------------------------------------
    void VersionManager::sanity_check(void)
    //--------------------------------------------------------------------------
    {
      // This code is a sanity check that each field appears for at most
      // one version number
      FieldMask current_version_fields;
      for (LegionMap<VersionID,ManagerVersions>::aligned::const_iterator vit =
            current_version_infos.begin(); vit != 
            current_version_infos.end(); vit++)
      {
        const ManagerVersions &info = vit->second;
        assert(!info.empty());
        // Make sure each field appears once in each version state info
        FieldMask local_version_fields;
        for (ManagerVersions::iterator it = vit->second.begin();
              it != vit->second.end(); it++)
        {
          assert(!!it->second); // better not be empty
          assert(local_version_fields * it->second); // better not overlap
          local_version_fields |= it->second;
        }
        // They can overapproximate if there is more than one
        if (info.size() > 1)
          assert(!(local_version_fields - info.get_valid_mask()));
        else
          assert(info.get_valid_mask() == local_version_fields); // beter match
        // Should not overlap with other fields in the current version
        assert(current_version_fields * local_version_fields);
        current_version_fields |= local_version_fields;
      }
      FieldMask previous_version_fields;
      for (LegionMap<VersionID,ManagerVersions>::aligned::const_iterator vit =
            previous_version_infos.begin(); vit != 
            previous_version_infos.end(); vit++)
      {
        const ManagerVersions &info = vit->second;
        assert(!info.empty());
        // Make sure each field appears once in each version state info
        FieldMask local_version_fields;
        for (ManagerVersions::iterator it = vit->second.begin();
              it != vit->second.end(); it++)
        {
          assert(!!it->second); // better not be empty
          assert(local_version_fields * it->second); // better not overlap
          local_version_fields |= it->second;
        }
        // They can overapproxminate if there is more than one
        if (info.size() > 1)
          assert(!(local_version_fields - info.get_valid_mask()));
        else
          assert(info.get_valid_mask() == local_version_fields); // beter match
        // Should not overlap with other fields in the current version
        assert(previous_version_fields * local_version_fields);
        previous_version_fields |= local_version_fields;
      }
    }

    /////////////////////////////////////////////////////////////
    // Version State 
    /////////////////////////////////////////////////////////////

    //--------------------------------------------------------------------------
    VersionState::VersionState(VersionID vid, Runtime *rt, DistributedID id,
                               AddressSpaceID own_sp, 
                               RegionTreeNode *node, bool register_now)
      : DistributedCollectable(rt, 
          LEGION_DISTRIBUTED_HELP_ENCODE(id, VERSION_STATE_DC), 
          own_sp, register_now),
        version_number(vid), logical_node(node)
#ifdef DEBUG_LEGION
        , currently_active(true), currently_valid(true)
#endif
    //--------------------------------------------------------------------------
    {
      // If we're not the owner then add a remove gc ref that will
      // be removed by the owner once no copy of this version state
      // is valid anywhere in the system
      if (!is_owner())
        add_base_gc_ref(REMOTE_DID_REF);
#ifdef LEGION_GC
      log_garbage.info("GC Version State %lld %d", 
          LEGION_DISTRIBUTED_ID_FILTER(did), local_space);
#endif
    }

    //--------------------------------------------------------------------------
    VersionState::VersionState(const VersionState &rhs)
      : DistributedCollectable(rhs.runtime, rhs.did,
                               rhs.owner_space, false/*register now*/),
        version_number(0), logical_node(NULL)
    //--------------------------------------------------------------------------
    {
      // should never be called
      assert(false);
    }

    //--------------------------------------------------------------------------
    VersionState::~VersionState(void)
    //--------------------------------------------------------------------------
    {
#ifdef DEBUG_LEGION
      if (is_owner())
        assert(!currently_valid);
#endif 
    }

    //--------------------------------------------------------------------------
    VersionState& VersionState::operator=(const VersionState &rhs)
    //--------------------------------------------------------------------------
    {
      // should never be called
      assert(false);
      return *this;
    }

    //--------------------------------------------------------------------------
    void VersionState::initialize(ApEvent term_event, const RegionUsage &usage,
                                  const FieldMask &user_mask,
                                  const InstanceSet &targets,
                                  InnerContext *context, unsigned init_index,
                                 const std::vector<LogicalView*> &corresponding,
                                  std::set<RtEvent> &applied_events)
    //--------------------------------------------------------------------------
    {
#ifdef DEBUG_LEGION
      assert(is_owner());
      assert(currently_valid);
#endif
      const UniqueID init_op_id = context->get_unique_id();
      WrapperReferenceMutator mutator(applied_events);
      for (unsigned idx = 0; idx < targets.size(); idx++)
      {
        LogicalView *new_view = corresponding[idx];
#ifdef DEBUG_LEGION
        if (new_view->is_materialized_view())
          assert(!new_view->as_materialized_view()->
              manager->is_virtual_instance());
#endif
        const FieldMask &view_mask = targets[idx].get_valid_fields();
        if (new_view->is_instance_view())
        {
          InstanceView *inst_view = new_view->as_instance_view();
          if (inst_view->is_reduction_view())
          {
            ReductionView *view = inst_view->as_reduction_view();
            LegionMap<ReductionView*,FieldMask,VALID_REDUCTION_ALLOC>::
              track_aligned::iterator finder = reduction_views.find(view); 
            if (finder == reduction_views.end())
            {
              new_view->add_nested_valid_ref(did, &mutator);
              reduction_views[view] = view_mask;
            }
            else
              finder->second |= view_mask;
            reduction_mask |= view_mask;
            inst_view->add_initial_user(term_event, usage, view_mask,
                                        init_op_id, init_index);
          }
          else
          {
            LegionMap<LogicalView*,FieldMask,VALID_VIEW_ALLOC>::
              track_aligned::iterator finder = valid_views.find(new_view);
            if (finder == valid_views.end())
            {
              new_view->add_nested_valid_ref(did, &mutator);
              valid_views[new_view] = view_mask;
            }
            else
              finder->second |= view_mask;
            if (HAS_WRITE(usage))
              dirty_mask |= view_mask;
            inst_view->add_initial_user(term_event, usage, view_mask,
                                        init_op_id, init_index);
          }
        }
        else
        {
#ifdef DEBUG_LEGION
          assert(!term_event.exists());
#endif
          LegionMap<LogicalView*,FieldMask,VALID_VIEW_ALLOC>::
              track_aligned::iterator finder = valid_views.find(new_view);
          if (finder == valid_views.end())
          {
            new_view->add_nested_valid_ref(did, &mutator);
            valid_views[new_view] = view_mask;
          }
          else
            finder->second |= view_mask;
          if (HAS_WRITE(usage))
            dirty_mask |= view_mask;
          // Don't add a user since this is a deferred view and
          // we can't access it anyway
        }
      }
      update_fields |= user_mask;
    }

    //--------------------------------------------------------------------------
    void VersionState::update_path_only_state(PhysicalState *state,
                                             const FieldMask &update_mask) const
    //--------------------------------------------------------------------------
    {
      DETAILED_PROFILER(logical_node->context->runtime,
                        VERSION_STATE_UPDATE_PATH_ONLY_CALL);
      // We're reading so we only the need the lock in read-only mode
      AutoLock s_lock(state_lock,1,false/*exclusive*/);
      // If we are premapping, we only need to update the dirty bits
      // and the valid instance views 
      if (!!dirty_mask)
        state->dirty_mask |= (dirty_mask & update_mask);
      for (LegionMap<LogicalView*,FieldMask,VALID_VIEW_ALLOC>::
            track_aligned::const_iterator it = valid_views.begin();
            it != valid_views.end(); it++)
      {
        FieldMask overlap = it->second & update_mask;
        if (!overlap)
          continue;
        LegionMap<LogicalView*,FieldMask,VALID_VIEW_ALLOC>::track_aligned::
          iterator finder = state->valid_views.find(it->first);
        if (finder == state->valid_views.end())
          state->valid_views[it->first] = overlap;
        else
          finder->second |= overlap;
      }
    }

    //--------------------------------------------------------------------------
    void VersionState::update_physical_state(PhysicalState *state,
                                             const FieldMask &update_mask) const
    //--------------------------------------------------------------------------
    {
      DETAILED_PROFILER(logical_node->context->runtime,
                        VERSION_STATE_UPDATE_PATH_ONLY_CALL);
      // We're reading so we only the need the lock in read-only mode
      AutoLock s_lock(state_lock,1,false/*exclusive*/);
      if (!!dirty_mask)
        state->dirty_mask |= (dirty_mask & update_mask);
      FieldMask reduction_update = reduction_mask & update_mask;
      if (!!reduction_update)
        state->reduction_mask |= reduction_update;
      for (LegionMap<LogicalView*,FieldMask,VALID_VIEW_ALLOC>::
            track_aligned::const_iterator it = valid_views.begin();
            it != valid_views.end(); it++)
      {
        FieldMask overlap = it->second & update_mask;
        if (!overlap && !it->first->has_space(update_mask))
          continue;
        LegionMap<LogicalView*,FieldMask,VALID_VIEW_ALLOC>::track_aligned::
          iterator finder = state->valid_views.find(it->first);
        if (finder == state->valid_views.end())
          state->valid_views[it->first] = overlap;
        else
          finder->second |= overlap;
      }
      if (!!reduction_update)
      {
        for (LegionMap<ReductionView*,FieldMask,VALID_REDUCTION_ALLOC>::
              track_aligned::const_iterator it = reduction_views.begin();
              it != reduction_views.end(); it++)
        {
          FieldMask overlap = it->second & update_mask; 
          if (!overlap)
            continue;
          LegionMap<ReductionView*,FieldMask,VALID_REDUCTION_ALLOC>::
            track_aligned::iterator finder = 
              state->reduction_views.find(it->first);
          if (finder == state->reduction_views.end())
            state->reduction_views[it->first] = overlap;
          else
            finder->second |= overlap;
        }
      }
    }

    //--------------------------------------------------------------------------
    void VersionState::perform_disjoint_close(InterCloseOp *op, unsigned index,
                     InnerContext *context, const FieldMask &closing_mask) const
    //--------------------------------------------------------------------------
    {
      // Need the lock in read only mode to access these data structures
      AutoLock s_lock(state_lock,1,false/*exclusive*/);
      for (LegionMap<LegionColor,StateVersions>::aligned::const_iterator cit =
            open_children.begin(); cit != open_children.end(); cit++)
      {
        FieldMask child_overlap = closing_mask & cit->second.get_valid_mask();
        if (!child_overlap)
          continue;
        RegionTreeNode *child_node = logical_node->get_tree_child(cit->first);
        InterCloseOp::DisjointCloseInfo *info = 
          op->find_disjoint_close_child(index, child_node);
        // If we don't care about this child because of control
        // replication then we can keep going
        if (info == NULL)
          continue;
        // Find the version state infos that we need
        for (StateVersions::iterator it = cit->second.begin();
              it != cit->second.end(); it++)
        {
          FieldMask overlap = it->second & child_overlap;
          if (!overlap)
            continue;
          info->close_mask |= overlap;
          // Request the final version of the state
          it->first->request_final_version_state(context, overlap,
                                                 info->ready_events);
          info->version_info.add_current_version(it->first, overlap,
                                                 false/*path only*/);
        }
      }
    }

    //--------------------------------------------------------------------------
    void VersionState::merge_physical_state(const PhysicalState *state,
                                            const FieldMask &merge_mask,
                                          std::set<RtEvent> &applied_conditions)
    //--------------------------------------------------------------------------
    {
      DETAILED_PROFILER(logical_node->context->runtime,
                        VERSION_STATE_MERGE_PHYSICAL_STATE_CALL);
#ifdef DEBUG_LEGION
      assert(currently_valid);
#endif
      WrapperReferenceMutator mutator(applied_conditions);
      AutoLock s_lock(state_lock);
      if (!!state->dirty_mask)
        dirty_mask |= (state->dirty_mask & merge_mask);
      FieldMask reduction_merge = state->reduction_mask & merge_mask;
      if (!!reduction_merge)
        reduction_mask |= reduction_merge;
      for (LegionMap<LogicalView*,FieldMask,VALID_VIEW_ALLOC>::
            track_aligned::const_iterator it = state->valid_views.begin();
            it != state->valid_views.end(); it++)
      {
#ifdef DEBUG_LEGION
        if (it->first->is_materialized_view())
          assert(!it->first->as_materialized_view()->
              manager->is_virtual_instance());
#endif
        FieldMask overlap = it->second & merge_mask;
        if (!overlap)
          continue;
        LegionMap<LogicalView*,FieldMask,VALID_VIEW_ALLOC>::
          track_aligned::iterator finder = valid_views.find(it->first);
        if (finder == valid_views.end())
        {
#ifdef DEBUG_LEGION
          assert(currently_valid);
#endif
          it->first->add_nested_valid_ref(did, &mutator);
          valid_views[it->first] = overlap;
        }
        else
          finder->second |= overlap;
      }
      if (!!reduction_merge)
      {
        for (LegionMap<ReductionView*,FieldMask,VALID_REDUCTION_ALLOC>::
              track_aligned::const_iterator it = state->reduction_views.begin();
              it != state->reduction_views.end(); it++)
        {
          FieldMask overlap = it->second & merge_mask;
          if (!overlap)
            continue;
          LegionMap<ReductionView*,FieldMask,VALID_REDUCTION_ALLOC>::
            track_aligned::iterator finder = reduction_views.find(it->first);
          if (finder == reduction_views.end())
          {
#ifdef DEBUG_LEGION
            assert(currently_valid);
#endif
            it->first->add_nested_valid_ref(did, &mutator);
            reduction_views[it->first] = overlap;
          }
          else
            finder->second |= overlap;
        }
      }
      // Tell our owner node that we have valid data
      if (!is_owner() && !update_fields)
        send_valid_notification(applied_conditions);
      update_fields |= merge_mask;
    }

    //--------------------------------------------------------------------------
    void VersionState::reduce_open_children(const LegionColor child_color,
                                            const FieldMask &update_mask,
                                            VersioningSet<> &new_states,
                                            std::set<RtEvent> &applied_events,
                                            bool need_lock, bool local_update)
    //--------------------------------------------------------------------------
    {
      if (need_lock)
      {
        // Hold the lock in exclusive mode since we might change things
        AutoLock s_lock(state_lock);
        reduce_open_children(child_color, update_mask, new_states, 
                             applied_events, false/*need lock*/, local_update);
        return;
      }
      WrapperReferenceMutator mutator(applied_events);
      LegionMap<LegionColor,StateVersions>::aligned::iterator finder =
        open_children.find(child_color);
      // We only have to do insertions if the entry didn't exist before
      // or its fields are disjoint with the update mask
      if ((finder == open_children.end()) || 
          (finder->second.get_valid_mask() * update_mask))
      {
        // Otherwise we can just insert these
        // but we only insert the ones for our fields
        StateVersions &local_states = (finder == open_children.end()) ? 
          open_children[child_color] : finder->second;
        for (VersioningSet<>::iterator it = new_states.begin();
              it != new_states.end(); it++)
        {
          FieldMask overlap = it->second & update_mask;
          if (!overlap)
            continue;
          local_states.insert(it->first, overlap, &mutator);
        }
      }
      else
        finder->second.reduce(update_mask, new_states, &mutator);
      if (local_update)
      {
        // Tell our owner node that we have valid data
        if (!is_owner() && !update_fields)
          send_valid_notification(applied_events);
        // Update the valid fields
        update_fields |= update_mask;
      }
    }

    //--------------------------------------------------------------------------
    void VersionState::send_valid_notification(
                                        std::set<RtEvent> &applied_events) const
    //--------------------------------------------------------------------------
    {
#ifdef DEBUG_LEGION
      assert(!is_owner());
#endif
      RtUserEvent done_event = Runtime::create_rt_user_event();
      Serializer rez;
      {
        RezCheck z(rez);
        rez.serialize(did);
        rez.serialize(done_event);
      }
      runtime->send_version_state_valid_notification(owner_space, rez);
      applied_events.insert(done_event);
    }

    //--------------------------------------------------------------------------
    void VersionState::handle_version_state_valid_notification(
                                                          AddressSpaceID source)
    //--------------------------------------------------------------------------
    {
      AutoLock s_lock(state_lock);
      remote_valid_instances.add(source);
    }

    //--------------------------------------------------------------------------
    /*static*/ void VersionState::process_version_state_valid_notification(
                   Deserializer &derez, Runtime *runtime, AddressSpaceID source)
    //--------------------------------------------------------------------------
    {
      DerezCheck z(derez);
      DistributedID did;
      derez.deserialize(did);
      RtUserEvent done;
      derez.deserialize(done);
      DistributedCollectable *target = 
        runtime->find_distributed_collectable(did);
#ifdef DEBUG_LEGION
      VersionState *vs = dynamic_cast<VersionState*>(target);
      assert(vs != NULL);
#else
      VersionState *vs = static_cast<VersionState*>(target);
#endif
      vs->handle_version_state_valid_notification(source);
      Runtime::trigger_event(done);
    }

    //--------------------------------------------------------------------------
    void VersionState::notify_active(ReferenceMutator *mutator)
    //--------------------------------------------------------------------------
    {
      // This is a little weird, but we track validity in active
      // for VersionStates so that we can use the valid references
      // to track if any copy of a VersionState is valid anywhere
      // The owner then holds gc references to all remote version
      // state and can remove them when no copy of the version 
      // state is valid anywhere else
#ifdef DEBUG_LEGION
      // This should be monotonic on all instances of the version state
      assert(currently_valid);
#endif
    }

    //--------------------------------------------------------------------------
    void VersionState::notify_inactive(ReferenceMutator *mutator)
    //--------------------------------------------------------------------------
    {
#ifdef DEBUG_LEGION
      assert(currently_valid);
      currently_valid = false;
#endif
      // If we're the owner remove the gc references that are held by 
      // each remote copy of the version state object, see the constructor
      // of the VersionState to see where this was added
      if (is_owner() && has_remote_instances())
      {
        UpdateReferenceFunctor<GC_REF_KIND,false/*add*/> functor(this, mutator);
        map_over_remote_instances(functor);
      }
      // We can clear out our open children since we don't need them anymore
      // which will also remove the valid references
      open_children.clear();
      for (LegionMap<LogicalView*,FieldMask>::aligned::const_iterator it = 
            valid_views.begin(); it != valid_views.end(); it++)
      {
        if (it->first->remove_nested_valid_ref(did, mutator))
          delete it->first;
      }
      for (LegionMap<ReductionView*,FieldMask>::aligned::const_iterator it = 
            reduction_views.begin(); it != reduction_views.end(); it++)
      {
        if (it->first->remove_nested_valid_ref(did, mutator))
          delete it->first;
      }
    }

    //--------------------------------------------------------------------------
    void VersionState::notify_valid(ReferenceMutator *mutator)
    //--------------------------------------------------------------------------
    {
      // If we are not the owner, then we have to tell the owner we're valid
      if (!is_owner())
        send_remote_valid_update(owner_space, mutator, 1/*count*/, true/*add*/);
    }

    //--------------------------------------------------------------------------
    void VersionState::notify_invalid(ReferenceMutator *mutator)
    //--------------------------------------------------------------------------
    {
      // When we are no longer valid we have to send a reference back
      // to our owner to indicate that we are no longer valid
      if (!is_owner())
        send_remote_valid_update(owner_space, mutator, 1/*count*/,false/*add*/);
    }

    //--------------------------------------------------------------------------
    template<VersionState::VersionRequestKind KIND>
    void VersionState::RequestFunctor<KIND>::apply(AddressSpaceID target)
    //--------------------------------------------------------------------------
    {
      // Skip the requestor
      if (target == requestor)
        return;
      RtUserEvent ready_event = Runtime::create_rt_user_event();
      proxy_this->send_version_state_update_request(target, context, 
          requestor, ready_event, mask, KIND);
      preconditions.insert(ready_event);
    }

    //--------------------------------------------------------------------------
    void VersionState::request_children_version_state(InnerContext *context,
                    const FieldMask &req_mask, std::set<RtEvent> &preconditions)
    //--------------------------------------------------------------------------
    {
      DETAILED_PROFILER(context->runtime, VERSION_STATE_REQUEST_CHILDREN_CALL);
#ifdef DEBUG_LEGION
      assert(context != NULL);
#endif
      if (is_owner())
      {
        // We are the owner node so see if we need to do any reequests
        // to remote nodes to get our valid data
        AutoLock s_lock(state_lock);
        if (!remote_valid_instances.empty())
        {
          // We always have to request these from scratch for
          // disjoint closes in case we do several of them
          // If we still have remaining fields, we have to send requests to
          // all the other nodes asking for their data
          std::set<RtEvent> local_preconditions;
          RequestFunctor<CHILD_VERSION_REQUEST> functor(this, context, 
              local_space, req_mask, local_preconditions);
          remote_valid_instances.map(functor);
          RtEvent ready_event = Runtime::merge_events(local_preconditions);
          preconditions.insert(ready_event);
        }
        // otherwise we're the only copy so there is nothing to do
      }
      else
      {
        // We are not the owner so figure out which fields we still need to
        // send a request for
        RtUserEvent ready_event = Runtime::create_rt_user_event();
        send_version_state_update_request(owner_space, context, local_space,
            ready_event, req_mask, CHILD_VERSION_REQUEST);
        // Save the event indicating when the fields will be ready
        preconditions.insert(ready_event);
      }
    }

    //--------------------------------------------------------------------------
    void VersionState::request_initial_version_state(InnerContext *context,
                const FieldMask &request_mask, std::set<RtEvent> &preconditions)
    //--------------------------------------------------------------------------
    {
      DETAILED_PROFILER(context->runtime, VERSION_STATE_REQUEST_INITIAL_CALL);
#ifdef DEBUG_LEGION
      assert(context != NULL);
#endif
      FieldMask needed_fields = request_mask;
      if (is_owner())
      {
        // We're the owner, if we have remote copies then send a 
        // request to them for the needed fields
        AutoLock s_lock(state_lock);
        if (!remote_valid_instances.empty())
        {
          for (LegionMap<RtEvent,FieldMask>::aligned::const_iterator it = 
                initial_events.begin(); it != initial_events.end(); it++)
          {
            FieldMask overlap = it->second & needed_fields;
            if (!overlap)
              continue;
            preconditions.insert(it->first);
            needed_fields -= overlap;
            if (!needed_fields)
              return; 
          }
          // If we still have remaining fields, we have to send requests to
          // all the other nodes asking for their data
          if (!!needed_fields)
          {
            std::set<RtEvent> local_preconditions;
            RequestFunctor<INITIAL_VERSION_REQUEST> functor(this, context,
                local_space, needed_fields, local_preconditions);
            remote_valid_instances.map(functor);
            RtEvent ready_event = Runtime::merge_events(local_preconditions);
            preconditions.insert(ready_event);
          }
        }
        // Otherwise no one has anything so we are done
      }
      else
      {
        AutoLock s_lock(state_lock);
        // Figure out which requests we haven't sent yet
        for (LegionMap<RtEvent,FieldMask>::aligned::const_iterator it = 
              initial_events.begin(); it != initial_events.end(); it++)
        {
          FieldMask overlap = needed_fields & it->second;
          if (!overlap)
            continue;
          preconditions.insert(it->first);
          needed_fields -= overlap;
          if (!needed_fields)
            return;
        }
        // If we still have remaining fields, make a new event and 
        // send a request to the intial owner
        if (!!needed_fields)
        {
          RtUserEvent ready_event = Runtime::create_rt_user_event();
          send_version_state_update_request(owner_space, context, local_space,
              ready_event, needed_fields, INITIAL_VERSION_REQUEST);
          // Save the event indicating when the fields will be ready
          initial_events[ready_event] = needed_fields;
          preconditions.insert(ready_event);
        }
      }
    }

    //--------------------------------------------------------------------------
    void VersionState::request_final_version_state(InnerContext *context,
                    const FieldMask &req_mask, std::set<RtEvent> &preconditions)
    //--------------------------------------------------------------------------
    {
      DETAILED_PROFILER(context->runtime, VERSION_STATE_REQUEST_FINAL_CALL);
#ifdef DEBUG_LEGION
      assert(context != NULL);
#endif
      if (is_owner())
      {
        // We are the owner node so see if we need to do any reequests
        // to remote nodes to get our valid data
        AutoLock s_lock(state_lock);
        if (!remote_valid_instances.empty())
        {
          // Figure out which fields we need to request
          FieldMask remaining_mask = req_mask;
          for (LegionMap<RtEvent,FieldMask>::aligned::const_iterator it = 
                final_events.begin(); it != final_events.end(); it++)
          {
            FieldMask overlap = it->second & remaining_mask;
            if (!overlap)
              continue;
            preconditions.insert(it->first);
            remaining_mask -= overlap;
            if (!remaining_mask)
              return; 
          }
          // If we still have remaining fields, we have to send requests to
          // all the other nodes asking for their data
          if (!!remaining_mask)
          {
            std::set<RtEvent> local_preconditions;
            RequestFunctor<FINAL_VERSION_REQUEST> functor(this, context,
                local_space, remaining_mask, local_preconditions);
            remote_valid_instances.map(functor);
            RtEvent ready_event = Runtime::merge_events(local_preconditions);
            final_events[ready_event] = remaining_mask;
            preconditions.insert(ready_event);
          }
        }
        // otherwise we're the only copy so there is nothing to do
      }
      else
      {
        FieldMask remaining_mask = req_mask;
        // We are not the owner so figure out which fields we still need to
        // send a request for
        AutoLock s_lock(state_lock); 
        for (LegionMap<RtEvent,FieldMask>::aligned::const_iterator it = 
              final_events.begin(); it != final_events.end(); it++)
        {
          FieldMask overlap = it->second & remaining_mask;
          if (!overlap)
            continue;
          preconditions.insert(it->first);
          remaining_mask -= overlap;
          if (!remaining_mask)
            return;
        }
        if (!!remaining_mask)
        {
          RtUserEvent ready_event = Runtime::create_rt_user_event();
          send_version_state_update_request(owner_space, context, local_space,
              ready_event, remaining_mask, FINAL_VERSION_REQUEST);
          // Save the event indicating when the fields will be ready
          final_events[ready_event] = remaining_mask;
          preconditions.insert(ready_event);
        }
      }
    }

    //--------------------------------------------------------------------------
    void VersionState::send_version_state_update(AddressSpaceID target,
                                                InnerContext *context,
                                                const FieldMask &request_mask,
                                                VersionRequestKind request_kind,
                                                RtUserEvent to_trigger)
    //--------------------------------------------------------------------------
    {
      DETAILED_PROFILER(logical_node->context->runtime,
                        VERSION_STATE_SEND_STATE_CALL);
      Serializer rez;
      {
        RezCheck z(rez);
        rez.serialize(did);
        rez.serialize(context);
        rez.serialize(to_trigger);
        rez.serialize(request_mask);
        rez.serialize(request_kind);
        // Hold the lock in read-only mode while iterating these structures
        AutoLock s_lock(state_lock,1,false/*exclusive*/);
        // See if we should send all the fields or just do a partial send
        if (!(update_fields - request_mask))
        {
          // Send everything
          if (request_kind != CHILD_VERSION_REQUEST)
          {
            rez.serialize(dirty_mask);
            rez.serialize(reduction_mask);
          }
          // Only send this if request is for child or final
          if (request_kind != INITIAL_VERSION_REQUEST)
          {
            rez.serialize<size_t>(open_children.size());
            for (LegionMap<LegionColor,StateVersions>::aligned::const_iterator 
                 cit = open_children.begin(); cit != open_children.end(); cit++)
            {
              rez.serialize(cit->first);
              rez.serialize<size_t>(cit->second.size());
              for (StateVersions::iterator it = cit->second.begin();
                    it != cit->second.end(); it++)
              {
                rez.serialize(it->first->did);
                rez.serialize(it->second);
              }
            }
          }
          // Only send this if we are not doing child
          if (request_kind != CHILD_VERSION_REQUEST)
          {
            // Sort the valid views into materialized and deferred
            std::vector<MaterializedView*> materialized;
            std::vector<LogicalView*> deferred;
            for (LegionMap<LogicalView*,FieldMask,VALID_VIEW_ALLOC>::
                  track_aligned::const_iterator it = valid_views.begin(); it !=
                  valid_views.end(); it++)
            {
              if (it->first->is_materialized_view())
              {
                materialized.push_back(it->first->as_materialized_view());
              }
              else
              {
#ifdef DEBUG_LEGION
                assert(it->first->is_deferred_view());
#endif
                deferred.push_back(it->first);
              }
            }
            rez.serialize<size_t>(materialized.size());
            for (std::vector<MaterializedView*>::const_iterator it = 
                  materialized.begin(); it != materialized.end(); it++)
            {
              // Serialize the DID of the manager and not the view
              // it will be converted on the far side to get the
              // proper subview
              rez.serialize((*it)->manager->did);
              rez.serialize(valid_views[*it]);
            }
            rez.serialize<size_t>(deferred.size());
            for (std::vector<LogicalView*>::const_iterator it = 
                  deferred.begin(); it != deferred.end(); it++)
            {
              rez.serialize((*it)->did);
              rez.serialize(valid_views[*it]);
            }
            rez.serialize<size_t>(reduction_views.size());
            for (LegionMap<ReductionView*,FieldMask,VALID_REDUCTION_ALLOC>::
                  track_aligned::const_iterator it = reduction_views.begin();
                  it != reduction_views.end(); it++)
            {
              rez.serialize(it->first->did);
              rez.serialize(it->second);
            }
          }
        }
        else
        {
          // Partial send
          if (request_kind != CHILD_VERSION_REQUEST)
          {
            rez.serialize(dirty_mask & request_mask);
            rez.serialize(reduction_mask & request_mask);
          }
          if (request_kind != INITIAL_VERSION_REQUEST)
          {
            if (!open_children.empty())
            {
              Serializer child_rez;
              size_t count = 0;
              for (LegionMap<LegionColor,StateVersions>::aligned::const_iterator
                    cit = open_children.begin(); 
                    cit != open_children.end(); cit++)
              {
                FieldMask overlap = cit->second.get_valid_mask() & request_mask;
                if (!overlap)
                  continue;
                child_rez.serialize(cit->first);
                Serializer state_rez;
                size_t state_count = 0;
                for (StateVersions::iterator it = cit->second.begin();
                      it != cit->second.end(); it++)
                {
                  FieldMask state_overlap = it->second & overlap;
                  if (!state_overlap)
                    continue;
                  state_rez.serialize(it->first->did);
                  state_rez.serialize(state_overlap);
                  state_count++;
                }
                child_rez.serialize(state_count);
                child_rez.serialize(state_rez.get_buffer(), 
                                    state_rez.get_used_bytes());
                count++;
              }
              rez.serialize(count);
              rez.serialize(child_rez.get_buffer(), child_rez.get_used_bytes());
            }
            else
              rez.serialize<size_t>(0);
          }
          if (request_kind != CHILD_VERSION_REQUEST)
          {
            if (!valid_views.empty())
            {
              // Sort into materialized and deferred
              LegionMap<MaterializedView*,FieldMask>::aligned materialized;
              Serializer valid_rez;
              size_t count = 0;
              for (LegionMap<LogicalView*,FieldMask,VALID_VIEW_ALLOC>::
                    track_aligned::const_iterator it = valid_views.begin(); 
                    it != valid_views.end(); it++)
              {
                FieldMask overlap = it->second & request_mask;
                if (!overlap)
                  continue;
                if (it->first->is_materialized_view())
                {
                  materialized[it->first->as_materialized_view()] = overlap;
                  continue;
                }
#ifdef DEBUG_LEGION
                assert(it->first->is_deferred_view());
#endif
                valid_rez.serialize(it->first->did);
                valid_rez.serialize(overlap);
                count++;
              }
              rez.serialize<size_t>(materialized.size());
              for (LegionMap<MaterializedView*,FieldMask>::aligned::
                    const_iterator it = materialized.begin(); it !=
                    materialized.end(); it++)
              {
                // Serialize the manager DID, it will get converted
                // to the proper subview on the far side
                rez.serialize(it->first->manager->did);
                rez.serialize(it->second);
              }
              rez.serialize(count);
              rez.serialize(valid_rez.get_buffer(), valid_rez.get_used_bytes());
            }
            else
            {
              rez.serialize<size_t>(0); // instance views
              rez.serialize<size_t>(0); // valid views
            }
            if (!reduction_views.empty())
            {
              Serializer reduc_rez;
              size_t count = 0;
              for (LegionMap<ReductionView*,FieldMask,VALID_REDUCTION_ALLOC>::
                    track_aligned::const_iterator it = reduction_views.begin();
                    it != reduction_views.end(); it++)
              {
                FieldMask overlap = it->second & request_mask;
                if (!overlap)
                  continue;
                reduc_rez.serialize(it->first->did);
                reduc_rez.serialize(overlap);
                count++;
              }
              rez.serialize(count);
              rez.serialize(reduc_rez.get_buffer(), reduc_rez.get_used_bytes());
            }
            else
              rez.serialize<size_t>(0);
          }
        }
      }
      runtime->send_version_state_update_response(target, rez);
    }

    //--------------------------------------------------------------------------
    void VersionState::send_version_state_update_request(AddressSpaceID target,
                                                InnerContext *context, 
                                                AddressSpaceID source,
                                                RtUserEvent to_trigger,
                                                const FieldMask &request_mask, 
                                                VersionRequestKind request_kind) 
    //--------------------------------------------------------------------------
    {
#ifdef DEBUG_LEGION
      assert(!!request_mask);
#endif
      Serializer rez;
      {
        RezCheck z(rez);
        rez.serialize(did);
        rez.serialize(source);
        rez.serialize(context);
        rez.serialize(to_trigger);
        rez.serialize(request_kind);
        rez.serialize(request_mask);
      }
      runtime->send_version_state_update_request(target, rez);
    }

    //--------------------------------------------------------------------------
    void VersionState::launch_send_version_state_update(AddressSpaceID target,
                                                InnerContext *context,
                                                RtUserEvent to_trigger, 
                                                const FieldMask &request_mask, 
                                                VersionRequestKind request_kind,
                                                RtEvent precondition)
    //--------------------------------------------------------------------------
    {
#ifdef DEBUG_LEGION
      assert(!!request_mask);
#endif
      SendVersionStateArgs args;
      args.proxy_this = this;
      args.target = target;
      args.context = context;
      args.request_mask = new FieldMask(request_mask);
      args.request_kind = request_kind;
      args.to_trigger = to_trigger;
      // There is imprecision in our tracking of which nodes have valid
      // meta-data for different fields (i.e. we don't track it at all
      // currently), therefore we may get requests for updates that we
      runtime->issue_runtime_meta_task(args, LG_LATENCY_DEFERRED_PRIORITY,
                                       precondition);
    }

    //--------------------------------------------------------------------------
    void VersionState::send_version_state(AddressSpaceID target)
    //--------------------------------------------------------------------------
    {
#ifdef DEBUG_LEGION
      assert(is_owner());
      assert(currently_valid); // Must be currently valid
      // We should have had a request for this already
      assert(!has_remote_instance(target));
#endif
      Serializer rez;
      {
        RezCheck z(rez);
        rez.serialize(did);
        rez.serialize(version_number);
        if (logical_node->is_region())
        {
          rez.serialize<bool>(true);
          rez.serialize(logical_node->as_region_node()->handle);
        }
        else
        {
          rez.serialize<bool>(false);
          rez.serialize(logical_node->as_partition_node()->handle);
        }
      }
      runtime->send_version_state_response(target, rez);
      update_remote_instances(target);
    }

    //--------------------------------------------------------------------------
    /*static*/ void VersionState::handle_version_state_request(
                   Deserializer &derez, Runtime *runtime, AddressSpaceID source)
    //--------------------------------------------------------------------------
    {
      DerezCheck z(derez);
      DistributedID did;
      derez.deserialize(did);
      DistributedCollectable *dc = runtime->find_distributed_collectable(did);
#ifdef DEBUG_LEGION
      VersionState *state = dynamic_cast<VersionState*>(dc);
      assert(state != NULL);
#else
      VersionState *state = static_cast<VersionState*>(dc);
#endif
      state->send_version_state(source);
    }

    //--------------------------------------------------------------------------
    /*static*/ void VersionState::handle_version_state_response(
                   Deserializer &derez, Runtime *runtime, AddressSpaceID source)
    //--------------------------------------------------------------------------
    {
      DerezCheck z(derez);
      DistributedID did;
      derez.deserialize(did);
      VersionID version_number;
      derez.deserialize(version_number);
      bool is_region;
      derez.deserialize(is_region);
      RegionTreeNode *node;
      if (is_region)
      {
        LogicalRegion handle;
        derez.deserialize(handle);
        node = runtime->forest->get_node(handle);
      }
      else
      {
        LogicalPartition handle;
        derez.deserialize(handle);
        node = runtime->forest->get_node(handle);
      }
      void *location;
      VersionState *state = NULL;
      if (runtime->find_pending_collectable_location(did, location))
        state = new(location) VersionState(version_number,
                                           runtime, did, source, 
                                           node, false/*register now*/);
      else
        state = new VersionState(version_number, runtime, did,
                                 source, node, false/*register now*/);
      // Once construction is complete then we do the registration
      state->register_with_runtime(NULL/*no remote registration needed*/);
    }

    //--------------------------------------------------------------------------
    void VersionState::handle_version_state_update_request(
          AddressSpaceID source, InnerContext *context, RtUserEvent to_trigger, 
          VersionRequestKind request_kind, FieldMask &request_mask)
    //--------------------------------------------------------------------------
    {
      DETAILED_PROFILER(logical_node->context->runtime,
                        VERSION_STATE_HANDLE_REQUEST_CALL);
#ifdef DEBUG_LEGION
      assert(currently_valid);
#endif
      // If we are the not the owner, the same thing happens no matter what
      if (!is_owner())
      {
        // If we are not the owner, all we have to do is replay with our state
        AutoLock s_lock(state_lock,1,false/*exclusive*/);
        // Check to see if we have valid fields, if not we
        // can trigger the event immediately
        FieldMask overlap = update_fields & request_mask;
        if (!overlap)
          Runtime::trigger_event(to_trigger);
        else if (request_kind == CHILD_VERSION_REQUEST)
        {
          // See if we have any children we need to send
          bool has_children = false;
          for (LegionMap<LegionColor,StateVersions>::aligned::const_iterator 
                it = open_children.begin(); it != open_children.end(); it++)
          {
            if (it->second.get_valid_mask() * overlap)
              continue;
            has_children = true;
            break;
          }
          if (has_children)
            launch_send_version_state_update(source, context, to_trigger, 
                                             overlap, request_kind);
          else // no children so we can trigger now
            Runtime::trigger_event(to_trigger);
        }
        else
        {
#ifdef DEBUG_LEGION
          assert((request_kind == INITIAL_VERSION_REQUEST) || 
                 (request_kind == FINAL_VERSION_REQUEST));
#endif
          launch_send_version_state_update(source, context, to_trigger, 
                                           overlap, request_kind);
        }
      }
      else
      {
        // We're the owner, see if we're doing an initial requst or not 
        if (request_kind == INITIAL_VERSION_REQUEST)
        {
          AutoLock s_lock(state_lock,1,false/*exclusive*/);
          // See if we have any remote instances
          if (!remote_valid_instances.empty())
          {
            // Send notifications to any remote instances
            FieldMask needed_fields;
            RtEvent local_event;
            {
              // See if we have to send any messages
              FieldMask overlap = request_mask & update_fields;
              if (!!overlap)
              {
                needed_fields = request_mask - overlap;
                if (!!needed_fields)
                {
                  // We're going to have send messages so we need a local event
                  RtUserEvent local = Runtime::create_rt_user_event();
                  launch_send_version_state_update(source, context, local,
                                                   overlap, request_kind);
                  local_event = local;
                }
                else // no messages, so do the normal thing
                {
                  launch_send_version_state_update(source, context, to_trigger,
                                                   overlap, request_kind);
                  return; // we're done here
                }
              }
              else
                needed_fields = request_mask; // need all the fields
            }
#ifdef DEBUG_LEGION
            assert(!!needed_fields);
#endif
            std::set<RtEvent> local_preconditions;
            RequestFunctor<INITIAL_VERSION_REQUEST> functor(this, context,
                source, needed_fields, local_preconditions);
            remote_valid_instances.map(functor);
            if (!local_preconditions.empty())
            {
              if (local_event.exists())
                local_preconditions.insert(local_event);
              Runtime::trigger_event(to_trigger,
                  Runtime::merge_events(local_preconditions));
            }
            else
            {
              // Sent no messages
              if (local_event.exists())
                Runtime::trigger_event(to_trigger, local_event);
              else
                Runtime::trigger_event(to_trigger);
            }
          }
          else
          {
            // No remote instances so handle ourselves locally only
            FieldMask overlap = request_mask & update_fields;
            if (!overlap)
              Runtime::trigger_event(to_trigger);
            else
              launch_send_version_state_update(source, context, to_trigger,
                                               overlap, request_kind);
          }
        }
        else
        {
#ifdef DEBUG_LEGION
          assert((request_kind == CHILD_VERSION_REQUEST) || 
                 (request_kind == FINAL_VERSION_REQUEST));
#endif
          AutoLock s_lock(state_lock,1,false/*exclusive*/);
          // We're the owner handling a child or final version request
          // See if we have any remote instances to handle ourselves
          if (!remote_valid_instances.empty())
          {
            std::set<RtEvent> local_preconditions;
            if (request_kind == CHILD_VERSION_REQUEST)
            {
              RequestFunctor<CHILD_VERSION_REQUEST> functor(this, context,
                  source, request_mask, local_preconditions);
              remote_valid_instances.map(functor);
            }
            else
            {
              RequestFunctor<FINAL_VERSION_REQUEST> functor(this, context,
                  source, request_mask, local_preconditions);
              remote_valid_instances.map(functor);
            }
            if (!local_preconditions.empty())
            {
              FieldMask overlap = update_fields & request_mask;
              if (!!overlap)
              {
                RtUserEvent local_event = Runtime::create_rt_user_event();
                launch_send_version_state_update(source, context, local_event, 
                                                 overlap, request_kind);
                local_preconditions.insert(local_event);
              }
              Runtime::trigger_event(to_trigger,
                  Runtime::merge_events(local_preconditions));
            }
            else
            {
              // Didn't send any messages so do the normal path
              FieldMask overlap = update_fields & request_mask;
              if (!overlap)
                Runtime::trigger_event(to_trigger);
              else
                launch_send_version_state_update(source, context, to_trigger,
                                                 overlap, request_kind);
            }
          }
          else // We just have to send our local state
          {
            FieldMask overlap = update_fields & request_mask;
            if (!overlap)
              Runtime::trigger_event(to_trigger);
            else
              launch_send_version_state_update(source, context, to_trigger,
                                               overlap, request_kind);
          }
        }
      }
    }

    //--------------------------------------------------------------------------
    void VersionState::handle_version_state_update_response(
                                                InnerContext *context,
                                                RtUserEvent to_trigger, 
                                                Deserializer &derez,
                                                const FieldMask &update,
                                                VersionRequestKind request_kind)
    //--------------------------------------------------------------------------
    {
      DETAILED_PROFILER(context->runtime, VERSION_STATE_HANDLE_RESPONSE_CALL);
#ifdef DEBUG_LEGION
      assert(currently_valid);
#endif
      std::set<RtEvent> preconditions;
      std::map<LogicalView*,RtEvent> pending_views;
      WrapperReferenceMutator mutator(preconditions);
      {
        // Hold the lock when touching the data structures because we might
        // be getting multiple updates from different locations
        AutoLock s_lock(state_lock); 
        // Check to see what state we are generating, if it is the initial
        // one then we can just do our unpack in-place, otherwise we have
        // to unpack separately and then do a merge.
        const bool in_place = !dirty_mask && !reduction_mask &&
                              open_children.empty() && valid_views.empty() && 
                              reduction_views.empty();
        if (request_kind != CHILD_VERSION_REQUEST)
        {
          // Unpack the dirty and reduction fields
          if (in_place)
          {
            derez.deserialize(dirty_mask);
            derez.deserialize(reduction_mask);
          }
          else
          {
            FieldMask dirty_update;
            derez.deserialize(dirty_update);
            dirty_mask |= dirty_update;

            FieldMask reduction_update;
            derez.deserialize(reduction_update);
            reduction_mask |= reduction_update;
          }
        }
        if (request_kind != INITIAL_VERSION_REQUEST)
        {
          // Unpack the open children
          if (in_place)
          {
            size_t num_children;
            derez.deserialize(num_children);
            for (unsigned idx = 0; idx < num_children; idx++)
            {
              LegionColor child;
              derez.deserialize(child);
              StateVersions &versions = open_children[child]; 
              size_t num_states;
              derez.deserialize(num_states);
              if (num_states == 0)
                continue;
              VersioningSet<> *deferred_children = NULL;
              std::set<RtEvent> deferred_children_events;
              for (unsigned idx2 = 0; idx2 < num_states; idx2++)
              {
                DistributedID did;
                derez.deserialize(did);
                RtEvent state_ready;
                VersionState *state = 
                  runtime->find_or_request_version_state(did, state_ready);
                FieldMask state_mask;
                derez.deserialize(state_mask);
                if (state_ready.exists())
                {
                  // We can't actually put this in the data 
                  // structure yet, because the object isn't ready
                  if (deferred_children == NULL)
                    deferred_children = new VersioningSet<>();
                  deferred_children->insert(state, state_mask);
                  deferred_children_events.insert(state_ready);
                }
                else
                  versions.insert(state, state_mask, &mutator); 
              }
              if (deferred_children != NULL)
              {
                RtEvent precondition = 
                  Runtime::merge_events(deferred_children_events);
                if (!precondition.has_triggered())
                {
                  // Launch a task to do the merge later
                  UpdateStateReduceArgs args;
                  args.proxy_this = this;
                  args.child_color = child;
                  // Takes ownership for deallocation
                  args.children = deferred_children;
                  // Need resource priority since we asked for the lock
                  RtEvent done = runtime->issue_runtime_meta_task(args, 
                          LG_LATENCY_WORK_PRIORITY, precondition);
                  preconditions.insert(done);
                }
                else // We can run it now
                {
                  FieldMask update_mask;
                  for (VersioningSet<>::iterator it = 
                        deferred_children->begin(); it != 
                        deferred_children->end(); it++)
                    update_mask |= it->second;
                  reduce_open_children(child, update_mask, *deferred_children,
                      preconditions, false/*need lock*/, false/*local update*/);
                  delete deferred_children;
                }
              }
            }
          }
          else
          {
            size_t num_children;
            derez.deserialize(num_children);
            for (unsigned idx = 0; idx < num_children; idx++)
            {
              LegionColor child;
              derez.deserialize(child);
              size_t num_states;
              derez.deserialize(num_states);
              if (num_states == 0)
                continue;
              VersioningSet<> *reduce_children = new VersioningSet<>();
              std::set<RtEvent> reduce_preconditions;
              FieldMask update_mask;
              for (unsigned idx2 = 0; idx2 < num_states; idx2++)
              {
                DistributedID did;
                derez.deserialize(did);
                RtEvent state_ready;
                VersionState *state = 
                  runtime->find_or_request_version_state(did, state_ready);
                if (state_ready.exists())
                  reduce_preconditions.insert(state_ready);
                FieldMask state_mask;
                derez.deserialize(state_mask);
                reduce_children->insert(state, state_mask);
                // As long as we aren't going to defer things, keep
                // updating the update mask
                if (reduce_preconditions.empty())
                  update_mask |= state_mask;
              }
              if (!reduce_preconditions.empty())
              {
                RtEvent precondition = 
                  Runtime::merge_events(reduce_preconditions);
                if (!precondition.has_triggered())
                {
                  // Launch a task to do the merge later
                  UpdateStateReduceArgs args;
                  args.proxy_this = this;
                  args.child_color = child;
                  // Takes ownership for deallocation
                  args.children = reduce_children;
                  // Need resource priority since we asked for the lock
                  RtEvent done = runtime->issue_runtime_meta_task(args,
                          LG_LATENCY_WORK_PRIORITY, precondition);
                  preconditions.insert(done);
                }
                else // We can run it now
                {
                  reduce_open_children(child, update_mask, *reduce_children,
                                       preconditions, false/*need lock*/,
                                       false/*local udpate*/);
                  delete reduce_children;
                }
              }
              else
              {
                // We can do the merge now
                reduce_open_children(child, update_mask, *reduce_children,
                                     preconditions, false/*need lock*/,
                                     false/*local update*/);
                delete reduce_children;
              }
            }
          }
        }
        if (request_kind != CHILD_VERSION_REQUEST)
        {
          // Finally do the views
          // Materialized Views have to convert to the proper
          // subview, so there is no point in doing anything
          // special with them since we'll need to convert
          // them anyway
          size_t num_instance_views;
          derez.deserialize(num_instance_views);
          for (unsigned idx = 0; idx < num_instance_views; idx++)
          {
            DistributedID manager_did;
            derez.deserialize(manager_did);
            RtEvent ready;
            PhysicalManager *manager = 
              runtime->find_or_request_physical_manager(manager_did, ready);
            LegionMap<PhysicalManager*,
              std::pair<RtEvent,FieldMask> >::aligned::iterator finder = 
                pending_instances.find(manager);
            if (finder == pending_instances.end())
            {
              ConvertViewArgs args;
              args.proxy_this = this;
              args.manager = manager;
              args.context = context;
              std::pair<RtEvent,FieldMask> &entry = pending_instances[manager];
              entry.first = runtime->issue_runtime_meta_task(args,
                                       LG_LATENCY_WORK_PRIORITY, ready);
              derez.deserialize(entry.second);
              preconditions.insert(entry.first);
            }
            else
            {
              // Already pending, so we can just add our fields 
              FieldMask update_mask;
              derez.deserialize(update_mask);
              finder->second.second |= update_mask;
              preconditions.insert(finder->second.first);
            }
          }
          if (in_place)
          {
            size_t num_valid_views;
            derez.deserialize(num_valid_views);
            for (unsigned idx = 0; idx < num_valid_views; idx++)
            {
              DistributedID view_did;
              derez.deserialize(view_did);
              RtEvent ready;
              LogicalView *view = 
                runtime->find_or_request_logical_view(view_did, ready);
#ifdef DEBUG_LEGION
              assert(valid_views.find(view) == valid_views.end());
#endif
              FieldMask &mask = valid_views[view];
              derez.deserialize(mask);
              if (ready.exists())
              {
                pending_views[view] = ready;
                continue;
              }
              view->add_nested_valid_ref(did, &mutator);
            }
            size_t num_reduction_views;
            derez.deserialize(num_reduction_views);
            for (unsigned idx = 0; idx < num_reduction_views; idx++)
            {
              DistributedID view_did;
              derez.deserialize(view_did);
              RtEvent ready;
              LogicalView *view =
                runtime->find_or_request_logical_view(view_did, ready);
              ReductionView *red_view = static_cast<ReductionView*>(view); 
#ifdef DEBUG_LEGION
              assert(reduction_views.find(red_view) == reduction_views.end());
#endif
              FieldMask &mask = reduction_views[red_view];
              derez.deserialize(mask);
              if (ready.exists())
              {
                pending_views[view] = ready;
                continue;
              }
#ifdef DEBUG_LEGION
              assert(view->is_instance_view());
              assert(view->as_instance_view()->is_reduction_view());
#endif
              view->add_nested_valid_ref(did, &mutator);
            }
          }
          else
          {
            size_t num_valid_views;
            derez.deserialize(num_valid_views);
            for (unsigned idx = 0; idx < num_valid_views; idx++)
            {
              DistributedID view_did;
              derez.deserialize(view_did);
              RtEvent ready;
              LogicalView *view =
                runtime->find_or_request_logical_view(view_did, ready);
              LegionMap<LogicalView*,FieldMask>::aligned::iterator finder = 
                valid_views.find(view);
              if (finder != valid_views.end())
              {
                FieldMask update_mask;
                derez.deserialize(update_mask);
                finder->second |= update_mask;
                if (ready.exists())
                  preconditions.insert(ready);
              }
              else
              {
                FieldMask &mask = valid_views[view];
                derez.deserialize(mask);
                if (ready.exists())
                {
                  pending_views[view] = ready;
                  continue;
                }
                view->add_nested_valid_ref(did, &mutator);
              }
            }
            size_t num_reduction_views;
            derez.deserialize(num_reduction_views);
            for (unsigned idx = 0; idx < num_reduction_views; idx++)
            {
              DistributedID view_did;
              derez.deserialize(view_did);
              RtEvent ready;
              LogicalView *view =
                runtime->find_or_request_logical_view(view_did, ready);
              ReductionView *red_view = static_cast<ReductionView*>(view);
              LegionMap<ReductionView*,FieldMask>::aligned::iterator finder =
                reduction_views.find(red_view);
              if (finder != reduction_views.end())
              {
                FieldMask update_mask;
                derez.deserialize(update_mask);
                finder->second |= update_mask;
                if (ready.exists())
                  preconditions.insert(ready);
              }
              else
              {
                FieldMask &mask = reduction_views[red_view];
                derez.deserialize(mask);
                if (ready.exists())
                {
                  pending_views[view] = ready;
                  continue;
                }
                view->add_nested_valid_ref(did, &mutator);
              }
            }
          }
        }
      }
      if (!pending_views.empty())
      {
        UpdateViewReferences args;
        args.did = this->did;
        for (std::map<LogicalView*,RtEvent>::const_iterator it = 
              pending_views.begin(); it != pending_views.end(); it++)
        {
          if (it->second.has_triggered())
          {
            it->first->add_nested_valid_ref(did, &mutator);
            continue;
          }
          args.view = it->first;
          preconditions.insert(
              runtime->issue_runtime_meta_task(args, LG_LATENCY_WORK_PRIORITY,
                                               it->second));
        }
      }
      if (!preconditions.empty())
        Runtime::trigger_event(to_trigger,
                               Runtime::merge_events(preconditions));
      else
        Runtime::trigger_event(to_trigger);
    }

    //--------------------------------------------------------------------------
    /*static*/ void VersionState::process_version_state_reduction(
                                                               const void *args)
    //--------------------------------------------------------------------------
    {
      const UpdateStateReduceArgs *reduce_args = 
        (const UpdateStateReduceArgs*)args;
      // Compute the update mask
      FieldMask update_mask;
      for (VersioningSet<>::iterator it = reduce_args->children->begin();
            it != reduce_args->children->end(); it++)
        update_mask |= it->second;
      std::set<RtEvent> done_events;
      // Lock was acquired by the caller
      reduce_args->proxy_this->reduce_open_children(reduce_args->child_color,
          update_mask, *reduce_args->children, done_events, 
          true/*need lock*/, false/*local update*/);
      delete reduce_args->children;
      // Wait for all the effects to be applied
      if (!done_events.empty())
      {
        RtEvent done = Runtime::merge_events(done_events);
        done.wait();
      }
    }

    //--------------------------------------------------------------------------
    void VersionState::remove_version_state_ref(ReferenceSource ref_kind,
                                                RtEvent done_event)
    //--------------------------------------------------------------------------
    {
      RemoveVersionStateRefArgs args;
      args.proxy_this = this;
      args.ref_kind = ref_kind;
      runtime->issue_runtime_meta_task(args, LG_LATENCY_WORK_PRIORITY,
                                       done_event);
    }

    //--------------------------------------------------------------------------
    /*static*/ void VersionState::process_remove_version_state_ref(
                                                               const void *args)
    //--------------------------------------------------------------------------
    {
      const RemoveVersionStateRefArgs *ref_args = 
        (const RemoveVersionStateRefArgs*)args;
      if (ref_args->proxy_this->remove_base_valid_ref(ref_args->ref_kind))
        delete ref_args->proxy_this;     
    }

    //--------------------------------------------------------------------------
    void VersionState::convert_view(PhysicalManager *manager,
                               InnerContext *context, ReferenceMutator *mutator)
    //--------------------------------------------------------------------------
    {
#ifdef DEBUG_LEGION
      assert(!manager->is_virtual_manager());
#endif
      InstanceView *view = logical_node->convert_manager(manager, context);
      AutoLock s_lock(state_lock);
      LegionMap<PhysicalManager*,
                std::pair<RtEvent,FieldMask> >::aligned::iterator finder = 
                  pending_instances.find(manager);
#ifdef DEBUG_LEGION
      assert(finder != pending_instances.end());
#endif
      // See if it is already in our list of valid views
      LegionMap<LogicalView*,FieldMask>::aligned::iterator view_finder = 
        valid_views.find(view);
      if (view_finder == valid_views.end())
      {
        view->add_nested_valid_ref(did, mutator);
        valid_views[view] = finder->second.second;
      }
      else
        view_finder->second |= finder->second.second;
      // Remove the entry 
      pending_instances.erase(finder);
    }

    //--------------------------------------------------------------------------
    /*static*/ void VersionState::process_convert_view(const void *args)
    //--------------------------------------------------------------------------
    {
      const ConvertViewArgs *view_args = (const ConvertViewArgs*)args;
      LocalReferenceMutator mutator;
      view_args->proxy_this->convert_view(view_args->manager,
                                          view_args->context, &mutator);
    }

    //--------------------------------------------------------------------------
    /*static*/ void VersionState::process_view_references(const void *args)
    //--------------------------------------------------------------------------
    {
      const UpdateViewReferences *view_args = (const UpdateViewReferences*)args;
      LocalReferenceMutator mutator;
      view_args->view->add_nested_valid_ref(view_args->did, &mutator);
    }

    //--------------------------------------------------------------------------
    /*static*/ void VersionState::process_version_state_update_request(
                                               Runtime *rt, Deserializer &derez)
    //--------------------------------------------------------------------------
    {
      DerezCheck z(derez);
      DistributedID did;
      derez.deserialize(did);
      AddressSpaceID source;
      derez.deserialize(source);
      InnerContext *context;
      derez.deserialize(context);
      RtUserEvent to_trigger;
      derez.deserialize(to_trigger);
      VersionRequestKind request_kind;
      derez.deserialize(request_kind);
      FieldMask request_mask;
      derez.deserialize(request_mask);
      DistributedCollectable *target = rt->find_distributed_collectable(did);
#ifdef DEBUG_LEGION
      VersionState *vs = dynamic_cast<VersionState*>(target);
      assert(vs != NULL);
#else
      VersionState *vs = static_cast<VersionState*>(target);
#endif
      vs->handle_version_state_update_request(source, context, to_trigger, 
                                              request_kind, request_mask);
    }

    //--------------------------------------------------------------------------
    /*static*/ void VersionState::process_version_state_update_response(
                                               Runtime *rt, Deserializer &derez)
    //--------------------------------------------------------------------------
    {
      DerezCheck z(derez);
      DistributedID did;
      derez.deserialize(did);
      InnerContext *context;
      derez.deserialize(context);
      RtUserEvent to_trigger;
      derez.deserialize(to_trigger);
      FieldMask update_mask;
      derez.deserialize(update_mask);
      VersionRequestKind request_kind;
      derez.deserialize(request_kind);
      DistributedCollectable *target = rt->find_distributed_collectable(did);
#ifdef DEBUG_LEGION
      VersionState *vs = dynamic_cast<VersionState*>(target);
      assert(vs != NULL);
#else
      VersionState *vs = static_cast<VersionState*>(target);
#endif
      vs->handle_version_state_update_response(context, to_trigger, derez, 
                                               update_mask, request_kind);
    } 

    //--------------------------------------------------------------------------
    void VersionState::capture_root(CompositeView *target, 
                 const FieldMask &capture_mask, ReferenceMutator *mutator) const
    //--------------------------------------------------------------------------
    { 
      // We'll only capture nested composite views if we have no choice
      // If we have any other kind of instance for those fields, then there
      // is no reason to capture a nested composite instance
      FieldMask non_composite_capture;
      LegionMap<CompositeView*,FieldMask>::aligned composite_views;
      {
        // Only need this in read only mode since we're just reading
        AutoLock s_lock(state_lock,1,false/*exclusive*/);
        for (LegionMap<LegionColor,StateVersions>::aligned::const_iterator cit =
              open_children.begin(); cit != open_children.end(); cit++)
        {
          if (cit->second.get_valid_mask() * capture_mask)
            continue;
          for (StateVersions::iterator it = cit->second.begin();
                it != cit->second.end(); it++)
          {
            FieldMask overlap = it->second & capture_mask;
            if (!overlap)
              continue;
            target->record_child_version_state(cit->first, it->first, 
                                               overlap, mutator);
          }
        }
        FieldMask dirty_overlap = dirty_mask & capture_mask;
        if (!!dirty_overlap)
        {
          target->record_dirty_fields(dirty_overlap);
          for (LegionMap<LogicalView*,FieldMask>::aligned::const_iterator it = 
                valid_views.begin(); it != valid_views.end(); it++)
          {
            FieldMask overlap = it->second & dirty_overlap;
            if (!overlap)
              continue;
            if (!it->first->is_composite_view())
            {
              target->record_valid_view(it->first, overlap);
              non_composite_capture |= overlap;
            }
            else
              composite_views[it->first->as_composite_view()] = overlap;
          }
        }
        FieldMask reduction_overlap = reduction_mask & capture_mask;
        if (!!reduction_overlap)
        {
          target->record_reduction_fields(reduction_overlap);
          for (LegionMap<ReductionView*,FieldMask>::aligned::const_iterator it =
                reduction_views.begin(); it != reduction_views.end(); it++)
          {
            FieldMask overlap = it->second & reduction_overlap;
            if (!overlap)
              continue;
            target->record_reduction_view(it->first, overlap);
          }
        }
      }
      if (!composite_views.empty())
      {
        if (!!non_composite_capture)
        {
          for (LegionMap<CompositeView*,FieldMask>::aligned::iterator it =
                composite_views.begin(); it != composite_views.end(); it++)
          {
            it->second -= non_composite_capture;
            if (!!it->second)
              target->record_valid_view(it->first, it->second);
          }
        }
        else
        {
          for (LegionMap<CompositeView*,FieldMask>::aligned::const_iterator it =
                composite_views.begin(); it != composite_views.end(); it++)
            target->record_valid_view(it->first, it->second);
        }
      }
    }

    //--------------------------------------------------------------------------
    void VersionState::capture(CompositeNode *target,
                               const FieldMask &capture_mask,
                               ReferenceMutator *mutator) const
    //--------------------------------------------------------------------------
    {
      // Only need this in read only mode since we're just reading
      AutoLock s_lock(state_lock,1,false/*exclusive*/);
      FieldMask dirty_overlap = dirty_mask & capture_mask;
      if (!!dirty_overlap)
      {
        target->record_dirty_fields(dirty_overlap);
        for (LegionMap<LogicalView*,FieldMask>::aligned::const_iterator it = 
              valid_views.begin(); it != valid_views.end(); it++)
        {
          FieldMask overlap = it->second & dirty_overlap;
          if (!overlap)
            continue;
          target->record_valid_view(it->first, overlap);
        }
      }
      FieldMask reduction_overlap = reduction_mask & capture_mask;
      if (!!reduction_overlap)
      {
        target->record_reduction_fields(reduction_overlap);
        for (LegionMap<ReductionView*,FieldMask>::aligned::const_iterator it = 
              reduction_views.begin(); it != reduction_views.end(); it++)
        {
          FieldMask overlap = it->second & reduction_overlap;
          if (!overlap)
            continue;
          target->record_reduction_view(it->first, overlap);
        }
      }
      for (LegionMap<LegionColor,StateVersions>::aligned::const_iterator cit =
            open_children.begin(); cit != open_children.end(); cit++)
      {
        if (cit->second.get_valid_mask() * capture_mask)
          continue;
        for (StateVersions::iterator it = cit->second.begin();
              it != cit->second.end(); it++)
        {
          FieldMask overlap = it->second & capture_mask;
          if (!overlap)
            continue;
          target->record_child_version_state(cit->first, it->first, 
                                             overlap, mutator);
        }
      }
    }

    //--------------------------------------------------------------------------
    void VersionState::capture_dirty_instances(const FieldMask &capture_mask,
                                               VersionState *target) const
    //--------------------------------------------------------------------------
    {
      AutoLock s_lock(state_lock,1,false/*exclusive*/);
#ifdef DEBUG_LEGION
      // This assertion doesn't hold true under virtual mappings where
      // an advance operation might think there is dirty field data but
      // it was never actually initialized in the outermost task
      //assert(!(capture_mask - (dirty_mask | reduction_mask)));
      assert((this->version_number + 1) == target->version_number);
#endif
      FieldMask dirty_overlap = dirty_mask & capture_mask;
      if (!!dirty_overlap)
      {
        target->dirty_mask |= dirty_overlap;
        target->update_fields |= dirty_overlap;
        for (LegionMap<LogicalView*,FieldMask>::aligned::const_iterator it =
              valid_views.begin(); it != valid_views.end(); it++)
        {
          FieldMask overlap = it->second & dirty_overlap;
          if (!overlap)
            continue;
          LegionMap<LogicalView*,FieldMask,VALID_VIEW_ALLOC>::
           track_aligned::iterator finder = target->valid_views.find(it->first);
          if (finder == target->valid_views.end())
          {
#ifdef DEBUG_LEGION
            assert(target->currently_valid);
#endif
            // No need for a mutator here, it is already valid
            it->first->add_nested_valid_ref(target->did);
            target->valid_views[it->first] = overlap;
          }
          else
            finder->second |= overlap;
        }
      }
      FieldMask reduction_overlap = reduction_mask & capture_mask;
      if (!!reduction_overlap)
      {
        target->reduction_mask |= reduction_overlap;
        target->update_fields |= reduction_overlap;
        for (LegionMap<ReductionView*,FieldMask>::aligned::const_iterator it =
              reduction_views.begin(); it != reduction_views.end(); it++)
        {
          FieldMask overlap = it->second & reduction_overlap;
          if (!overlap)
            continue;
          LegionMap<ReductionView*,FieldMask,VALID_REDUCTION_ALLOC>::
                track_aligned::iterator finder = 
                      target->reduction_views.find(it->first);
          if (finder == target->reduction_views.end())
          {
#ifdef DEBUG_LEGION
            assert(target->currently_valid);
#endif
            // No need for a mutator here, it is already valid
            it->first->add_nested_valid_ref(target->did);
            target->reduction_views[it->first] = overlap;
          }
          else
            finder->second |= overlap;
        }
      }
    }

    /////////////////////////////////////////////////////////////
    // RegionTreePath 
    /////////////////////////////////////////////////////////////

    //--------------------------------------------------------------------------
    RegionTreePath::RegionTreePath(void) 
      : min_depth(0), max_depth(0)
    //--------------------------------------------------------------------------
    {
    }

    //--------------------------------------------------------------------------
    void RegionTreePath::initialize(unsigned min, unsigned max)
    //--------------------------------------------------------------------------
    {
#ifdef DEBUG_LEGION
      assert(min <= max);
#endif
      min_depth = min;
      max_depth = max;
      path.resize(max_depth+1, INVALID_COLOR);
    }

    //--------------------------------------------------------------------------
    void RegionTreePath::register_child(unsigned depth, 
                                        const LegionColor color)
    //--------------------------------------------------------------------------
    {
#ifdef DEBUG_LEGION
      assert(min_depth <= depth);
      assert(depth <= max_depth);
#endif
      path[depth] = color;
    }

    //--------------------------------------------------------------------------
    void RegionTreePath::record_aliased_children(unsigned depth,
                                                 const FieldMask &mask)
    //--------------------------------------------------------------------------
    {
#ifdef DEBUG_LEGION
      assert(min_depth <= depth);
      assert(depth <= max_depth);
#endif
      LegionMap<unsigned,FieldMask>::aligned::iterator finder = 
        interfering_children.find(depth);
      if (finder == interfering_children.end())
        interfering_children[depth] = mask;
      else
        finder->second |= mask;
    }

    //--------------------------------------------------------------------------
    void RegionTreePath::clear(void)
    //--------------------------------------------------------------------------
    {
      path.clear();
      min_depth = 0;
      max_depth = 0;
    }

#ifdef DEBUG_LEGION
    //--------------------------------------------------------------------------
    bool RegionTreePath::has_child(unsigned depth) const
    //--------------------------------------------------------------------------
    {
      assert(min_depth <= depth);
      assert(depth <= max_depth);
      return (path[depth] != INVALID_COLOR);
    }

    //--------------------------------------------------------------------------
    LegionColor RegionTreePath::get_child(unsigned depth) const
    //--------------------------------------------------------------------------
    {
      assert(min_depth <= depth);
      assert(depth <= max_depth);
      assert(has_child(depth));
      return path[depth];
    }
#endif

    //--------------------------------------------------------------------------
    const FieldMask* RegionTreePath::get_aliased_children(unsigned depth) const
    //--------------------------------------------------------------------------
    {
      if (interfering_children.empty())
        return NULL;
      LegionMap<unsigned,FieldMask>::aligned::const_iterator finder = 
        interfering_children.find(depth);
      if (finder == interfering_children.end())
        return NULL;
      return &(finder->second);
    }

    /////////////////////////////////////////////////////////////
    // InstanceRef 
    /////////////////////////////////////////////////////////////

    //--------------------------------------------------------------------------
    InstanceRef::InstanceRef(bool comp)
      : ready_event(ApEvent::NO_AP_EVENT), manager(NULL), local(true)
    //--------------------------------------------------------------------------
    {
    }

    //--------------------------------------------------------------------------
    InstanceRef::InstanceRef(const InstanceRef &rhs)
      : valid_fields(rhs.valid_fields), ready_event(rhs.ready_event),
        manager(rhs.manager), local(rhs.local)
    //--------------------------------------------------------------------------
    {
    }

    //--------------------------------------------------------------------------
    InstanceRef::InstanceRef(PhysicalManager *man, const FieldMask &m,ApEvent r)
      : valid_fields(m), ready_event(r), manager(man), local(true)
    //--------------------------------------------------------------------------
    {
    }

    //--------------------------------------------------------------------------
    InstanceRef::~InstanceRef(void)
    //--------------------------------------------------------------------------
    {
    }

    //--------------------------------------------------------------------------
    InstanceRef& InstanceRef::operator=(const InstanceRef &rhs)
    //--------------------------------------------------------------------------
    {
      valid_fields = rhs.valid_fields;
      ready_event = rhs.ready_event;
      local = rhs.local;
      manager = rhs.manager;
      return *this;
    }

    //--------------------------------------------------------------------------
    bool InstanceRef::operator==(const InstanceRef &rhs) const
    //--------------------------------------------------------------------------
    {
      if (valid_fields != rhs.valid_fields)
        return false;
      if (ready_event != rhs.ready_event)
        return false;
      if (manager != rhs.manager)
        return false;
      return true;
    }

    //--------------------------------------------------------------------------
    bool InstanceRef::operator!=(const InstanceRef &rhs) const
    //--------------------------------------------------------------------------
    {
      return !(*this == rhs);
    }

    //--------------------------------------------------------------------------
    MappingInstance InstanceRef::get_mapping_instance(void) const
    //--------------------------------------------------------------------------
    {
      return MappingInstance(manager);
    }

    //--------------------------------------------------------------------------
    bool InstanceRef::is_virtual_ref(void) const
    //--------------------------------------------------------------------------
    {
      if (manager == NULL)
        return true;
      return manager->is_virtual_manager(); 
    }

    //--------------------------------------------------------------------------
    void InstanceRef::add_valid_reference(ReferenceSource source) const
    //--------------------------------------------------------------------------
    {
#ifdef DEBUG_LEGION
      assert(manager != NULL);
#endif
      manager->add_base_valid_ref(source);
    }

    //--------------------------------------------------------------------------
    void InstanceRef::remove_valid_reference(ReferenceSource source) const
    //--------------------------------------------------------------------------
    {
#ifdef DEBUG_LEGION
      assert(manager != NULL);
#endif
      if (manager->remove_base_valid_ref(source))
        delete manager;
    }

    //--------------------------------------------------------------------------
    Memory InstanceRef::get_memory(void) const
    //--------------------------------------------------------------------------
    {
#ifdef DEBUG_LEGION
      assert(manager != NULL);
#endif
      return manager->get_memory();
    }

    //--------------------------------------------------------------------------
    Reservation InstanceRef::get_read_only_reservation(void) const
    //--------------------------------------------------------------------------
    {
#ifdef DEBUG_LEGION
      assert(manager != NULL);
      assert(manager->is_instance_manager());
#endif
      return 
        manager->as_instance_manager()->get_read_only_mapping_reservation();
    }

    //--------------------------------------------------------------------------
    bool InstanceRef::is_field_set(FieldID fid) const
    //--------------------------------------------------------------------------
    {
#ifdef DEBUG_LEGION
      assert(manager != NULL);
#endif
      FieldSpaceNode *field_node = manager->region_node->column_source; 
      unsigned index = field_node->get_field_index(fid);
      return valid_fields.is_set(index);
    }

    //--------------------------------------------------------------------------
    LegionRuntime::Accessor::RegionAccessor<
      LegionRuntime::Accessor::AccessorType::Generic> 
        InstanceRef::get_accessor(void) const
    //--------------------------------------------------------------------------
    {
#ifdef DEBUG_LEGION
      assert(manager != NULL);
#endif
      return manager->get_accessor();
    }

    //--------------------------------------------------------------------------
    LegionRuntime::Accessor::RegionAccessor<
      LegionRuntime::Accessor::AccessorType::Generic>
        InstanceRef::get_field_accessor(FieldID fid) const
    //--------------------------------------------------------------------------
    {
#ifdef DEBUG_LEGION
      assert(manager != NULL);
#endif
      return manager->get_field_accessor(fid);
    }

    //--------------------------------------------------------------------------
    void InstanceRef::pack_reference(Serializer &rez) const
    //--------------------------------------------------------------------------
    {
      rez.serialize(valid_fields);
      rez.serialize(ready_event);
      if (manager != NULL)
        rez.serialize(manager->did);
      else
        rez.serialize<DistributedID>(0);
    }

    //--------------------------------------------------------------------------
    void InstanceRef::unpack_reference(Runtime *runtime,
                                       Deserializer &derez, RtEvent &ready)
    //--------------------------------------------------------------------------
    {
      derez.deserialize(valid_fields);
      derez.deserialize(ready_event);
      DistributedID did;
      derez.deserialize(did);
      if (did == 0)
        return;
      manager = runtime->find_or_request_physical_manager(did, ready);
      local = false;
    } 

    /////////////////////////////////////////////////////////////
    // InstanceSet 
    /////////////////////////////////////////////////////////////
    
    //--------------------------------------------------------------------------
    InstanceSet::CollectableRef& InstanceSet::CollectableRef::operator=(
                                         const InstanceSet::CollectableRef &rhs)
    //--------------------------------------------------------------------------
    {
      valid_fields = rhs.valid_fields;
      ready_event = rhs.ready_event;
      local = rhs.local;
      manager = rhs.manager;
      return *this;
    }

    //--------------------------------------------------------------------------
    InstanceSet::InstanceSet(size_t init_size /*=0*/)
      : single((init_size <= 1)), shared(false)
    //--------------------------------------------------------------------------
    {
      if (init_size == 0)
        refs.single = NULL;
      else if (init_size == 1)
      {
        refs.single = new CollectableRef();
        refs.single->add_reference();
      }
      else
      {
        refs.multi = new InternalSet(init_size);
        refs.multi->add_reference();
      }
    }

    //--------------------------------------------------------------------------
    InstanceSet::InstanceSet(const InstanceSet &rhs)
      : single(rhs.single)
    //--------------------------------------------------------------------------
    {
      // Mark that the other one is sharing too
      if (single)
      {
        refs.single = rhs.refs.single;
        if (refs.single == NULL)
        {
          shared = false;
          return;
        }
        shared = true;
        rhs.shared = true;
        refs.single->add_reference();
      }
      else
      {
        refs.multi = rhs.refs.multi;
        shared = true;
        rhs.shared = true;
        refs.multi->add_reference();
      }
    }

    //--------------------------------------------------------------------------
    InstanceSet::~InstanceSet(void)
    //--------------------------------------------------------------------------
    {
      if (single)
      {
        if ((refs.single != NULL) && refs.single->remove_reference())
          delete (refs.single);
      }
      else
      {
        if (refs.multi->remove_reference())
          delete refs.multi;
      }
    }

    //--------------------------------------------------------------------------
    InstanceSet& InstanceSet::operator=(const InstanceSet &rhs)
    //--------------------------------------------------------------------------
    {
      // See if we need to delete our current one
      if (single)
      {
        if ((refs.single != NULL) && refs.single->remove_reference())
          delete (refs.single);
      }
      else
      {
        if (refs.multi->remove_reference())
          delete refs.multi;
      }
      // Now copy over the other one
      single = rhs.single; 
      if (single)
      {
        refs.single = rhs.refs.single;
        if (refs.single != NULL)
        {
          shared = true;
          rhs.shared = true;
          refs.single->add_reference();
        }
        else
          shared = false;
      }
      else
      {
        refs.multi = rhs.refs.multi;
        shared = true;
        rhs.shared = true;
        refs.multi->add_reference();
      }
      return *this;
    }

    //--------------------------------------------------------------------------
    void InstanceSet::make_copy(void)
    //--------------------------------------------------------------------------
    {
#ifdef DEBUG_LEGION
      assert(shared);
#endif
      if (single)
      {
        if (refs.single != NULL)
        {
          CollectableRef *next = 
            new CollectableRef(*refs.single);
          next->add_reference();
          if (refs.single->remove_reference())
            delete (refs.single);
          refs.single = next;
        }
      }
      else
      {
        InternalSet *next = new InternalSet(*refs.multi);
        next->add_reference();
        if (refs.multi->remove_reference())
          delete refs.multi;
        refs.multi = next;
      }
      shared = false;
    }

    //--------------------------------------------------------------------------
    bool InstanceSet::operator==(const InstanceSet &rhs) const
    //--------------------------------------------------------------------------
    {
      if (single != rhs.single)
        return false;
      if (single)
      {
        if (refs.single == rhs.refs.single)
          return true;
        if (((refs.single == NULL) && (rhs.refs.single != NULL)) ||
            ((refs.single != NULL) && (rhs.refs.single == NULL)))
          return false;
        return ((*refs.single) == (*rhs.refs.single));
      }
      else
      {
        if (refs.multi->vector.size() != rhs.refs.multi->vector.size())
          return false;
        for (unsigned idx = 0; idx < refs.multi->vector.size(); idx++)
        {
          if (refs.multi->vector[idx] != rhs.refs.multi->vector[idx])
            return false;
        }
        return true;
      }
    }

    //--------------------------------------------------------------------------
    bool InstanceSet::operator!=(const InstanceSet &rhs) const
    //--------------------------------------------------------------------------
    {
      return !((*this) == rhs);
    }

    //--------------------------------------------------------------------------
    InstanceRef& InstanceSet::operator[](unsigned idx)
    //--------------------------------------------------------------------------
    {
      if (shared)
        make_copy();
      if (single)
      {
#ifdef DEBUG_LEGION
        assert(idx == 0);
        assert(refs.single != NULL);
#endif
        return *(refs.single);
      }
#ifdef DEBUG_LEGION
      assert(idx < refs.multi->vector.size());
#endif
      return refs.multi->vector[idx];
    }

    //--------------------------------------------------------------------------
    const InstanceRef& InstanceSet::operator[](unsigned idx) const
    //--------------------------------------------------------------------------
    {
      // No need to make a copy if shared here since this is read-only
      if (single)
      {
#ifdef DEBUG_LEGION
        assert(idx == 0);
        assert(refs.single != NULL);
#endif
        return *(refs.single);
      }
#ifdef DEBUG_LEGION
      assert(idx < refs.multi->vector.size());
#endif
      return refs.multi->vector[idx];
    }

    //--------------------------------------------------------------------------
    bool InstanceSet::empty(void) const
    //--------------------------------------------------------------------------
    {
      if (single && (refs.single == NULL))
        return true;
      else if (!single && refs.multi->empty())
        return true;
      return false;
    }

    //--------------------------------------------------------------------------
    size_t InstanceSet::size(void) const
    //--------------------------------------------------------------------------
    {
      if (single)
      {
        if (refs.single == NULL)
          return 0;
        return 1;
      }
      if (refs.multi == NULL)
        return 0;
      return refs.multi->vector.size();
    }

    //--------------------------------------------------------------------------
    void InstanceSet::resize(size_t new_size)
    //--------------------------------------------------------------------------
    {
      if (single)
      {
        if (new_size == 0)
        {
          if ((refs.single != NULL) && refs.single->remove_reference())
            delete (refs.single);
          refs.single = NULL;
          shared = false;
        }
        else if (new_size > 1)
        {
          // Switch to multi
          InternalSet *next = new InternalSet(new_size);
          if (refs.single != NULL)
          {
            next->vector[0] = *(refs.single);
            if (refs.single->remove_reference())
              delete (refs.single);
          }
          next->add_reference();
          refs.multi = next;
          single = false;
          shared = false;
        }
        else if (refs.single == NULL)
        {
          // New size is 1 but we were empty before
          CollectableRef *next = new CollectableRef();
          next->add_reference();
          refs.single = next;
          single = true;
          shared = false;
        }
      }
      else
      {
        if (new_size == 0)
        {
          if (refs.multi->remove_reference())
            delete refs.multi;
          refs.single = NULL;
          single = true;
          shared = false;
        }
        else if (new_size == 1)
        {
          CollectableRef *next = 
            new CollectableRef(refs.multi->vector[0]);
          if (refs.multi->remove_reference())
            delete (refs.multi);
          next->add_reference();
          refs.single = next;
          single = true;
          shared = false;
        }
        else
        {
          size_t current_size = refs.multi->vector.size();
          if (current_size != new_size)
          {
            if (shared)
            {
              // Make a copy
              InternalSet *next = new InternalSet(new_size);
              // Copy over the elements
              for (unsigned idx = 0; idx < 
                   ((current_size < new_size) ? current_size : new_size); idx++)
                next->vector[idx] = refs.multi->vector[idx];
              if (refs.multi->remove_reference())
                delete refs.multi;
              next->add_reference();
              refs.multi = next;
              shared = false;
            }
            else
            {
              // Resize our existing vector
              refs.multi->vector.resize(new_size);
            }
          }
          // Size is the same so there is no need to do anything
        }
      }
    }

    //--------------------------------------------------------------------------
    void InstanceSet::clear(void)
    //--------------------------------------------------------------------------
    {
      // No need to copy since we are removing our references and not mutating
      if (single)
      {
        if ((refs.single != NULL) && refs.single->remove_reference())
          delete (refs.single);
        refs.single = NULL;
      }
      else
      {
        if (shared)
        {
          // Small optimization here, if we're told to delete it, we know
          // that means we were the last user so we can re-use it
          if (refs.multi->remove_reference())
          {
            // Put a reference back on it since we're reusing it
            refs.multi->add_reference();
            refs.multi->vector.clear();
          }
          else
          {
            // Go back to single
            refs.multi = NULL;
            single = true;
          }
        }
        else
          refs.multi->vector.clear();
      }
      shared = false;
    }

    //--------------------------------------------------------------------------
    void InstanceSet::add_instance(const InstanceRef &ref)
    //--------------------------------------------------------------------------
    {
      if (single)
      {
        // No need to check for shared, we're going to make new things anyway
        if (refs.single != NULL)
        {
          // Make the new multi version
          InternalSet *next = new InternalSet(2);
          next->vector[0] = *(refs.single);
          next->vector[1] = ref;
          if (refs.single->remove_reference())
            delete (refs.single);
          next->add_reference();
          refs.multi = next;
          single = false;
          shared = false;
        }
        else
        {
          refs.single = new CollectableRef(ref);
          refs.single->add_reference();
        }
      }
      else
      {
        if (shared)
          make_copy();
        refs.multi->vector.push_back(ref);
      }
    }

    //--------------------------------------------------------------------------
    bool InstanceSet::is_virtual_mapping(void) const
    //--------------------------------------------------------------------------
    {
      if (empty())
        return true;
      if (size() > 1)
        return false;
      return refs.single->is_virtual_ref();
    }

    //--------------------------------------------------------------------------
    void InstanceSet::pack_references(Serializer &rez) const
    //--------------------------------------------------------------------------
    {
      if (single)
      {
        if (refs.single == NULL)
        {
          rez.serialize<size_t>(0);
          return;
        }
        rez.serialize<size_t>(1);
        refs.single->pack_reference(rez);
      }
      else
      {
        rez.serialize<size_t>(refs.multi->vector.size());
        for (unsigned idx = 0; idx < refs.multi->vector.size(); idx++)
          refs.multi->vector[idx].pack_reference(rez);
      }
    }

    //--------------------------------------------------------------------------
    void InstanceSet::unpack_references(Runtime *runtime, Deserializer &derez, 
                                        std::set<RtEvent> &ready_events)
    //--------------------------------------------------------------------------
    {
      size_t num_refs;
      derez.deserialize(num_refs);
      if (num_refs == 0)
      {
        // No matter what, we can just clear out any references we have
        if (single)
        {
          if ((refs.single != NULL) && refs.single->remove_reference())
            delete (refs.single);
          refs.single = NULL;
        }
        else
        {
          if (refs.multi->remove_reference())
            delete refs.multi;
          single = true;
        }
      }
      else if (num_refs == 1)
      {
        // If we're in multi, go back to single
        if (!single)
        {
          if (refs.multi->remove_reference())
            delete refs.multi;
          refs.multi = NULL;
          single = true;
        }
        // Now we can unpack our reference, see if we need to make one
        if (refs.single == NULL)
        {
          refs.single = new CollectableRef();
          refs.single->add_reference();
        }
        RtEvent ready;
        refs.single->unpack_reference(runtime, derez, ready);
        if (ready.exists())
          ready_events.insert(ready);
      }
      else
      {
        // If we're in single, go to multi
        // otherwise resize our multi for the appropriate number of references
        if (single)
        {
          if ((refs.single != NULL) && refs.single->remove_reference())
            delete (refs.single);
          refs.multi = new InternalSet(num_refs);
          refs.multi->add_reference();
          single = false;
        }
        else
          refs.multi->vector.resize(num_refs);
        // Now do the unpacking
        for (unsigned idx = 0; idx < num_refs; idx++)
        {
          RtEvent ready;
          refs.multi->vector[idx].unpack_reference(runtime, derez, ready);
          if (ready.exists())
            ready_events.insert(ready);
        }
      }
      // We are always not shared when we are done
      shared = false;
    }

    //--------------------------------------------------------------------------
    void InstanceSet::add_valid_references(ReferenceSource source) const
    //--------------------------------------------------------------------------
    {
      if (single)
      {
        if (refs.single != NULL)
          refs.single->add_valid_reference(source);
      }
      else
      {
        for (unsigned idx = 0; idx < refs.multi->vector.size(); idx++)
          refs.multi->vector[idx].add_valid_reference(source);
      }
    }

    //--------------------------------------------------------------------------
    void InstanceSet::remove_valid_references(ReferenceSource source) const
    //--------------------------------------------------------------------------
    {
      if (single)
      {
        if (refs.single != NULL)
          refs.single->remove_valid_reference(source);
      }
      else
      {
        for (unsigned idx = 0; idx < refs.multi->vector.size(); idx++)
          refs.multi->vector[idx].remove_valid_reference(source);
      }
    }

    //--------------------------------------------------------------------------
    void InstanceSet::update_wait_on_events(std::set<ApEvent> &wait_on) const 
    //--------------------------------------------------------------------------
    {
      if (single)
      {
        if (refs.single != NULL)
        {
          ApEvent ready = refs.single->get_ready_event();
          if (ready.exists())
            wait_on.insert(ready);
        }
      }
      else
      {
        for (unsigned idx = 0; idx < refs.multi->vector.size(); idx++)
        {
          ApEvent ready = refs.multi->vector[idx].get_ready_event();
          if (ready.exists())
            wait_on.insert(ready);
        }
      }
    }

    //--------------------------------------------------------------------------
    void InstanceSet::find_read_only_reservations(
                                             std::set<Reservation> &locks) const
    //--------------------------------------------------------------------------
    {
      if (single)
      {
        if (refs.single != NULL)
          locks.insert(refs.single->get_read_only_reservation());
      }
      else
      {
        for (unsigned idx = 0; idx < refs.multi->vector.size(); idx++)
          locks.insert(refs.multi->vector[idx].get_read_only_reservation());
      }
    }
    
    //--------------------------------------------------------------------------
    LegionRuntime::Accessor::RegionAccessor<
      LegionRuntime::Accessor::AccessorType::Generic> InstanceSet::
                                           get_field_accessor(FieldID fid) const
    //--------------------------------------------------------------------------
    {
      if (single)
      {
#ifdef DEBUG_LEGION
        assert(refs.single != NULL);
#endif
        return refs.single->get_field_accessor(fid);
      }
      else
      {
        for (unsigned idx = 0; idx < refs.multi->vector.size(); idx++)
        {
          const InstanceRef &ref = refs.multi->vector[idx];
          if (ref.is_field_set(fid))
            return ref.get_field_accessor(fid);
        }
        assert(false);
        return refs.multi->vector[0].get_field_accessor(fid);
      }
    }

    /////////////////////////////////////////////////////////////
    // VersioningInvalidator 
    /////////////////////////////////////////////////////////////

    //--------------------------------------------------------------------------
    VersioningInvalidator::VersioningInvalidator(void)
      : ctx(0), invalidate_all(true)
    //--------------------------------------------------------------------------
    {
    }

    //--------------------------------------------------------------------------
    VersioningInvalidator::VersioningInvalidator(RegionTreeContext c)
      : ctx(c.get_id()), invalidate_all(!c.exists())
    //--------------------------------------------------------------------------
    {
    }

    //--------------------------------------------------------------------------
    bool VersioningInvalidator::visit_region(RegionNode *node)
    //--------------------------------------------------------------------------
    {
      if (invalidate_all)
        node->invalidate_version_managers();
      else
        node->invalidate_version_state(ctx);
      return true;
    }

    //--------------------------------------------------------------------------
    bool VersioningInvalidator::visit_partition(PartitionNode *node)
    //--------------------------------------------------------------------------
    {
      if (invalidate_all)
        node->invalidate_version_managers();
      else
        node->invalidate_version_state(ctx);
      return true;
    }

  }; // namespace Internal 
}; // namespace Legion
<|MERGE_RESOLUTION|>--- conflicted
+++ resolved
@@ -138,14 +138,16 @@
       if (add_reference)
         result->add_reference();
       return result;
-    }
-
-    //--------------------------------------------------------------------------
-    TraversalInfo::TraversalInfo(ContextID c, Operation *o, unsigned idx,
-                                 const RegionRequirement &r, VersionInfo &info, 
-                                 const FieldMask &k, std::set<RtEvent> &e)
-      : ctx(c), op(o), index(idx), req(r), version_info(info),
-        traversal_mask(k), context_uid(o->get_context()->get_context_uid()),
+    } 
+
+    //--------------------------------------------------------------------------
+    TraversalInfo::TraversalInfo(ContextID c, const PhysicalTraceInfo &i, 
+                                 unsigned idx, const RegionRequirement &r, 
+                                 VersionInfo &info, const FieldMask &k, 
+                                 std::set<RtEvent> &e)
+      : PhysicalTraceInfo(i), ctx(c), index(idx), req(r), 
+        version_info(info), traversal_mask(k), 
+        context_uid(i.op->get_context()->get_context_uid()),
         map_applied_events(e), logical_ctx(-1U)
     //--------------------------------------------------------------------------
     {
@@ -1914,6 +1916,142 @@
         already_traced = false;
         trace = NULL;
       }
+    }
+
+    /////////////////////////////////////////////////////////////
+    // PhysicalTraceInfo
+    /////////////////////////////////////////////////////////////
+
+    //--------------------------------------------------------------------------
+    PhysicalTraceInfo::PhysicalTraceInfo(Operation *o, bool initialize)
+    //--------------------------------------------------------------------------
+      : op(o), tpl((op == NULL) ? NULL : 
+          (op->get_memoizable() == NULL) ? NULL :
+            op->get_memoizable()->get_template()),
+        recording((tpl == NULL) ? false : tpl->is_recording())
+    {
+      if (recording && initialize)
+        tpl->record_get_term_event(op->get_memoizable());
+    }
+
+    //--------------------------------------------------------------------------
+    PhysicalTraceInfo::PhysicalTraceInfo(Operation *o, Memoizable *memo)
+      : op(o), tpl(memo->get_template()),
+        recording((tpl == NULL) ? false : tpl->is_recording())
+    //--------------------------------------------------------------------------
+    {
+    }
+
+    //--------------------------------------------------------------------------
+    void PhysicalTraceInfo::record_merge_events(ApEvent &result,
+                                                ApEvent e1, ApEvent e2) const
+    //--------------------------------------------------------------------------
+    {
+#ifdef DEBUG_LEGION
+      assert(recording);
+      assert(tpl != NULL);
+      assert(tpl->is_recording());
+#endif
+      tpl->record_merge_events(result, e1, e2, op);      
+    }
+    
+    //--------------------------------------------------------------------------
+    void PhysicalTraceInfo::record_merge_events(ApEvent &result,
+                                       ApEvent e1, ApEvent e2, ApEvent e3) const
+    //--------------------------------------------------------------------------
+    {
+#ifdef DEBUG_LEGION
+      assert(recording);
+      assert(tpl != NULL);
+      assert(tpl->is_recording());
+#endif
+      tpl->record_merge_events(result, e1, e2, e3, op);
+    }
+
+    //--------------------------------------------------------------------------
+    void PhysicalTraceInfo::record_merge_events(ApEvent &result,
+                                          const std::set<ApEvent> &events) const
+    //--------------------------------------------------------------------------
+    {
+#ifdef DEBUG_LEGION
+      assert(recording);
+      assert(tpl != NULL);
+      assert(tpl->is_recording());
+#endif
+      tpl->record_merge_events(result, events, op);
+    }
+
+    //--------------------------------------------------------------------------
+    void PhysicalTraceInfo::record_op_sync_event(ApEvent &result) const
+    //--------------------------------------------------------------------------
+    {
+#ifdef DEBUG_LEGION
+      assert(recording);
+      assert(tpl != NULL);
+      assert(tpl->is_recording());
+#endif
+      tpl->record_set_op_sync_event(result, op);
+    }
+
+    //--------------------------------------------------------------------------
+    void PhysicalTraceInfo::record_issue_copy(ApEvent &result, RegionNode *node,
+                                 const std::vector<CopySrcDstField>& src_fields,
+                                 const std::vector<CopySrcDstField>& dst_fields,
+                                 ApEvent precondition,
+                                 PredEvent predicate_guard,
+                                 IndexTreeNode *intersect,
+                                 IndexSpaceExpression *mask,
+                                 ReductionOpID redop,
+                                 bool reduction_fold) const
+    //--------------------------------------------------------------------------
+    {
+#ifdef DEBUG_LEGION
+      assert(recording);
+      assert(tpl != NULL);
+      assert(tpl->is_recording());
+#endif
+      tpl->record_issue_copy(op, result, node, src_fields, dst_fields,
+        precondition, predicate_guard, intersect, mask, redop, reduction_fold);
+    }
+
+    //--------------------------------------------------------------------------
+    void PhysicalTraceInfo::record_issue_fill(ApEvent &result, RegionNode *node,
+                                     const std::vector<CopySrcDstField> &fields,
+                                     const void *fill_buffer, size_t fill_size,
+                                     ApEvent precondition,
+                                     PredEvent predicate_guard,
+#ifdef LEGION_SPY
+                                     UniqueID fill_uid,
+#endif
+                                     IndexTreeNode *intersect,
+                                     IndexSpaceExpression *mask) const
+    //--------------------------------------------------------------------------
+    {
+#ifdef DEBUG_LEGION
+      assert(recording);
+      assert(tpl != NULL);
+      assert(tpl->is_recording());
+#endif
+      tpl->record_issue_fill(op, result, node, fields, fill_buffer, fill_size,
+          precondition, predicate_guard,
+#ifdef LEGION_SPY
+          fill_uid,
+#endif
+          intersect, mask);
+    }
+
+    //--------------------------------------------------------------------------
+    void PhysicalTraceInfo::record_empty_copy(CompositeView *view,
+                                              const FieldMask &copy_mask,
+                                              MaterializedView *dst) const
+    //--------------------------------------------------------------------------
+    {
+#ifdef DEBUG_LEGION
+      assert(recording);
+      assert(tpl != NULL);
+      assert(tpl->is_recording());
+#endif
+      tpl->record_empty_copy(view, copy_mask, dst);
     }
 
     /////////////////////////////////////////////////////////////
@@ -3139,532 +3277,6 @@
     }
 
     /////////////////////////////////////////////////////////////
-<<<<<<< HEAD
-=======
-    // Closed Node
-    /////////////////////////////////////////////////////////////
-
-    //--------------------------------------------------------------------------
-    ClosedNode::ClosedNode(RegionTreeNode *n)
-      : node(n)
-    //--------------------------------------------------------------------------
-    {
-    }
-
-    //--------------------------------------------------------------------------
-    ClosedNode::ClosedNode(const ClosedNode &rhs)
-      : node(rhs.node)
-    //--------------------------------------------------------------------------
-    {
-      // should never be called
-      assert(false);
-    }
-
-    //--------------------------------------------------------------------------
-    ClosedNode::~ClosedNode(void)
-    //--------------------------------------------------------------------------
-    {
-      // Recursively delete the rest of the tree
-      for (std::map<RegionTreeNode*,ClosedNode*>::const_iterator it = 
-            children.begin(); it != children.end(); it++)
-        delete it->second;
-      children.clear();
-    }
-
-    //--------------------------------------------------------------------------
-    ClosedNode& ClosedNode::operator=(const ClosedNode &rhs)
-    //--------------------------------------------------------------------------
-    {
-      // should never be called
-      assert(false);
-      return *this;
-    }
-
-    //--------------------------------------------------------------------------
-    ClosedNode* ClosedNode::clone_disjoint_projection(
-                  RegionTreeNode *child_node, const FieldMask &close_mask) const
-    //--------------------------------------------------------------------------
-    {
-#ifdef DEBUG_LEGION
-      assert(children.empty()); // should never have any children here
-#endif
-      ClosedNode *result = new ClosedNode(child_node);
-      for (std::map<ProjectionFunction*,
-            LegionMap<IndexSpaceNode*,FieldMask>::aligned>::const_iterator pit =
-            projections.begin(); pit != projections.end(); pit++)
-      {
-        for (LegionMap<IndexSpaceNode*,FieldMask>::aligned::const_iterator it = 
-              pit->second.begin(); it != pit->second.end(); it++)
-        {
-          FieldMask overlap = it->second & close_mask;
-          if (!overlap)
-            continue;
-          result->record_projection(pit->first, it->first, overlap);
-        }
-      }
-      return result;
-    }
-
-    //--------------------------------------------------------------------------
-    void ClosedNode::record_projection(ProjectionFunction *function,
-                                   IndexSpaceNode *space, const FieldMask &mask)
-    //--------------------------------------------------------------------------
-    {
-      projections[function][space] |= mask;
-    }
-
-    //--------------------------------------------------------------------------
-    void ClosedNode::add_child_node(ClosedNode *child)
-    //--------------------------------------------------------------------------
-    {
-#ifdef DEBUG_LEGION
-      assert(children.find(child->node) == children.end());
-#endif
-      children[child->node] = child; 
-    }
-
-    //--------------------------------------------------------------------------
-    void ClosedNode::record_closed_fields(const FieldMask &fields)
-    //--------------------------------------------------------------------------
-    {
-      covered_fields |= fields;
-    }
-
-    //--------------------------------------------------------------------------
-    void ClosedNode::record_reduced_fields(const FieldMask &fields)
-    //--------------------------------------------------------------------------
-    {
-      reduced_fields |= fields;
-    }
-
-    //--------------------------------------------------------------------------
-    void ClosedNode::record_projections(const ProjectionEpoch *epoch,
-                                        const FieldMask &fields)
-    //--------------------------------------------------------------------------
-    {
-      for (std::map<ProjectionFunction*,std::set<IndexSpaceNode*> >::
-            const_iterator pit = epoch->projections.begin(); 
-            pit != epoch->projections.end(); pit++)
-      {
-        std::map<ProjectionFunction*,LegionMap<IndexSpaceNode*,FieldMask>::
-          aligned>::iterator finder = projections.find(pit->first);
-        if (finder != projections.end())
-        {
-          for (std::set<IndexSpaceNode*>::const_iterator it = 
-                pit->second.begin(); it != pit->second.end(); it++)
-          {
-            LegionMap<IndexSpaceNode*,FieldMask>::aligned::iterator finder2 = 
-              finder->second.find(*it);
-            if (finder2 == finder->second.end())
-              finder->second[*it] = fields;
-            else
-              finder2->second |= fields;
-          }
-        }
-        else
-        {
-          // Didn't exist before so we can just insert 
-          LegionMap<IndexSpaceNode*,FieldMask>::aligned &spaces = 
-            projections[pit->first];
-          for (std::set<IndexSpaceNode*>::const_iterator it = 
-                pit->second.begin(); it != pit->second.end(); it++)
-            spaces[*it] = fields;
-        }
-      }
-    }
-
-    //--------------------------------------------------------------------------
-    void ClosedNode::fix_closed_tree(void)
-    //--------------------------------------------------------------------------
-    {
-      // If we are complete and have all our children, that we can also
-      // infer covering at this node
-      if (!children.empty())
-      {
-        const bool local_complete = node->is_complete() && 
-          (children.size() == node->get_num_children());
-        bool first_child = true;
-        FieldMask child_covered;
-        // Do all our sub-trees first
-        for (std::map<RegionTreeNode*,ClosedNode*>::const_iterator it = 
-              children.begin(); it != children.end(); it++)
-        {
-          // Recurse down the tree
-          it->second->fix_closed_tree();
-          // Update our valid mask
-          valid_fields |= it->second->get_valid_fields();
-          // If the child is complete we can also update covered
-          if (it->second->node->is_complete())
-            covered_fields |= it->second->get_covered_fields();
-          if (local_complete)
-          {
-            if (first_child)
-            {
-              child_covered = it->second->get_covered_fields();
-              first_child = false;
-            }
-            else
-              child_covered &= it->second->get_covered_fields();
-          }
-        }
-        if (local_complete && !!child_covered)
-          covered_fields |= child_covered;
-      }
-      // All our covered fields are always valid
-      valid_fields |= covered_fields;
-      // Finally update our valid fields based on any projections
-      if (!projections.empty())
-      {
-        for (std::map<ProjectionFunction*,
-                  LegionMap<IndexSpaceNode*,FieldMask>::aligned>::const_iterator
-              pit = projections.begin(); pit != projections.end(); pit++) 
-        {
-          for (LegionMap<IndexSpaceNode*,FieldMask>::aligned::const_iterator 
-                it = pit->second.begin(); it != pit->second.end(); it++)
-            valid_fields |= it->second;
-        }
-      }
-    }
-
-    //--------------------------------------------------------------------------
-    void ClosedNode::filter_dominated_fields(const ClosedNode *old_tree, 
-                                            FieldMask &non_dominated_mask) const
-    //--------------------------------------------------------------------------
-    {
-#ifdef DEBUG_LEGION
-      assert(node == old_tree->node); // should always be the same
-#endif
-      // We can remove any fields we are covered by here
-      if (!!covered_fields)
-      {
-        non_dominated_mask -= covered_fields;
-        if (!non_dominated_mask)
-          return;
-      }
-      // If we have any projections, we can also try to filter by that
-      if (!projections.empty())
-      {
-        old_tree->filter_dominated_projection_fields(non_dominated_mask, 
-                                                     projections); 
-        if (!non_dominated_mask)
-          return;
-      }
-      // Otherwise try to see if the children zip well, this only
-      // works if we actually have children that can dominate other children
-      if (!children.empty())
-        old_tree->filter_dominated_children(non_dominated_mask, children);
-    }
-
-    //--------------------------------------------------------------------------
-    void ClosedNode::filter_dominated_projection_fields(
-        FieldMask &non_dominated_mask,
-        const std::map<ProjectionFunction*,
-          LegionMap<IndexSpaceNode*,FieldMask>::aligned> &new_projections) const
-    //--------------------------------------------------------------------------
-    {
-      // In order to remove a dominated field, for each of our projection
-      // operations, we need to find one in the new set that dominates it
-      FieldMask dominated_mask = non_dominated_mask;
-      for (std::map<ProjectionFunction*,
-              LegionMap<IndexSpaceNode*,FieldMask>::aligned>::const_iterator 
-            pit = projections.begin(); pit != projections.end(); pit++)
-      {
-        // Set this iterator to the begining to start
-        // Use it later to find domains with the same projection function
-        std::map<ProjectionFunction*,
-                 LegionMap<IndexSpaceNode*,FieldMask>::aligned>::const_iterator
-                   finder = new_projections.begin();
-        for (LegionMap<IndexSpaceNode*,FieldMask>::aligned::const_iterator dit =
-              pit->second.begin(); dit != pit->second.end(); dit++)
-        {
-          FieldMask overlap = dit->second & dominated_mask;
-          if (!overlap)
-            continue;
-          // If it's still at the beginning try to find it
-          if (finder == new_projections.begin())
-            finder = new_projections.find(pit->first);
-          // If we found it then we can try to find overlapping domains
-          if (finder != new_projections.end())
-          {
-            for (LegionMap<IndexSpaceNode*,FieldMask>::aligned::const_iterator 
-                  it = finder->second.begin(); it != finder->second.end(); it++)
-            {
-              FieldMask dom_overlap = overlap & it->second;
-              if (!dom_overlap)
-                continue; 
-              // Types don't have to match, if they don't we don't care
-              if (it->first->handle.get_type_tag() !=
-                  dit->first->handle.get_type_tag())
-                continue;
-              // See if the domain dominates
-              if (it->first->dominates(dit->first))
-              {
-                overlap -= dom_overlap;
-                if (!overlap)
-                  break;
-              }
-            }
-          }
-          // Any fields still in overlap are not dominated
-          if (!!overlap)
-          {
-            dominated_mask -= overlap;
-            if (!dominated_mask)
-              break;
-          }
-        }
-        // Didn't find any dominated fields so we are done
-        if (!dominated_mask)
-          break;
-      }
-      if (!!dominated_mask)
-        non_dominated_mask -= dominated_mask;
-    }
-
-    //--------------------------------------------------------------------------
-    void ClosedNode::filter_dominated_children(FieldMask &non_dominated_mask,
-               const std::map<RegionTreeNode*,ClosedNode*> &new_children) const
-    //--------------------------------------------------------------------------
-    {
-      // If the child is created for a complete partition with an identity
-      // projection over the entire color space, we are dominated for its fields
-      // TODO: Any bijective projections can use this optimization
-      ProjectionFunction *identity =
-        node->context->runtime->find_projection_function(0);
-      for (std::map<RegionTreeNode*,ClosedNode*>::const_iterator it =
-            new_children.begin(); it != new_children.end(); it++)
-      {
-        if (it->first->is_region() || it->second->projections.empty()) 
-          continue;
-        PartitionNode *node = it->first->as_partition_node();
-        // The disjointness check here is to prevent nested composite instances
-        // from being pruned when the new composite instance consists of
-        // reduction instances
-        if (!node->is_complete()) 
-          continue;
-        IndexSpaceNode *color_space = node->row_source->color_space;
-        std::map<ProjectionFunction*,
-                 LegionMap<IndexSpaceNode*,FieldMask>::aligned>::const_iterator 
-            finder = it->second->projections.find(identity);
-        if (finder == it->second->projections.end()) 
-          continue;
-
-        FieldMask new_child_dominated;
-        for (LegionMap<IndexSpaceNode*,FieldMask>::aligned::const_iterator dit =
-              finder->second.begin(); dit != finder->second.end(); dit++)
-        {
-          const FieldMask overlap = non_dominated_mask & dit->second;
-          if (!overlap)
-            continue;
-          // Make sure they are the same dimension then see if we
-          // dominate the color space in which case we know we cover
-          // the entire partition
-          if ((color_space->get_num_dims() == dit->first->get_num_dims()) &&
-              dit->first->dominates(color_space))
-            new_child_dominated |= overlap;
-        }
-        // See if we have any dominated fields
-        if (!new_child_dominated)
-          continue;
-        // If there are any reduction fields they can't be dominated
-        if (!!it->second->reduced_fields)
-        {
-          new_child_dominated -= it->second->reduced_fields;
-          if (!new_child_dominated)
-            continue;
-        }
-        // Remove the fields dominated by this new child
-        non_dominated_mask -= new_child_dominated;
-        if (!!non_dominated_mask) 
-          return;
-      }
-
-      // In order to remove a field, it has to be dominated in all our children
-      FieldMask dominated_fields = non_dominated_mask;
-      // If we have projections instead of explicitly closed children then we 
-      // aren't going to directly compare them right now
-      // TODO: make this analysis more precise
-      if (!projections.empty())
-      {
-        for (std::map<ProjectionFunction*,
-                LegionMap<IndexSpaceNode*,FieldMask>::aligned>::const_iterator
-              pit = projections.begin(); pit != projections.end(); pit++)
-        {
-          for (LegionMap<IndexSpaceNode*,FieldMask>::aligned::const_iterator 
-                it = pit->second.begin(); it != pit->second.end(); it++)
-          {
-            const FieldMask overlap = it->second & dominated_fields;
-            if (!overlap)
-              continue;
-            dominated_fields -= overlap;
-            if (!dominated_fields)
-              return;
-          }
-        }
-      }
-      FieldMask not_dominated_by_all;
-      for (std::map<RegionTreeNode*,ClosedNode*>::const_iterator it = 
-            children.begin(); it != children.end(); it++)
-      {
-        FieldMask overlap = it->second->get_valid_fields() & non_dominated_mask;
-        if (!overlap)
-          continue;
-        std::map<RegionTreeNode*,ClosedNode*>::const_iterator finder = 
-          new_children.find(it->first);
-        // If we can't find it, then we are not dominated for those fields
-        if (finder == new_children.end())
-        {
-          dominated_fields -= overlap;
-          if (!dominated_fields)
-            return;
-          continue;
-        }
-        FieldMask child_non_dominated = overlap;
-        finder->second->filter_dominated_fields(it->second,child_non_dominated);
-        not_dominated_by_all |= child_non_dominated;
-      }
-      non_dominated_mask -= dominated_fields - not_dominated_by_all;
-    }
-
-    //--------------------------------------------------------------------------
-    void ClosedNode::pack_closed_node(Serializer &rez) const 
-    //--------------------------------------------------------------------------
-    {
-      if (node->is_region())
-        rez.serialize(node->as_region_node()->handle);
-      else
-        rez.serialize(node->as_partition_node()->handle);
-      rez.serialize(valid_fields);
-      rez.serialize(covered_fields);
-      rez.serialize<size_t>(projections.size());
-      for (std::map<ProjectionFunction*,
-              LegionMap<IndexSpaceNode*,FieldMask>::aligned>::const_iterator 
-            pit = projections.begin(); pit != projections.end(); pit++)
-      {
-        rez.serialize(pit->first->projection_id);
-        rez.serialize<size_t>(pit->second.size());
-        for (LegionMap<IndexSpaceNode*,FieldMask>::aligned::const_iterator it =
-              pit->second.begin(); it != pit->second.end(); it++)
-        {
-          rez.serialize(it->first->handle);
-          rez.serialize(it->second);
-        }
-      }
-      rez.serialize<size_t>(children.size());
-      for (std::map<RegionTreeNode*,ClosedNode*>::const_iterator it = 
-            children.begin(); it != children.end(); it++)
-        it->second->pack_closed_node(rez);
-    }
-
-    //--------------------------------------------------------------------------
-    void ClosedNode::perform_unpack(Deserializer &derez, 
-                                    Runtime *runtime, bool is_region)
-    //--------------------------------------------------------------------------
-    {
-      derez.deserialize(valid_fields);
-      derez.deserialize(covered_fields);
-      size_t num_projections;
-      derez.deserialize(num_projections);
-      for (unsigned idx = 0; idx < num_projections; idx++)
-      {
-        ProjectionID pid;
-        derez.deserialize(pid);
-        ProjectionFunction *function = runtime->find_projection_function(pid);
-        LegionMap<IndexSpaceNode*,FieldMask>::aligned &spaces = 
-          projections[function];
-        size_t num_doms;
-        derez.deserialize(num_doms);
-        for (unsigned idx2 = 0; idx2 < num_doms; idx2++)
-        {
-          IndexSpace handle;
-          derez.deserialize(handle);
-          IndexSpaceNode *node = runtime->forest->get_node(handle);
-          derez.deserialize(spaces[node]);
-        }
-      }
-      size_t num_children;
-      derez.deserialize(num_children);
-      for (unsigned idx = 0; idx < num_children; idx++)
-      {
-        ClosedNode *child = unpack_closed_node(derez, runtime, !is_region); 
-        children[child->node] = child;
-      }
-    }
-
-    //--------------------------------------------------------------------------
-    /*static*/ ClosedNode* ClosedNode::unpack_closed_node(Deserializer &derez,
-                                               Runtime *runtime, bool is_region)
-    //--------------------------------------------------------------------------
-    {
-      RegionTreeNode *node = NULL;
-      if (is_region)
-      {
-        LogicalRegion handle;
-        derez.deserialize(handle);
-        node = runtime->forest->get_node(handle);
-      }
-      else
-      {
-        LogicalPartition handle;
-        derez.deserialize(handle);
-        node = runtime->forest->get_node(handle);
-      }
-      ClosedNode *result = new ClosedNode(node);
-      result->perform_unpack(derez, runtime, is_region);
-      return result;
-    }
-
-    void ClosedNode::record_closed_tree(const FieldMask &fields,
-                                        ContextID logical_ctx,
-                 LegionMap<std::pair<RegionTreeNode*,ContextID>,
-                           FieldMask>::aligned &nodes,
-                 std::map<std::pair<RegionTreeNode*,ContextID>,
-                          LegionMap<IndexSpaceNode*,FieldMask>::aligned> &projs)
-    //--------------------------------------------------------------------------
-    {
-      std::pair<RegionTreeNode*,ContextID> key(node, logical_ctx);
-      if (children.size() == 0 && projections.size() == 0)
-      {
-        LegionMap<std::pair<RegionTreeNode*,ContextID>,
-                  FieldMask>::aligned::iterator finder = nodes.find(key);
-        if (finder == nodes.end())
-            nodes[key] = fields;
-        else
-          finder->second |= fields;
-        return;
-      }
-      std::map<std::pair<RegionTreeNode*,ContextID>,
-               LegionMap<IndexSpaceNode*,FieldMask>::aligned>::iterator finder =
-                 projs.find(key);
-      for (std::map<ProjectionFunction*,
-           LegionMap<IndexSpaceNode*,FieldMask>::aligned>::const_iterator pit =
-           projections.begin(); pit != projections.end(); pit++)
-      {
-        for (LegionMap<IndexSpaceNode*,FieldMask>::aligned::const_iterator it =
-              pit->second.begin(); it != pit->second.end(); it++)
-        {
-          FieldMask overlap = it->second & fields;
-          if (!overlap) continue;
-          if (finder == projs.end())
-          {
-            projs[key] = LegionMap<IndexSpaceNode*,FieldMask>::aligned();
-            finder = projs.find(key);
-          }
-          LegionMap<IndexSpaceNode*,FieldMask>::aligned::iterator finder2 =
-            finder->second.find(it->first);
-          if (finder2 == finder->second.end())
-            finder->second[it->first] = overlap;
-          else
-            finder2->second |= overlap;
-        }
-      }
-      for (std::map<RegionTreeNode*,ClosedNode*>::const_iterator it =
-            children.begin(); it != children.end(); it++)
-        it->second->record_closed_tree(fields, logical_ctx, nodes, projs);
-    }
-
-    /////////////////////////////////////////////////////////////
->>>>>>> b47c28e5
     // Logical Closer 
     /////////////////////////////////////////////////////////////
 

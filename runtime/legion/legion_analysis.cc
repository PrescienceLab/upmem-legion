--- conflicted
+++ resolved
@@ -4043,37 +4043,27 @@
     }
 
     //--------------------------------------------------------------------------
-<<<<<<< HEAD
     void PhysicalState::filter_composite_mask(FieldMask &composite_mask)
-=======
+    //--------------------------------------------------------------------------
+    {
+      FieldMask need_close;
+      for (PhysicalVersions::iterator it = version_states.begin();
+            it != version_states.end(); it++)
+      {
+        FieldMask overlap = it->second & composite_mask;
+        if (!overlap)
+          continue;
+        it->first->find_close_fields(overlap, need_close);
+        if (need_close == composite_mask)
+          return;
+      }
+      composite_mask &= need_close;
+    }
+
+    //--------------------------------------------------------------------------
     void PhysicalState::capture_composite_root(CompositeView *composite_view,
                   const FieldMask &close_mask, ReferenceMutator *mutator,
                   const LegionMap<LogicalView*,FieldMask>::aligned &valid_above)
->>>>>>> 44bc2ca6
-    //--------------------------------------------------------------------------
-    {
-      FieldMask need_close;
-      for (PhysicalVersions::iterator it = version_states.begin();
-            it != version_states.end(); it++)
-      {
-        FieldMask overlap = it->second & composite_mask;
-        if (!overlap)
-          continue;
-<<<<<<< HEAD
-        it->first->find_close_fields(overlap, need_close);
-        if (need_close == composite_mask)
-          return;
-=======
-        it->first->capture_root(composite_view, overlap, mutator);
->>>>>>> 44bc2ca6
-      }
-      composite_mask &= need_close;
-    }
-
-    //--------------------------------------------------------------------------
-    void PhysicalState::capture_composite_root(CompositeView *composite_view,
-                                               const FieldMask &close_mask,
-                  const LegionMap<LogicalView*,FieldMask>::aligned &valid_above)
     //--------------------------------------------------------------------------
     {
       // Capture all the information for the root from the version_states
@@ -4083,7 +4073,7 @@
         FieldMask overlap = it->second & close_mask;
         if (!overlap)
           continue;
-        it->first->capture_root(composite_view, overlap);
+        it->first->capture_root(composite_view, overlap, mutator);
       }
       // Finally record any valid above views
       for (LegionMap<LogicalView*,FieldMask>::aligned::const_iterator it = 

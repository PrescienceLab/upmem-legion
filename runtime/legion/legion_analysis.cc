--- conflicted
+++ resolved
@@ -3723,15 +3723,8 @@
         req = RegionRequirement(root_node->as_partition_node()->handle, 0,
                                 READ_WRITE, EXCLUSIVE, trace_info.req.parent);
       TaskContext *ctx = creator->get_context(); 
-      if (!!normal_close_mask)
-      {
-<<<<<<< HEAD
-#ifdef DEBUG_LEGION_COLLECTIVES
-        normal_close_op = ctx->get_inter_close_op(user, root_node);
-#else
-        normal_close_op = ctx->get_inter_close_op();
-#endif
-=======
+      if (!!normal_close_mask || !!disjoint_close_mask)
+      {
         // Before doing anything else for the normal close up, we have to 
         // fold up any information that we have from closed children about
         // complete writes so we know which fields are actually closed and
@@ -3743,7 +3736,7 @@
         const FieldMaskSet<RegionTreeNode> &child_writes =
           written_children.back();
         WriteSet &partial_children = partial_writes.back();
-        FieldMask closed_mask = normal_close_mask;
+        FieldMask closed_mask = normal_close_mask | disjoint_close_mask;
         if (root_node->is_region())
         {
           // This is a region, so if we have any complete children we 
@@ -3831,24 +3824,22 @@
               break;
           }
         }
-        normal_close_op = creator->runtime->get_available_inter_close_op();
->>>>>>> 604394d3
+      }
+      if (!!normal_close_mask)
+      {
+#ifdef DEBUG_LEGION_COLLECTIVES
+        normal_close_op = ctx->get_inter_close_op(user, root_node);
+#else
+        normal_close_op = ctx->get_inter_close_op();
+#endif
         normal_close_gen = normal_close_op->get_generation();
         // Compute the set of fields that we need
         root_node->column_source->get_field_set(normal_close_mask,
                                                trace_info.req.privilege_fields,
                                                req.privilege_fields);
         // Now initialize the operation
-<<<<<<< HEAD
         // If we also have some disjoint close fields then we need to
         // figure which things belong to the normal close
-=======
-        normal_close_op->initialize(creator->get_context(), req,
-                                    trace_info, trace_info.req_idx, 
-                                    ver_info, root_node, normal_close_mask, 
-                                    creator, complete_writes, partial_children);
-        // See if we are doing a disjoint close for any of these fields
->>>>>>> 604394d3
         if (!!disjoint_close_mask)
         {
           WriteSet local_writes;

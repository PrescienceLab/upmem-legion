--- conflicted
+++ resolved
@@ -3488,13 +3488,8 @@
         derez.deserialize(handle);
         node = runtime->forest->get_node(handle);
       }
-<<<<<<< HEAD
-      ClosedNode *result = legion_new<ClosedNode>(node);
+      ClosedNode *result = new ClosedNode(node);
       result->perform_unpack(derez, ctx, runtime, is_region);
-=======
-      ClosedNode *result = new ClosedNode(node);
-      result->perform_unpack(derez, runtime, is_region);
->>>>>>> ff06d371
       return result;
     }
 

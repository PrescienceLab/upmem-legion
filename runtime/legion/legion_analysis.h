--- conflicted
+++ resolved
@@ -175,23 +175,15 @@
 #ifdef LEGION_SPY
                            unsigned unique_indirections_identifier, 
 #endif
-<<<<<<< HEAD
-                           ApEvent precondition, PredEvent pred_guard) = 0;
-      virtual void record_copy_views(ApEvent lhs, IndexSpaceExpression *expr,
-=======
                            ApEvent precondition, PredEvent pred_guard,
                            ApEvent tracing_precondition) = 0;
-      virtual void record_copy_views(ApEvent lhs, Memoizable *memo,
-                           unsigned src_idx, unsigned dst_idx,
-                           IndexSpaceExpression *expr,
->>>>>>> 00e98e4a
+      virtual void record_copy_views(ApEvent lhs, IndexSpaceExpression *expr,
                            const FieldMaskSet<InstanceView> &tracing_srcs,
                            const FieldMaskSet<InstanceView> &tracing_dsts,
                            PrivilegeMode src_mode, PrivilegeMode dst_mode,
                            std::set<RtEvent> &applied) = 0;
-      virtual void record_indirect_views(ApEvent indirect_done,ApEvent all_done,
-                           Memoizable *memo, unsigned index,
-                           IndexSpaceExpression *expr,
+      virtual void record_indirect_views(ApEvent indirect_done,
+                           ApEvent all_done, IndexSpaceExpression *expr,
                            const FieldMaskSet<InstanceView> &tracing_views,
                            std::set<RtEvent> &applied, PrivilegeMode priv) = 0;
       virtual void record_issue_fill(Memoizable *memo, ApEvent &lhs,
@@ -322,22 +314,14 @@
 #ifdef LEGION_SPY
                            unsigned unique_indirections_identifier,
 #endif
-<<<<<<< HEAD
-                           ApEvent precondition, PredEvent pred_guard);
-      virtual void record_copy_views(ApEvent lhs, IndexSpaceExpression *expr,
-=======
                            ApEvent precondition, PredEvent pred_guard,
                            ApEvent tracing_precondition);
-      virtual void record_copy_views(ApEvent lhs, Memoizable *memo,
-                           unsigned src_idx, unsigned dst_idx,
-                           IndexSpaceExpression *expr,
->>>>>>> 00e98e4a
+      virtual void record_copy_views(ApEvent lhs, IndexSpaceExpression *expr,
                            const FieldMaskSet<InstanceView> &tracing_srcs,
                            const FieldMaskSet<InstanceView> &tracing_dsts,
                            PrivilegeMode src_mode, PrivilegeMode dst_mode,
                            std::set<RtEvent> &applied);
       virtual void record_indirect_views(ApEvent indirect_done,ApEvent all_done,
-                           Memoizable *memo, unsigned index, 
                            IndexSpaceExpression *expr,
                            const FieldMaskSet<InstanceView> &tracing_views,
                            std::set<RtEvent> &applied, PrivilegeMode priv);
@@ -624,7 +608,7 @@
                                      precondition, pred_guard,
                                      tracing_precondition);
         }
-      inline void record_copy_views(ApEvent lhs, unsigned idx1, unsigned idx2,
+      inline void record_copy_views(ApEvent lhs,
                                     PrivilegeMode mode1, PrivilegeMode mode2,
                                     IndexSpaceExpression *expr,
                                  const FieldMaskSet<InstanceView> &tracing_srcs,
@@ -632,8 +616,7 @@
                                     std::set<RtEvent> &applied) const
         {
           sanity_check();
-          rec->record_copy_views(lhs, memo, idx1, idx2, expr,
-                                 tracing_srcs, tracing_dsts,
+          rec->record_copy_views(lhs, expr, tracing_srcs, tracing_dsts,
                                  mode1, mode2, applied);
         }
       inline void record_copy_views(ApEvent lhs, IndexSpaceExpression *expr,
@@ -642,24 +625,18 @@
                                     std::set<RtEvent> &applied) const
         {
           sanity_check();
-<<<<<<< HEAD
-          rec->record_copy_views(lhs, expr, tracing_srcs, tracing_dsts,applied);
-=======
-          rec->record_copy_views(lhs, memo, index, dst_index, expr,
-                                 tracing_srcs, tracing_dsts,
+          rec->record_copy_views(lhs, expr, tracing_srcs, tracing_dsts,
                                  LEGION_READ_PRIV, LEGION_WRITE_PRIV, applied);
         }
       inline void record_indirect_views(ApEvent indirect_done, ApEvent all_done,
-                                        unsigned indirect_index,
                                         IndexSpaceExpression *expr,
                                         const FieldMaskSet<InstanceView> &views,
                                         std::set<RtEvent> &applied,
                                         PrivilegeMode privilege) const
         {
           sanity_check();
-          rec->record_indirect_views(indirect_done, all_done, memo,
-                   indirect_index, expr, views, applied, privilege);
->>>>>>> 00e98e4a
+          rec->record_indirect_views(indirect_done, all_done, expr, views,
+                                     applied, privilege);
         }
       inline void record_op_view(const RegionUsage &usage,
                                  const FieldMask &user_mask,

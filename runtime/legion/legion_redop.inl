/* Copyright 2021 Stanford University, NVIDIA Corporation
 *
 * Licensed under the Apache License, Version 2.0 (the "License");
 * you may not use this file except in compliance with the License.
 * You may obtain a copy of the License at
 *
 *     http://www.apache.org/licenses/LICENSE-2.0
 *
 * Unless required by applicable law or agreed to in writing, software
 * distributed under the License is distributed on an "AS IS" BASIS,
 * WITHOUT WARRANTIES OR CONDITIONS OF ANY KIND, either express or implied.
 * See the License for the specific language governing permissions and
 * limitations under the License.
 */

#include <array>

#ifndef __MAX__
#define __MAX__(x,y) (((x) > (y)) ? (x) : (y))
#endif

#ifndef __MIN__
#define __MIN__(x,y) (((x) < (y)) ? (x) : (y))
#endif

namespace Legion {

  namespace TypePunning {
    // The tenth circle of hell is reserved for members of the C++ committee
    // that decided to deviate from C's support for type punning unions.
    // Add on to it the fact that it took them 9 fucking years to realize
    // that they needed std::atomic_ref and it's plain to see they are all
    // just a bunch of idiots that should never be allowed near a programming
    // language standard ever again. They've clearly never written lock-free
    // code in their lives.
    template<typename T>
    class Pointer {
    public:
      Pointer(void *p)
        : pointer(convert(p)) { }
      static inline T* convert(void *p)
      {
        T *ptr = NULL;
        static_assert(sizeof(ptr) == sizeof(p), "Fuck C++");
        memcpy(&ptr, &p, sizeof(p));
        return ptr;
      }
      inline operator T*(void) const { return (T*)pointer; }
      inline T operator*(void) const { return *pointer; }
      inline T operator[](size_t off) const { return pointer[off]; }
    private:
      volatile T *const pointer;
    };
    template<typename T, size_t ALIGNMENT = alignof(T)>
    class AlignedPointer {
    public:
      AlignedPointer(void *p)
        : off(align(p)), pointer(convert(p, off)) { }
      static inline T* convert(void *p, size_t off)
      {
        uint8_t *p1 = NULL;
        static_assert(sizeof(p1) == sizeof(p), "Fuck C++");
        memcpy(&p1, &p, sizeof(p));
        p1 = p1 - off;
        T *p2 = NULL;
        static_assert(sizeof(p1) == sizeof(p2), "Fuck C++");
        memcpy(&p2, &p1, sizeof(p1));
        return p2;
      }
      static inline size_t align(void *p)
      {
        uintptr_t ptr;
        static_assert(sizeof(ptr) == sizeof(p), "Fuck C++");
        memcpy(&ptr, &p, sizeof(ptr));
        return ptr % ALIGNMENT;
      }
<<<<<<< HEAD
      inline operator T*(void) const { return pointer; }
      inline T operator*(void) const { return pointer[off]; } 
=======
      inline operator T*(void) const { return (T*)pointer; }
      inline T operator*(void) const { return *pointer; }
>>>>>>> b858d442
      inline size_t offset(void) const { return off; }
    private:
      size_t off;
      volatile T *const pointer;
    };
    template<typename T1, typename T2>
    class Alias {
    public:
      inline void load(const Pointer<T1> &pointer, size_t off = 0)
      {
        T1 value = pointer[off];
        memcpy(buffer, (void*)&value, sizeof(T1));
      }
      template<size_t ALIGNMENT>
      inline void load(const AlignedPointer<T1,ALIGNMENT> &pointer)
      {
        T1 value = *pointer;
        memcpy(buffer, (void*)&value, sizeof(T1));
      }
      inline T1 as_one(void) const
      {
        T1 result;
        memcpy((void*)&result, buffer, sizeof(result));
        return result;
      }
      inline T2 as_two(void) const
      {
        T2 result;
        memcpy((void*)&result, buffer, sizeof(result));
        return result;
      }
      inline Alias& operator=(T2 rhs)
      {
        memcpy(buffer, (void*)&rhs, sizeof(rhs));
        return *this;
      }
    private:
      // Make this one private so it is can never be called
      inline Alias& operator=(T1 rhs)
      {
        memcpy(buffer, (void*)&rhs, sizeof(rhs));
        return *this;
      }
      static_assert(sizeof(T1) == sizeof(T2), "Sizes must match");
      uint8_t buffer[sizeof(T1)];
    };
  }; // TypePunning

#if defined (__CUDACC__) || defined (__HIPCC__)
  // We have these functions here because calling memcpy (per the
  // insistence of the idiots on the C++ standards committee) on the
  // GPU is a terrible idea since it will spill the data out of registers
  // and into local memory in order to do the memcpy. Hence we tell
  // the compiler exactly what we mean using bit operations and inline PTX.
  
  __device__ __forceinline__
  bool __uint2bool(unsigned int value, unsigned offset)
  {
    value = value >> (8*offset); 
    return ((value & 0xFF) != 0);
  }

  __device__ __forceinline__
  unsigned int __bool2uint(unsigned int previous, bool value, unsigned offset)
  {
    unsigned int next = value;
    next = next << (8*offset);
    unsigned int mask = 0xFF;
    mask = mask << (8*offset);
    previous = previous & (~mask);
    return previous | next;
  }

  __device__ __forceinline__
  uint8_t __uint2ubyte(unsigned int value, unsigned offset)
  {
    value = value >> (8*offset);
    return uint8_t(value & 0xFF);
  }

  __device__ __forceinline__
  unsigned int __ubyte2uint(unsigned int previous, uint8_t value, unsigned offset)
  {
    unsigned int next = value;
    next = next << (8*offset);
    unsigned int mask = 0xFF;
    mask = mask << (8*offset);
    previous = previous & (~mask);
    return previous | next;
  }

  __device__ __forceinline__
  int8_t __int2byte(int value, unsigned offset)
  {
    value = value >> (8*offset);
    return int8_t(value & 0xFF);
  }

  __device__ __forceinline__
  int __byte2int(int previous, int8_t value, unsigned offset)
  {
    int next = value;
    next = next << (8*offset);
    unsigned int mask = 0xFF;
    mask = mask << (8*offset);
    previous = previous & (~mask);
    return previous | next;
  }

  __device__ __forceinline__
  unsigned short int __short_as_ushort(short int value)
  {
#ifdef __HIPCC__
    union { short int as_signed; unsigned short int as_unsigned; } val;
    val.as_signed = value; 
    return val.as_unsigned;
#else
    unsigned short int result;
    asm("mov.b16 %0, %1;" : "=h"(result) : "h"(value));
    return result;
#endif
  }

  __device__ __forceinline__
  short int __ushort_as_short(unsigned short int value)
  {
#ifdef __HIPCC__
    union { short int as_signed; unsigned short int as_unsigned; } val;
    val.as_unsigned = value; 
    return val.as_signed;
#else
    short int result;
    asm("mov.b16 %0, %1;" : "=h"(result) : "h"(value));
    return result;
#endif
  }

  __device__ __forceinline__
  unsigned int __hiloushort2uint(unsigned short int hi, unsigned short int lo)
  {
#ifdef __HIPCC__
    union { unsigned int as_int; ushort2 as_short; } val;
    val.as_short.x = hi;
    val.as_short.y = lo;
    return val.as_int;
#else
    unsigned int result;
    asm("mov.b32 %0, {%1,%2};" : "=r"(result) : "h"(lo), "h"(hi));
    return result;
#endif
  }

  __device__ __forceinline__
  unsigned short int __uint2loushort(unsigned int value)
  {
#ifdef __HIPCC__
    union { unsigned int as_int; ushort2 as_short; } val;
    val.as_int = value;
    return val.as_short.y;
#else
    unsigned short int lo, hi;
    asm("mov.b32 {%0,%1}, %2;" : "=h"(lo), "=h"(hi) : "r"(value));
    return lo + 0*hi;
#endif
  }

  __device__ __forceinline__
  unsigned short int __uint2hiushort(unsigned int value)
  {
#ifdef __HIPCC__
    union { unsigned int as_int; ushort2 as_short; } val;
    val.as_int = value;
    return val.as_short.x;
#else
    unsigned short int lo, hi;
    asm("mov.b32 {%0,%1}, %2;" : "=h"(lo), "=h"(hi) : "r"(value));
    return hi + 0*lo;
#endif
  }

  __device__ __forceinline__
  unsigned int __hiloshort2uint(short int hi, short int lo)
  {
#ifdef __HIPCC__
    union { unsigned int as_int; short2 as_short; } val;
    val.as_short.x = hi;
    val.as_short.y = lo;
    return val.as_int;
#else
    unsigned int result;
    asm("mov.b32 %0, {%1,%2};" : "=r"(result) : "h"(lo), "h"(hi));
    return result;
#endif
  }

  __device__ __forceinline__
  short int __uint2loshort(unsigned int value)
  {
#ifdef __HIPCC__
    union { unsigned int as_int; short2 as_short; } val;
    val.as_int = value;
    return val.as_short.y;
#else
    short int lo, hi;
    asm("mov.b32 {%0,%1}, %2;" : "=h"(lo), "=h"(hi) : "r"(value));
    return lo + 0*hi;
#endif
  }

  __device__ __forceinline__
  short int __uint2hishort(unsigned int value)
  {
#ifdef __HIPCC__
    union { unsigned int as_int; short2 as_short; } val;
    val.as_int = value;
    return val.as_short.x;
#else
    short int lo, hi;
    asm("mov.b32 {%0,%1}, %2;" : "=h"(lo), "=h"(hi) : "r"(value));
    return hi + 0*lo;
#endif
  }

#ifdef LEGION_REDOP_HALF
  __device__ __forceinline__
  unsigned int __hilohalf2uint(__half hi, __half lo)
  {
    unsigned int result;
    asm("mov.b32 %0, {%1,%2};" : "=r"(result) : "h"(__half_as_short(lo)), "h"(__half_as_short(hi)));
    return result;
  }

  __device__ __forceinline__
  __half __uint2hihalf(unsigned int value)
  {
    short int lo, hi;
    asm("mov.b32 {%0,%1}, %2;" : "=h"(lo), "=h"(hi) : "r"(value));
    return __short_as_half(hi) + __half(0)*__short_as_half(lo);
  }
  
  __device__ __forceinline__
  __half __uint2lohalf(unsigned int value)
  {
    short int lo, hi;
    asm("mov.b32 {%0,%1}, %2;" : "=h"(lo), "=h"(hi) : "r"(value));
    return __short_as_half(lo) + __half(0)*__short_as_half(hi);
  }
#endif

  __device__ __forceinline__
  unsigned int __int_as_uint(int value)
  {
#ifdef __HIPCC__
    union { int as_signed; unsigned int as_unsigned; } val;
    val.as_signed = value; 
    return val.as_unsigned;
#else
    unsigned int result;
    asm("mov.b32 %0, %1;" : "=r"(result) : "r"(value));
    return result;
#endif
  }

  __device__ __forceinline__
  int __uint_as_int(unsigned int value)
  {
#ifdef __HIPCC__
    union { int as_signed; unsigned int as_unsigned; } val;
    val.as_unsigned = value; 
    return val.as_signed;
#else
    int result;
    asm("mov.b32 %0, %1;" : "=r"(result) : "r"(value));
    return result;
#endif
  }

  __device__ __forceinline__
  unsigned long long __longlong_as_ulonglong(long long value)
  {
#ifdef __HIPCC__
    union { long long as_signed; unsigned long long as_unsigned; } val;
    val.as_signed = value; 
    return val.as_unsigned;
#else
    unsigned long long result;
    asm("mov.b64 %0, %1;" : "=l"(result) : "l"(value));
    return result;
#endif
  }

  __device__ __forceinline__
  long long __ulonglong_as_longlong(unsigned long long value)
  {
#ifdef __HIPCC__
    union { long long as_signed; unsigned long long as_unsigned; } val;
    val.as_unsigned = value; 
    return val.as_signed;
#else
    long long result;
    asm("mov.b64 %0, %1;" : "=l"(result) : "l"(value));
    return result;
#endif
  }

  __device__ __forceinline__
  double __ulonglong_as_double(unsigned long long value)
  {
#ifdef __HIPCC__
    union { unsigned long long as_int; double as_float; } val; 
    val.as_int = value;
    return val.as_float;
#else
    double result;
    asm("mov.b64 %0, %1;" : "=d"(result) : "l"(value));
    return result;
#endif
  }

  __device__ __forceinline__
  unsigned long long __double_as_ulonglong(double value)
  {
#ifdef __HIPCC__
    union { unsigned long long as_int; double as_float; } val; 
    val.as_float = value;
    return val.as_int;
#else
    unsigned long long result;
    asm("mov.b64 %0, %1;" : "=l"(result) : "d"(value));
    return result;
#endif
  }

#ifdef LEGION_REDOP_COMPLEX
#ifdef LEGION_REDOP_HALF
  __device__ __forceinline__
  unsigned int __complex_as_uint(complex<__half> value)
  {
    unsigned int result;
    unsigned short int real = __half_as_ushort(value.real());
    unsigned short int imag = __half_as_ushort(value.imag());
    asm("mov.b32 %0, {%1,%2};" : "=r"(result) : "h"(real), "h"(imag));
    return result;
  }

  __device__ __forceinline__
  complex<__half> __uint_as_complex(unsigned int value)
  {
    unsigned short int real, imag;
    asm("mov.b32 {%0,%1}, %2;" : "=h"(real), "=h"(imag) : "r"(value));
    return complex<__half>(__ushort_as_half(real), __ushort_as_half(imag));
  }
#endif // LEGION_REDOP_HALF
  __device__ __forceinline__
  unsigned long long __complex_as_ulonglong(complex<float> value)
  {
    unsigned long long result;
    asm("mov.b64 %0, {%1,%2};" : "=l"(result) : "f"(value.real()), "f"(value.imag()));
    return result;
  }

  __device__ __forceinline__
  complex<float> __ulonglong_as_complex(unsigned long long value)
  {
    float real, imag;
    asm("mov.b64 {%0,%1}, %2;" : "=f"(real), "=f"(imag) : "l"(value));
    return complex<float>(real, imag);
  }
#endif // LEGION_REDOP_COMPLEX
#endif // __CUDACC__

  template<> __CUDA_HD__ inline
  void SumReduction<bool>::apply<true>(LHS &lhs, RHS rhs)
  {
    lhs = lhs || rhs;
  }

  template<> __CUDA_HD__ inline
  void SumReduction<bool>::apply<false>(LHS &lhs, RHS rhs)
  {
#if defined(__CUDA_ARCH__) || defined(__HIP_DEVICE_COMPILE__)
    // GPU atomics need 4 byte alignment
    const uintptr_t unaligned = reinterpret_cast<uintptr_t>(&lhs);
    const unsigned offset = unaligned % sizeof(unsigned int);
    const uintptr_t aligned = unaligned - offset;
    unsigned int *ptr = reinterpret_cast<unsigned int*>(aligned);
    unsigned int newval = *ptr, oldval;
    do {
      RHS previous = __uint2bool(newval, offset);
      RHS next = previous || rhs;
      oldval = newval;
      newval = __bool2uint(newval, next, offset);
      newval = atomicCAS(ptr, oldval, newval);
    } while (oldval != newval);
#else
#if __cplusplus >= 202002L 
    std::atomic_ref<RHS> atomic(lhs);
    RHS oldval = atomic.load();
    RHS newval;
    do {
      newval = oldval || rhs;
    } while (!atomic.compare_exchange_weak(oldval, newval));
#else
    // No atomic logical operations so use compare and swap
    TypePunning::Alias<int8_t,bool> oldval, newval;
    TypePunning::Pointer<int8_t> pointer((void*)&lhs);
    do {
      oldval.load(pointer);
      newval = oldval.as_two() || rhs;
    } while (!__sync_bool_compare_and_swap((int8_t*)pointer,
                    oldval.as_one(), newval.as_one()));
#endif
#endif
  }

  template<> __CUDA_HD__ inline
  void SumReduction<bool>::fold<true>(RHS &rhs1, RHS rhs2)
  {
    rhs1 = rhs1 || rhs2;
  }

  template<> __CUDA_HD__ inline
  void SumReduction<bool>::fold<false>(RHS &rhs1, RHS rhs2)
  {
#if defined(__CUDA_ARCH__) || defined(__HIP_DEVICE_COMPILE__)
    // GPU atomics need 4 byte alignment
    const uintptr_t unaligned = reinterpret_cast<uintptr_t>(&rhs1);
    const unsigned offset = unaligned % sizeof(unsigned int);
    const uintptr_t aligned = unaligned - offset;
    unsigned int *ptr = reinterpret_cast<unsigned int*>(aligned);
    unsigned int newval = *ptr, oldval;
    do {
      RHS previous = __uint2bool(newval, offset);
      RHS next = previous || rhs2;
      oldval = newval;
      newval = __bool2uint(newval, next, offset);
      newval = atomicCAS(ptr, oldval, newval);
    } while (oldval != newval);
#else
#if __cplusplus >= 202002L 
    std::atomic_ref<RHS> atomic(rhs1);
    RHS oldval = atomic.load();
    RHS newval;
    do {
      newval = oldval || rhs2;
    } while (!atomic.compare_exchange_weak(oldval, newval));
#else
    // No atomic logical operations so use compare and swap
    TypePunning::Alias<int8_t,bool> oldval, newval;
    TypePunning::Pointer<int8_t> pointer((void*)&rhs1);
    do {
      oldval.load(pointer);
      newval = oldval.as_two() || rhs2;
    } while (!__sync_bool_compare_and_swap((int8_t*)pointer,
          oldval.as_one(), newval.as_one()));
#endif
#endif
  }

  template<> __CUDA_HD__ inline
  void SumReduction<int8_t>::apply<true>(LHS &lhs, RHS rhs)
  {
    lhs += rhs;
  }

  template<> __CUDA_HD__ inline
  void SumReduction<int8_t>::apply<false>(LHS &lhs, RHS rhs)
  {
#if defined(__CUDA_ARCH__) || defined(__HIP_DEVICE_COMPILE__)
    // GPU atomics need 4 byte alignment
    const uintptr_t unaligned = reinterpret_cast<uintptr_t>(&lhs);
    const unsigned offset = unaligned % sizeof(int);
    const uintptr_t aligned = unaligned - offset;
    int *ptr = reinterpret_cast<int*>(aligned);
    int newval = *ptr, oldval;
    do {
      RHS previous = __int2byte(newval, offset);
      RHS next = previous + rhs;
      oldval = newval;
      newval = __byte2int(newval, next, offset);
      newval = atomicCAS(ptr, oldval, newval);
    } while (oldval != newval);
#else
    __sync_fetch_and_add(&lhs, rhs);
#endif
  }

  template<> __CUDA_HD__ inline
  void SumReduction<int8_t>::fold<true>(RHS &rhs1, RHS rhs2)
  {
    rhs1 += rhs2;
  }

  template<> __CUDA_HD__ inline
  void SumReduction<int8_t>::fold<false>(RHS &rhs1, RHS rhs2)
  {
#if defined(__CUDA_ARCH__) || defined(__HIP_DEVICE_COMPILE__)
    // GPU atomics need 4 byte alignment
    const uintptr_t unaligned = reinterpret_cast<uintptr_t>(&rhs1);
    const unsigned offset = unaligned % sizeof(int);
    const uintptr_t aligned = unaligned - offset;
    int *ptr = reinterpret_cast<int*>(aligned);
    int newval = *ptr, oldval;
    do {
      RHS previous = __int2byte(newval, offset);
      RHS next = previous + rhs2;
      oldval = newval;
      newval = __byte2int(newval, next, offset);
      newval = atomicCAS(ptr, oldval, newval);
    } while (oldval != newval);
#else
    __sync_fetch_and_add(&rhs1, rhs2);
#endif
  }

  template<> __CUDA_HD__ inline
  void SumReduction<int16_t>::apply<true>(LHS &lhs, RHS rhs)
  {
    lhs += rhs;
  }

  template<> __CUDA_HD__ inline
  void SumReduction<int16_t>::apply<false>(LHS &lhs, RHS rhs)
  {
#if defined(__CUDA_ARCH__) || defined(__HIP_DEVICE_COMPILE__)
#if __CUDA_ARCH__ >= 700
    RHS newval = lhs, oldval;
    // Type punning like this is illegal in C++ but the
    // CUDA manual has an example just like it so fuck it
    unsigned short int *ptr = (unsigned short int*)&lhs;
    do {
      oldval = newval;
      newval += rhs;
      newval = __ushort_as_short(atomicCAS(ptr,
            __short_as_ushort(oldval), __short_as_ushort(newval)));
    } while (oldval != newval);
#else
    // 16-bit atomics are not supported prior to volta
    // 32-bit GPU atomics need 4 byte alignment
    const uintptr_t unaligned = reinterpret_cast<uintptr_t>(&lhs);
    const unsigned offset = unaligned % sizeof(unsigned int);
    const uintptr_t aligned = unaligned - offset;
    unsigned int *ptr = reinterpret_cast<unsigned int*>(aligned);
    RHS newval = lhs, oldval, other;
    if (offset == 0) {
      other = *((&lhs)+1);
      do {
        oldval = newval;
        newval += rhs;
        const unsigned int result = atomicCAS(ptr,
            __hiloshort2uint(other, oldval), __hiloshort2uint(other, newval));
        newval = __uint2loshort(result);
        other = __uint2hishort(result);
      } while (oldval != newval);
    } else {
      other = *((&lhs)-1);
      do {
        oldval = newval;
        newval += rhs;
        const unsigned int result = atomicCAS(ptr,
            __hiloshort2uint(oldval, other), __hiloshort2uint(newval, other));
        other = __uint2loshort(result);
        newval = __uint2hishort(result);
      } while (oldval != newval);
    }
#endif
#else
    __sync_fetch_and_add(&lhs, rhs);
#endif
  }

  template<> __CUDA_HD__ inline
  void SumReduction<int16_t>::fold<true>(RHS &rhs1, RHS rhs2)
  {
    rhs1 += rhs2;
  }

  template<> __CUDA_HD__ inline
  void SumReduction<int16_t>::fold<false>(RHS &rhs1, RHS rhs2)
  {
#if defined(__CUDA_ARCH__) || defined(__HIP_DEVICE_COMPILE__)
#if __CUDA_ARCH__ >= 700
    RHS newval = rhs1, oldval;
    // Type punning like this is illegal in C++ but the
    // CUDA manual has an example just like it so fuck it
    unsigned short int *ptr = (unsigned short int*)&rhs1;
    do {
      oldval = newval;
      newval += rhs2;
      newval = __ushort_as_short(atomicCAS(ptr,
            __short_as_ushort(oldval), __short_as_ushort(newval)));
    } while (oldval != newval);
#else
    // 16-bit atomics are not supported prior to volta
    // 32-bit GPU atomics need 4 byte alignment
    const uintptr_t unaligned = reinterpret_cast<uintptr_t>(&rhs1);
    const unsigned offset = unaligned % sizeof(unsigned int);
    const uintptr_t aligned = unaligned - offset;
    unsigned int *ptr = reinterpret_cast<unsigned int*>(aligned);
    RHS newval = rhs1, oldval, other;
    if (offset == 0) {
      other = *((&rhs1)+1);
      do {
        oldval = newval;
        newval += rhs2;
        const unsigned int result = atomicCAS(ptr,
            __hiloshort2uint(other, oldval), __hiloshort2uint(other, newval));
        newval = __uint2loshort(result);
        other = __uint2hishort(result);
      } while (oldval != newval);
    } else {
      other = *((&rhs1)-1);
      do {
        oldval = newval;
        newval += rhs2;
        const unsigned int result = atomicCAS(ptr,
            __hiloshort2uint(oldval, other), __hiloshort2uint(newval, other));
        other = __uint2loshort(result);
        newval = __uint2hishort(result);
      } while (oldval != newval);
    }
#endif
#else
    __sync_fetch_and_add(&rhs1, rhs2);
#endif
  }

  template<> __CUDA_HD__ inline
  void SumReduction<int32_t>::apply<true>(LHS &lhs, RHS rhs)
  {
    lhs += rhs;
  }

  template<> __CUDA_HD__ inline
  void SumReduction<int32_t>::apply<false>(LHS &lhs, RHS rhs)
  {
#if defined(__CUDA_ARCH__) || defined(__HIP_DEVICE_COMPILE__)
    atomicAdd(&lhs, rhs);
#else
    __sync_fetch_and_add(&lhs, rhs);
#endif
  }

  template<> __CUDA_HD__ inline
  void SumReduction<int32_t>::fold<true>(RHS &rhs1, RHS rhs2)
  {
    rhs1 += rhs2;
  }

  template<> __CUDA_HD__ inline
  void SumReduction<int32_t>::fold<false>(RHS &rhs1, RHS rhs2)
  {
#if defined(__CUDA_ARCH__) || defined(__HIP_DEVICE_COMPILE__)
    atomicAdd(&rhs1, rhs2);
#else
    __sync_fetch_and_add(&rhs1, rhs2);
#endif
  }

  template<> __CUDA_HD__ inline
  void SumReduction<int64_t>::apply<true>(LHS &lhs, RHS rhs)
  {
    lhs += rhs;
  }

  template<> __CUDA_HD__ inline
  void SumReduction<int64_t>::apply<false>(LHS &lhs, RHS rhs)
  {
#if defined(__CUDA_ARCH__) || defined(__HIP_DEVICE_COMPILE__)
    // Apparently there is no signed 64bit int atomic yet
    RHS newval = lhs, oldval;
    // Type punning like this is illegal in C++ but the
    // CUDA manual has an example just like it so fuck it
    unsigned long long int *ptr = (unsigned long long int*)&lhs;
    do {
      oldval = newval;
      newval += rhs;
      newval = __ulonglong_as_longlong(atomicCAS(ptr,
            __longlong_as_ulonglong(oldval), __longlong_as_ulonglong(newval)));
    } while (oldval != newval);
#else
    __sync_fetch_and_add(&lhs, rhs);
#endif
  }

  template<> __CUDA_HD__ inline
  void SumReduction<int64_t>::fold<true>(RHS &rhs1, RHS rhs2)
  {
    rhs1 += rhs2;
  }

  template<> __CUDA_HD__ inline
  void SumReduction<int64_t>::fold<false>(RHS &rhs1, RHS rhs2)
  {
#if defined(__CUDA_ARCH__) || defined(__HIP_DEVICE_COMPILE__)
    // Apparently there is no signed 64bit int atomic yet
    RHS newval = rhs1, oldval;
    // Type punning like this is illegal in C++ but the
    // CUDA manual has an example just like it so fuck it
    unsigned long long int *ptr = (unsigned long long int*)&rhs1;
    do {
      oldval = newval;
      newval += rhs2;
      newval = __ulonglong_as_longlong(atomicCAS(ptr,
            __longlong_as_ulonglong(oldval), __longlong_as_ulonglong(newval)));
    } while (oldval != newval);
#else
    __sync_fetch_and_add(&rhs1, rhs2);
#endif
  }

  template<> __CUDA_HD__ inline
  void SumReduction<uint8_t>::apply<true>(LHS &lhs, RHS rhs)
  {
    lhs += rhs;
  }

  template<> __CUDA_HD__ inline
  void SumReduction<uint8_t>::apply<false>(LHS &lhs, RHS rhs)
  {
#if defined(__CUDA_ARCH__) || defined(__HIP_DEVICE_COMPILE__)
    // GPU atomics need 4 byte alignment
    const uintptr_t unaligned = reinterpret_cast<uintptr_t>(&lhs);
    const unsigned offset = unaligned % sizeof(unsigned int);
    const uintptr_t aligned = unaligned - offset;
    unsigned int *ptr = reinterpret_cast<unsigned int*>(aligned);
    unsigned int newval = *ptr, oldval;
    do {
      RHS previous = __uint2ubyte(newval, offset);
      RHS next = previous + rhs;
      oldval = newval;
      newval = __ubyte2uint(newval, next, offset);
      newval = atomicCAS(ptr, oldval, newval);
    } while (oldval != newval);
#else
    __sync_fetch_and_add(&lhs, rhs);
#endif
  }

  template<> __CUDA_HD__ inline
  void SumReduction<uint8_t>::fold<true>(RHS &rhs1, RHS rhs2)
  {
    rhs1 += rhs2;
  }

  template<> __CUDA_HD__ inline
  void SumReduction<uint8_t>::fold<false>(RHS &rhs1, RHS rhs2)
  {
#if defined(__CUDA_ARCH__) || defined(__HIP_DEVICE_COMPILE__)
    // GPU atomics need 4 byte alignment
    const uintptr_t unaligned = reinterpret_cast<uintptr_t>(&rhs1);
    const unsigned offset = unaligned % sizeof(unsigned int);
    const uintptr_t aligned = unaligned - offset;
    unsigned int *ptr = reinterpret_cast<unsigned int*>(aligned);
    unsigned int newval = *ptr, oldval;
    do {
      RHS previous = __uint2ubyte(newval, offset);
      RHS next = previous + rhs2;
      oldval = newval;
      newval = __ubyte2uint(newval, next, offset);
      newval = atomicCAS(ptr, oldval, newval);
    } while (oldval != newval);
#else
    __sync_fetch_and_add(&rhs1, rhs2);
#endif
  }

  template<> __CUDA_HD__ inline
  void SumReduction<uint16_t>::apply<true>(LHS &lhs, RHS rhs)
  {
    lhs += rhs;
  }

  template<> __CUDA_HD__ inline 
  void SumReduction<uint16_t>::apply<false>(LHS &lhs, RHS rhs)
  {
#if defined(__CUDA_ARCH__) || defined(__HIP_DEVICE_COMPILE__)
#if __CUDA_ARCH__ >= 700
    RHS newval = lhs, oldval;
    do {
      oldval = newval;
      newval += rhs;
      newval = atomicCAS(&lhs, oldval, newval);
    } while (oldval != newval);
#else
    // 16-bit atomics are not supported prior to volta
    // 32-bit GPU atomics need 4 byte alignment
    const uintptr_t unaligned = reinterpret_cast<uintptr_t>(&lhs);
    const unsigned offset = unaligned % sizeof(unsigned int);
    const uintptr_t aligned = unaligned - offset;
    unsigned int *ptr = reinterpret_cast<unsigned int*>(aligned);
    RHS newval = lhs, oldval, other;
    if (offset == 0) {
      other = *((&lhs)+1);
      do {
        oldval = newval;
        newval += rhs;
        const unsigned int result = atomicCAS(ptr,
            __hiloushort2uint(other, oldval), __hiloushort2uint(other, newval));
        newval = __uint2loushort(result);
        other = __uint2hiushort(result);
      } while (oldval != newval);
    } else {
      other = *((&lhs)-1);
      do {
        oldval = newval;
        newval += rhs;
        const unsigned int result = atomicCAS(ptr,
            __hiloushort2uint(oldval, other), __hiloushort2uint(newval, other));
        other = __uint2loushort(result);
        newval = __uint2hiushort(result);
      } while (oldval != newval);
    }
#endif
#else
    __sync_fetch_and_add(&lhs, rhs);
#endif
  }

  template<> __CUDA_HD__ inline
  void SumReduction<uint16_t>::fold<true>(RHS &rhs1, RHS rhs2)
  {
    rhs1 += rhs2;
  }

  template<> __CUDA_HD__ inline
  void SumReduction<uint16_t>::fold<false>(RHS &rhs1, RHS rhs2)
  {
#if defined(__CUDA_ARCH__) || defined(__HIP_DEVICE_COMPILE__)
#if __CUDA_ARCH__ >= 700
    RHS newval = rhs1, oldval;
    do {
      oldval = newval;
      newval += rhs2;
      newval = atomicCAS(&rhs1, oldval, newval);
    } while (oldval != newval);
#else
    // 16-bit atomics are not supported prior to volta
    // 32-bit GPU atomics need 4 byte alignment
    const uintptr_t unaligned = reinterpret_cast<uintptr_t>(&rhs1);
    const unsigned offset = unaligned % sizeof(unsigned int);
    const uintptr_t aligned = unaligned - offset;
    unsigned int *ptr = reinterpret_cast<unsigned int*>(aligned);
    RHS newval = rhs1, oldval, other;
    if (offset == 0) {
      other = *((&rhs1)+1);
      do {
        oldval = newval;
        newval += rhs2;
        const unsigned int result = atomicCAS(ptr,
            __hiloushort2uint(other, oldval), __hiloushort2uint(other, newval));
        newval = __uint2loushort(result);
        other = __uint2hiushort(result);
      } while (oldval != newval);
    } else {
      other = *((&rhs1)-1);
      do {
        oldval = newval;
        newval += rhs2;
        const unsigned int result = atomicCAS(ptr,
            __hiloushort2uint(oldval, other), __hiloushort2uint(newval, other));
        other = __uint2loushort(result);
        newval = __uint2hiushort(result);
      } while (oldval != newval);
    }
#endif
#else
    __sync_fetch_and_add(&rhs1, rhs2);
#endif
  }

  template<> __CUDA_HD__ inline
  void SumReduction<uint32_t>::apply<true>(LHS &lhs, RHS rhs)
  {
    lhs += rhs;
  }

  template<> __CUDA_HD__ inline
  void SumReduction<uint32_t>::apply<false>(LHS &lhs, RHS rhs)
  {
#if defined(__CUDA_ARCH__) || defined(__HIP_DEVICE_COMPILE__)
    atomicAdd(&lhs, rhs); 
#else
    __sync_fetch_and_add(&lhs, rhs);
#endif
  }

  template<> __CUDA_HD__ inline
  void SumReduction<uint32_t>::fold<true>(RHS &rhs1, RHS rhs2)
  {
    rhs1 += rhs2;
  }

  template<> __CUDA_HD__ inline
  void SumReduction<uint32_t>::fold<false>(RHS &rhs1, RHS rhs2)
  {
#if defined(__CUDA_ARCH__) || defined(__HIP_DEVICE_COMPILE__)
    atomicAdd(&rhs1, rhs2);
#else
    __sync_fetch_and_add(&rhs1, rhs2);
#endif
  }

  template<> __CUDA_HD__ inline
  void SumReduction<uint64_t>::apply<true>(LHS &lhs, RHS rhs)
  {
    lhs += rhs;
  }

  template<> __CUDA_HD__ inline
  void SumReduction<uint64_t>::apply<false>(LHS &lhs, RHS rhs)
  {
#if defined(__CUDA_ARCH__) || defined(__HIP_DEVICE_COMPILE__)
    atomicAdd((unsigned long long*)&lhs, (unsigned long long)rhs);
#else
    __sync_fetch_and_add(&lhs, rhs);
#endif
  }

  template<> __CUDA_HD__ inline
  void SumReduction<uint64_t>::fold<true>(RHS &rhs1, RHS rhs2)
  {
    rhs1 += rhs2;
  }

  template<> __CUDA_HD__ inline
  void SumReduction<uint64_t>::fold<false>(RHS &rhs1, RHS rhs2)
  {
#if defined(__CUDA_ARCH__) || defined(__HIP_DEVICE_COMPILE__)
    atomicAdd((unsigned long long*)&rhs1, (unsigned long long)rhs2);
#else
    __sync_fetch_and_add(&rhs1, rhs2);
#endif
  }

#ifdef LEGION_REDOP_HALF
  template<> __CUDA_HD__ inline
  void SumReduction<__half>::apply<true>(LHS &lhs, RHS rhs)
  {
    lhs = lhs + rhs;
  }

  template<> __CUDA_HD__ inline
  void SumReduction<__half>::apply<false>(LHS &lhs, RHS rhs)
  {
#if defined(__CUDA_ARCH__) || defined(__HIP_DEVICE_COMPILE__)
#if __CUDA_ARCH__ >= 700
    atomicAdd(&lhs,rhs);
#else
    // 16-bit atomics are not supported prior to volta
    // 32-bit GPU atomics need 4 byte alignment
    const uintptr_t unaligned = reinterpret_cast<uintptr_t>(&lhs);
    const unsigned offset = unaligned % sizeof(unsigned int);
    const uintptr_t aligned = unaligned - offset;
    unsigned int *ptr = reinterpret_cast<unsigned int*>(aligned);
    RHS newval = lhs, oldval, other;
    if (offset == 0) {
      other = *((&lhs)+1);
      do {
        oldval = newval;
        newval = newval + rhs;
        const unsigned int result = atomicCAS(ptr,
            __hilohalf2uint(other, oldval), __hilohalf2uint(other, newval));
        newval = __uint2lohalf(result);
        other = __uint2hihalf(result);
      } while (oldval != newval);
    } else {
      other = *((&lhs)-1);
      do {
        oldval = newval;
        newval = newval + rhs;
        const unsigned int result = atomicCAS(ptr,
            __hilohalf2uint(oldval, other), __hilohalf2uint(newval, other));
        other = __uint2lohalf(result);
        newval = __uint2hihalf(result);
      } while (oldval != newval);
    }
#endif
#else
#if __cplusplus >= 202002L
    std::atomic_ref<RHS> atomic(lhs);
    RHS oldval = atomic.load();
    RHS newval;
    do {
      newval = oldval + rhs;
    } while (!atomic.compare_exchange_weak(oldval, newval));
#else
    // No atomic floating point operations so use compare and swap
    TypePunning::Alias<int32_t,std::array<short,2> > oldval, newval;
    TypePunning::AlignedPointer<int32_t> pointer((void*)&lhs);
    const unsigned offset = pointer.offset() / sizeof(__half);
    do {
      oldval.load(pointer);
      std::array<short,2> next = oldval.as_two();
      next[offset] = __convert_float_to_halfint(
          __convert_halfint_to_float(next[offset]) + float(rhs));
      newval = next;
    } while (!__sync_bool_compare_and_swap((int32_t*)pointer, 
          oldval.as_one(), newval.as_one()));
#endif
#endif
  }

  template<> __CUDA_HD__ inline
  void SumReduction<__half>::fold<true>(RHS &rhs1, RHS rhs2)
  {
    rhs1 = rhs1 + rhs2;
  }

  template<> __CUDA_HD__ inline
  void SumReduction<__half>::fold<false>(RHS &rhs1, RHS rhs2)
  {
#if defined(__CUDA_ARCH__) || defined(__HIP_DEVICE_COMPILE__)
#if __CUDA_ARCH__ >= 700
    atomicAdd(&rhs1, rhs2);
#else
    // 16-bit atomics are not supported prior to volta
    // 32-bit GPU atomics need 4 byte alignment
    const uintptr_t unaligned = reinterpret_cast<uintptr_t>(&rhs1);
    const unsigned offset = unaligned % sizeof(unsigned int);
    const uintptr_t aligned = unaligned - offset;
    unsigned int *ptr = reinterpret_cast<unsigned int*>(aligned);
    RHS newval = rhs1, oldval, other;
    if (offset == 0) {
      other = *((&rhs1)+1);
      do {
        oldval = newval;
        newval = newval + rhs2;
        const unsigned int result = atomicCAS(ptr,
            __hilohalf2uint(other, oldval), __hilohalf2uint(other, newval));
        newval = __uint2lohalf(result);
        other = __uint2hihalf(result);
      } while (oldval != newval);
    } else {
      other = *((&rhs1)-1);
      do {
        oldval = newval;
        newval = newval + rhs2;
        const unsigned int result = atomicCAS(ptr,
            __hilohalf2uint(oldval, other), __hilohalf2uint(newval, other));
        other = __uint2lohalf(result);
        newval = __uint2hihalf(result);
      } while (oldval != newval);
    }
#endif
#else
#if __cplusplus >= 202002L
    std::atomic_ref<RHS> atomic(rhs1);
    RHS oldval = atomic.load();
    RHS newval;
    do {
      newval = oldval + rhs2;
    } while (!atomic.compare_exchange_weak(oldval, newval));
#else
    // No atomic floating point operations so use compare and swap
    TypePunning::Alias<int32_t,std::array<short,2> > oldval, newval;
    TypePunning::AlignedPointer<int32_t,alignof(int32_t)> pointer((void*)&rhs1);
    const unsigned offset = pointer.offset() / sizeof(__half);
    do {
      oldval.load(pointer);
      std::array<short,2> next = oldval.as_two();
      next[offset] = __convert_float_to_halfint(
          __convert_halfint_to_float(next[offset]) + float(rhs2));
      newval = next;
    } while (!__sync_bool_compare_and_swap((int32_t*)pointer,
          oldval.as_one(), newval.as_one()));
#endif
#endif
  }
#endif // LEGION_REDOP_HALF

  template<> __CUDA_HD__ inline
  void SumReduction<float>::apply<true>(LHS &lhs, RHS rhs)
  {
    lhs += rhs;
  }

  template<> __CUDA_HD__ inline
  void SumReduction<float>::apply<false>(LHS &lhs, RHS rhs)
  {
#if defined(__CUDA_ARCH__) || defined(__HIP_DEVICE_COMPILE__)
    atomicAdd(&lhs, rhs);
#else
#if __cplusplus >= 202002L
    std::atomic_ref<RHS> atomic(lhs);
    RHS oldval = atomic.load();
    RHS newval;
    do {
      newval = oldval + rhs;
    } while (!atomic.compare_exchange_weak(oldval, newval));
#else
    // No atomic floating point operations so use compare and swap 
    TypePunning::Alias<int32_t,float> oldval, newval;
    TypePunning::Pointer<int32_t> pointer((void*)&lhs);
    do {
      oldval.load(pointer);
      newval = oldval.as_two() + rhs;
    } while (!__sync_bool_compare_and_swap((int32_t*)pointer,
          oldval.as_one(), newval.as_one()));
#endif
#endif
  }

  template<> __CUDA_HD__ inline
  void SumReduction<float>::fold<true>(RHS &rhs1, RHS rhs2)
  {
    rhs1 += rhs2;
  }

  template<> __CUDA_HD__ inline
  void SumReduction<float>::fold<false>(RHS &rhs1, RHS rhs2)
  {
#if defined(__CUDA_ARCH__) || defined(__HIP_DEVICE_COMPILE__)
    atomicAdd(&rhs1, rhs2);
#else
#if __cplusplus >= 202002L
    std::atomic_ref<RHS> atomic(rhs1);
    RHS oldval = atomic.load();
    RHS newval;
    do {
      newval = oldval + rhs2;
    } while (!atomic.compare_exchange_weak(oldval, newval));
#else
    // No atomic floating point operations so use compare and swap 
    TypePunning::Alias<int32_t,float> oldval, newval;
    TypePunning::Pointer<int32_t> pointer((void*)&rhs1);
    do {
      oldval.load(pointer);
      newval = oldval.as_two() + rhs2;
    } while (!__sync_bool_compare_and_swap((int32_t*)pointer,
          oldval.as_one(), newval.as_one()));
#endif
#endif
  }

  template<> __CUDA_HD__ inline
  void SumReduction<double>::apply<true>(LHS &lhs, RHS rhs)
  {
    lhs += rhs;
  }

  template<> __CUDA_HD__ inline
  void SumReduction<double>::apply<false>(LHS &lhs, RHS rhs)
  {
#if defined(__CUDA_ARCH__) || defined(__HIP_DEVICE_COMPILE__)
#if (__CUDA_ARCH__ >= 600) || defined(__HIP_DEVICE_COMPILE__)
    atomicAdd(&lhs, rhs);
#else
    RHS newval = lhs, oldval;
    // Type punning like this is illegal in C++ but the
    // CUDA manual has an example just like it so fuck it
    unsigned long long int *ptr = (unsigned long long int*)&lhs;
    do {
      oldval = newval;
      newval += rhs;
      newval = __ulonglong_as_double(atomicCAS(ptr,
            __double_as_ulonglong(oldval), __double_as_ulonglong(newval)));
    } while (oldval != newval);
#endif
#else
#if __cplusplus >= 202002L
    std::atomic_ref<RHS> atomic(lhs);
    RHS oldval = atomic.load();
    RHS newval;
    do {
      newval = oldval + rhs;
    } while (!atomic.compare_exchange_weak(oldval, newval));
#else
    // No atomic floating point operations so use compare and swap 
    TypePunning::Alias<int64_t,double> oldval, newval;
    TypePunning::Pointer<int64_t> pointer((void*)&lhs);
    do {
      oldval.load(pointer);
      newval = oldval.as_two() + rhs;
    } while (!__sync_bool_compare_and_swap((int64_t*)pointer,
          oldval.as_one(), newval.as_one()));
#endif
#endif
  }

  template<> __CUDA_HD__ inline
  void SumReduction<double>::fold<true>(RHS &rhs1, RHS rhs2)
  {
    rhs1 += rhs2;
  }

  template<> __CUDA_HD__ inline
  void SumReduction<double>::fold<false>(RHS &rhs1, RHS rhs2)
  {
#if defined(__CUDA_ARCH__) || defined(__HIP_DEVICE_COMPILE__)
#if (__CUDA_ARCH__ >= 600) || defined(__HIP_DEVICE_COMPILE__)
    atomicAdd(&rhs1, rhs2);
#else
    RHS newval = rhs1, oldval;
    // Type punning like this is illegal in C++ but the
    // CUDA manual has an example just like it so fuck it
    unsigned long long int *ptr = (unsigned long long int*)&rhs1;
    do {
      oldval = newval;
      newval += rhs2;
      newval = __ulonglong_as_double(atomicCAS(ptr,
            __double_as_ulonglong(oldval), __double_as_ulonglong(newval)));
    } while (oldval != newval);
#endif
#else
#if __cplusplus >= 202002L
    std::atomic_ref<RHS> atomic(rhs1);
    RHS oldval = atomic.load();
    RHS newval;
    do {
      newval = oldval + rhs2;
    } while (!atomic.compare_exchange_weak(oldval, newval));
#else
    // No atomic floating point operations so use compare and swap 
    TypePunning::Alias<int64_t,double> oldval, newval;
    TypePunning::Pointer<int64_t> pointer((void*)&rhs1);
    do {
      oldval.load(pointer);
      newval = oldval.as_two() + rhs2;
    } while (!__sync_bool_compare_and_swap((int64_t*)pointer,
          oldval.as_one(), newval.as_one()));
#endif
#endif
  }

#ifdef LEGION_REDOP_COMPLEX
#ifdef LEGION_REDOP_HALF
  template<> __CUDA_HD__ inline
  void SumReduction<complex<__half> >::apply<true>(LHS &lhs, RHS rhs)
  {
    lhs += rhs;
  }

  template<> __CUDA_HD__ inline
  void SumReduction<complex<__half> >::apply<false>(LHS &lhs, RHS rhs)
  {
#if defined(__CUDA_ARCH__) || defined(__HIP_DEVICE_COMPILE__)
    RHS newval = lhs, oldval;
    // Type punning like this is illegal in C++ but the
    // CUDA manual has an example just like it so fuck it
    unsigned int *ptr = (unsigned int*)&lhs;
    do {
      oldval = newval;
      newval += rhs;
      newval = __uint_as_complex(atomicCAS(ptr,
            __complex_as_uint(oldval), __complex_as_uint(newval)));
    } while (oldval != newval);
#else
    TypePunning::Alias<int32_t,complex<__half> > oldval, newval;
    TypePunning::Pointer<int32_t> pointer((void*)&lhs);
    do {
      oldval.load(pointer);
      newval = oldval.as_two() + rhs;
    } while (!__sync_bool_compare_and_swap((int32_t*)pointer,
                      oldval.as_one(), newval.as_one()));
#endif
  }

  template<> __CUDA_HD__ inline
  void SumReduction<complex<__half> >::fold<true>(RHS &rhs1, RHS rhs2)
  {
    rhs1 += rhs2;
  }

  template<> __CUDA_HD__ inline
  void SumReduction<complex<__half> >::fold<false>(RHS &rhs1, RHS rhs2)
  {
#if defined(__CUDA_ARCH__) || defined(__HIP_DEVICE_COMPILE__)
    RHS newval = rhs1, oldval;
    // Type punning like this is illegal in C++ but the
    // CUDA manual has an example just like it so fuck it
    unsigned int *ptr = (unsigned int*)&rhs1;
    do {
      oldval = newval;
      newval += rhs2;
      newval = __uint_as_complex(atomicCAS(ptr,
            __complex_as_uint(oldval), __complex_as_uint(newval)));
    } while (oldval != newval);
#else
    TypePunning::Alias<int32_t,complex<__half> > oldval, newval;
    TypePunning::Pointer<int32_t> pointer((void*)&rhs1);
    do {
      oldval.load(pointer);
      newval = oldval.as_two() + rhs2;
    } while (!__sync_bool_compare_and_swap((int32_t*)pointer,
                      oldval.as_one(), newval.as_one()));
#endif
  }
#endif // LEGION_REDOP_HALF

  template<> __CUDA_HD__ inline
  void SumReduction<complex<float> >::apply<true>(LHS &lhs, RHS rhs)
  {
    lhs += rhs;
  }

  template<> __CUDA_HD__ inline
  void SumReduction<complex<float> >::apply<false>(LHS &lhs, RHS rhs)
  {
#if defined(__CUDA_ARCH__) || defined(__HIP_DEVICE_COMPILE__)
    RHS newval = lhs, oldval;
    // Type punning like this is illegal in C++ but the
    // CUDA manual has an example just like it so fuck it
    unsigned long long *ptr = (unsigned long long*)&lhs;
    do {
      oldval = newval;
      newval += rhs;
      newval = __ulonglong_as_complex(atomicCAS(ptr,
            __complex_as_ulonglong(oldval), __complex_as_ulonglong(newval)));
    } while (oldval != newval);
#else
#if __cplusplus >= 202002L
    std::atomic_ref<RHS> atomic(lhs);
    RHS oldval = atomic.load();
    RHS newval;
    do {
      newval = oldval + rhs;
    } while (!atomic.compare_exchange_weak(oldval, newval));
#else
    TypePunning::Alias<int64_t,complex<float> > oldval, newval;
    TypePunning::Pointer<int64_t> pointer((void*)&lhs);
    do {
      oldval.load(pointer);
      newval = oldval.as_two() + rhs;
    } while (!__sync_bool_compare_and_swap((int64_t*)pointer,
                      oldval.as_one(), newval.as_one()));
#endif
#endif
  }

  template<> __CUDA_HD__ inline
  void SumReduction<complex<float> >::fold<true>(RHS &rhs1, RHS rhs2)
  {
    rhs1 += rhs2;
  }

  template<> __CUDA_HD__ inline
  void SumReduction<complex<float> >::fold<false>(RHS &rhs1, RHS rhs2)
  {
#if defined(__CUDA_ARCH__) || defined(__HIP_DEVICE_COMPILE__)
    RHS newval = rhs1, oldval;
    // Type punning like this is illegal in C++ but the
    // CUDA manual has an example just like it so fuck it
    unsigned long long *ptr = (unsigned long long*)&rhs1;
    do {
      oldval = newval;
      newval += rhs2;
      newval = __ulonglong_as_complex(atomicCAS(ptr,
            __complex_as_ulonglong(oldval), __complex_as_ulonglong(newval)));
    } while (oldval != newval);
#else
#if __cplusplus >= 202002L
    std::atomic_ref<RHS> atomic(rhs1);
    RHS oldval = atomic.load();
    RHS newval;
    do {
      newval = oldval + rhs2;
    } while (!atomic.compare_exchange_weak(oldval, newval));
#else
    TypePunning::Alias<int64_t,complex<float> > oldval, newval;
    TypePunning::Pointer<int64_t> pointer((void*)&rhs1);
    do {
      oldval.load(pointer);
      newval = oldval.as_two() + rhs2;
    } while (!__sync_bool_compare_and_swap((int64_t*)pointer,
                      oldval.as_one(), newval.as_one()));
#endif
#endif
  }

  template<> __CUDA_HD__ inline
  void SumReduction<complex<double> >::apply<true>(LHS &lhs, RHS rhs)
  {
    lhs += rhs;
  }

  template<> __CUDA_HD__ inline
  void SumReduction<complex<double> >::apply<false>(LHS &lhs, RHS rhs)
  {
#if defined(__CUDA_ARCH__) || defined(__HIP_DEVICE_COMPILE__)
#if (__CUDA_ARCH__ >= 600) || defined(__HIP_DEVICE_COMPILE__)
    // Type punning like this is illegal in C++ but the
    // CUDA manual has an example just like it so fuck it
    double *lptr = (double*)&lhs;
    atomicAdd(lptr, rhs.real());
    atomicAdd(lptr+1, rhs.imag());
#else
    double newval = lhs.real(), oldval;
    // Type punning like this is illegal in C++ but the
    // CUDA manual has an example just like it so fuck it
    unsigned long long *ptr = (unsigned long long*)&lhs;
    do {
      oldval = newval;
      newval += rhs.real();
      newval = __ulonglong_as_double(atomicCAS(ptr,
            __double_as_ulonglong(oldval), __double_as_ulonglong(newval)));
    } while (oldval != newval);   
    newval = lhs.imag();
    do {
      oldval = newval;
      newval += rhs.imag();
      newval = __ulonglong_as_double(atomicCAS(ptr+1,
            __double_as_ulonglong(oldval), __double_as_ulonglong(newval)));
    } while (oldval != newval);
#endif
#else
#if __cplusplus >= 202002L
    std::atomic_ref<RHS> atomic(lhs);
    RHS oldval = atomic.load();
    RHS newval;
    do {
      newval = oldval + rhs;
    } while (!atomic.compare_exchange_weak(oldval, newval));
#else
    TypePunning::Pointer<int64_t> pointer((void*)&lhs);
    for (unsigned i = 0; i < 2; ++i) {
      TypePunning::Alias<int64_t,double> oldval, newval;
      do {
        oldval.load(pointer, i);
        newval = oldval.as_two() + ((i == 0) ? rhs.real() : rhs.imag());
      } while (!__sync_bool_compare_and_swap(((int64_t*)pointer) + i,
                            oldval.as_one(), newval.as_one()));
    }
#endif
#endif
  }

  template<> __CUDA_HD__ inline
  void SumReduction<complex<double> >::fold<true>(RHS &rhs1, RHS rhs2)
  {
    rhs1 += rhs2;
  }

  template<> __CUDA_HD__ inline
  void SumReduction<complex<double> >::fold<false>(RHS &rhs1, RHS rhs2)
  {
#if defined(__CUDA_ARCH__) || defined(__HIP_DEVICE_COMPILE__)
#if (__CUDA_ARCH__ >= 600) || defined(__HIP_DEVICE_COMPILE__)
    // Type punning like this is illegal in C++ but the
    // CUDA manual has an example just like it so fuck it
    double *lptr = (double*)&rhs1;
    atomicAdd(lptr, rhs2.real());
    atomicAdd(lptr+1, rhs2.imag());
#else
    double newval = rhs1.real(), oldval;
    // Type punning like this is illegal in C++ but the
    // CUDA manual has an example just like it so fuck it
    unsigned long long *ptr = (unsigned long long*)&rhs1;
    do {
      oldval = newval;
      newval += rhs2.real();
      newval = __ulonglong_as_double(atomicCAS(ptr,
            __double_as_ulonglong(oldval), __double_as_ulonglong(newval)));
    } while (oldval != newval);   
    newval = rhs1.imag();
    do {
      oldval = newval;
      newval += rhs2.imag();
      newval = __ulonglong_as_double(atomicCAS(ptr+1,
            __double_as_ulonglong(oldval), __double_as_ulonglong(newval)));
    } while (oldval != newval);
#endif
#else
#if __cplusplus >= 202002L
    std::atomic_ref<RHS> atomic(rhs1);
    RHS oldval = atomic.load();
    RHS newval;
    do {
      newval = oldval + rhs2;
    } while (!atomic.compare_exchange_weak(oldval, newval));
#else
    TypePunning::Pointer<int64_t> pointer((void*)&rhs1);
    for (unsigned i = 0; i < 2; ++i) {
      TypePunning::Alias<int64_t,double> oldval, newval;
      do {
        oldval.load(pointer, i);
        newval = oldval.as_two() + ((i == 0) ? rhs2.real() : rhs2.imag());
      } while (!__sync_bool_compare_and_swap(((int64_t*)pointer) + i,
                            oldval.as_one(), newval.as_one()));
    }
#endif
#endif
  }
#endif // LEGION_REDOP_COMPLEX

  template<> __CUDA_HD__ inline
  void DiffReduction<int8_t>::apply<true>(LHS &lhs, RHS rhs)
  {
    lhs -= rhs;
  }

  template<> __CUDA_HD__ inline
  void DiffReduction<int8_t>::apply<false>(LHS &lhs, RHS rhs)
  {
#if defined(__CUDA_ARCH__) || defined(__HIP_DEVICE_COMPILE__)
    // GPU atomics need 4 byte alignment
    const uintptr_t unaligned = reinterpret_cast<uintptr_t>(&lhs);
    const unsigned offset = unaligned % sizeof(int);
    const uintptr_t aligned = unaligned - offset;
    int *ptr = reinterpret_cast<int*>(aligned);
    int newval = *ptr, oldval;
    do {
      RHS previous = __int2byte(newval, offset);
      RHS next = previous - rhs;
      oldval = newval;
      newval = __byte2int(newval, next, offset);
      newval = atomicCAS(ptr, oldval, newval);
    } while (oldval != newval);
#else
    __sync_fetch_and_sub(&lhs, rhs);
#endif
  }

  template<> __CUDA_HD__ inline
  void DiffReduction<int8_t>::fold<true>(RHS &rhs1, RHS rhs2)
  {
    rhs1 -= rhs2;
  }

  template<> __CUDA_HD__ inline
  void DiffReduction<int8_t>::fold<false>(RHS &rhs1, RHS rhs2)
  {
#if defined(__CUDA_ARCH__) || defined(__HIP_DEVICE_COMPILE__)
    // GPU atomics need 4 byte alignment
    const uintptr_t unaligned = reinterpret_cast<uintptr_t>(&rhs1);
    const unsigned offset = unaligned % sizeof(int);
    const uintptr_t aligned = unaligned - offset;
    int *ptr = reinterpret_cast<int*>(aligned);
    int newval = *ptr, oldval;
    do {
      RHS previous = __int2byte(newval, offset);
      RHS next = previous - rhs2;
      oldval = newval;
      newval = __byte2int(newval, next, offset);
      newval = atomicCAS(ptr, oldval, newval);
    } while (oldval != newval);
#else
    __sync_fetch_and_add(&rhs1, rhs2);
#endif
  }

  template<> __CUDA_HD__ inline
  void DiffReduction<int16_t>::apply<true>(LHS &lhs, RHS rhs)
  {
    lhs -= rhs;
  }

  template<> __CUDA_HD__ inline
  void DiffReduction<int16_t>::apply<false>(LHS &lhs, RHS rhs)
  {
#if defined(__CUDA_ARCH__) || defined(__HIP_DEVICE_COMPILE__)
#if __CUDA_ARCH__ >= 700
    RHS newval = lhs, oldval;
    // Type punning like this is illegal in C++ but the
    // CUDA manual has an example just like it so fuck it
    unsigned short int *ptr = (unsigned short int*)&lhs;
    do {
      oldval = newval;
      newval -= rhs;
      newval = __ushort_as_short(atomicCAS(ptr,
            __short_as_ushort(oldval), __short_as_ushort(newval)));
    } while (oldval != newval);
#else
    // 16-bit atomics are not supported prior to volta
    // 32-bit GPU atomics need 4 byte alignment
    const uintptr_t unaligned = reinterpret_cast<uintptr_t>(&lhs);
    const unsigned offset = unaligned % sizeof(unsigned int);
    const uintptr_t aligned = unaligned - offset;
    unsigned int *ptr = reinterpret_cast<unsigned int*>(aligned);
    RHS newval = lhs, oldval, other;
    if (offset == 0) {
      other = *((&lhs)+1);
      do {
        oldval = newval;
        newval -= rhs;
        const unsigned int result = atomicCAS(ptr,
            __hiloshort2uint(other, oldval), __hiloshort2uint(other, newval));
        newval = __uint2loshort(result);
        other = __uint2hishort(result);
      } while (oldval != newval);
    } else {
      other = *((&lhs)-1);
      do {
        oldval = newval;
        newval -= rhs;
        const unsigned int result = atomicCAS(ptr,
            __hiloshort2uint(oldval, other), __hiloshort2uint(newval, other));
        other = __uint2loshort(result);
        newval = __uint2hishort(result);
      } while (oldval != newval);
    }
#endif
#else
    __sync_fetch_and_sub(&lhs, rhs);
#endif
  }

  template<> __CUDA_HD__ inline
  void DiffReduction<int16_t>::fold<true>(RHS &rhs1, RHS rhs2)
  {
    rhs1 += rhs2;
  }

  template<> __CUDA_HD__ inline
  void DiffReduction<int16_t>::fold<false>(RHS &rhs1, RHS rhs2)
  {
#if defined(__CUDA_ARCH__) || defined(__HIP_DEVICE_COMPILE__)
#if __CUDA_ARCH__ >= 700
    RHS newval = rhs1, oldval;
    // Type punning like this is illegal in C++ but the
    // CUDA manual has an example just like it so fuck it
    unsigned short int *ptr = (unsigned short int*)&rhs1;
    do {
      oldval = newval;
      newval -= rhs2;
      newval = __ushort_as_short(atomicCAS(ptr,
            __short_as_ushort(oldval), __short_as_ushort(newval)));
    } while (oldval != newval);
#else
    // 16-bit atomics are not supported prior to volta
    // 32-bit GPU atomics need 4 byte alignment
    const uintptr_t unaligned = reinterpret_cast<uintptr_t>(&rhs1);
    const unsigned offset = unaligned % sizeof(unsigned int);
    const uintptr_t aligned = unaligned - offset;
    unsigned int *ptr = reinterpret_cast<unsigned int*>(aligned);
    RHS newval = rhs1, oldval, other;
    if (offset == 0) {
      other = *((&rhs1)+1);
      do {
        oldval = newval;
        newval -= rhs2;
        const unsigned int result = atomicCAS(ptr,
            __hiloshort2uint(other, oldval), __hiloshort2uint(other, newval));
        newval = __uint2loshort(result);
        other = __uint2hishort(result);
      } while (oldval != newval);
    } else {
      other = *((&rhs1)-1);
      do {
        oldval = newval;
        newval -= rhs2;
        const unsigned int result = atomicCAS(ptr,
            __hiloshort2uint(oldval, other), __hiloshort2uint(newval, other));
        other = __uint2loshort(result);
        newval = __uint2hishort(result);
      } while (oldval != newval);
    }
#endif
#else
    __sync_fetch_and_add(&rhs1, rhs2);
#endif
  }

  template<> __CUDA_HD__ inline
  void DiffReduction<int32_t>::apply<true>(LHS &lhs, RHS rhs)
  {
    lhs -= rhs;
  }

  template<> __CUDA_HD__ inline
  void DiffReduction<int32_t>::apply<false>(LHS &lhs, RHS rhs)
  {
#if defined(__CUDA_ARCH__) || defined(__HIP_DEVICE_COMPILE__)
    atomicSub(&lhs, rhs);
#else
    __sync_fetch_and_sub(&lhs, rhs);
#endif
  }

  template<> __CUDA_HD__ inline
  void DiffReduction<int32_t>::fold<true>(RHS &rhs1, RHS rhs2)
  {
    rhs1 -= rhs2;
  }

  template<> __CUDA_HD__ inline
  void DiffReduction<int32_t>::fold<false>(RHS &rhs1, RHS rhs2)
  {
#if defined(__CUDA_ARCH__) || defined(__HIP_DEVICE_COMPILE__)
    atomicSub(&rhs1, rhs2);
#else
    __sync_fetch_and_add(&rhs1, rhs2);
#endif
  }

  template<> __CUDA_HD__ inline
  void DiffReduction<int64_t>::apply<true>(LHS &lhs, RHS rhs)
  {
    lhs -= rhs;
  }

  template<> __CUDA_HD__ inline
  void DiffReduction<int64_t>::apply<false>(LHS &lhs, RHS rhs)
  {
#if defined(__CUDA_ARCH__) || defined(__HIP_DEVICE_COMPILE__)
    // Apparently there is no signed 64bit int atomic yet
    RHS newval = lhs, oldval;
    // Type punning like this is illegal in C++ but the
    // CUDA manual has an example just like it so fuck it
    unsigned long long int *ptr = (unsigned long long int*)&lhs;
    do {
      oldval = newval;
      newval -= rhs;
      newval = __ulonglong_as_longlong(atomicCAS(ptr,
            __longlong_as_ulonglong(oldval), __longlong_as_ulonglong(newval)));
    } while (oldval != newval);
#else
    __sync_fetch_and_sub(&lhs, rhs);
#endif
  }

  template<> __CUDA_HD__ inline
  void DiffReduction<int64_t>::fold<true>(RHS &rhs1, RHS rhs2)
  {
    rhs1 -= rhs2;
  }

  template<> __CUDA_HD__ inline
  void DiffReduction<int64_t>::fold<false>(RHS &rhs1, RHS rhs2)
  {
#if defined(__CUDA_ARCH__) || defined(__HIP_DEVICE_COMPILE__)
    // Apparently there is no signed 64bit int atomic yet
    RHS newval = rhs1, oldval;
    // Type punning like this is illegal in C++ but the
    // CUDA manual has an example just like it so fuck it
    unsigned long long int *ptr = (unsigned long long int*)&rhs1;
    do {
      oldval = newval;
      newval -= rhs2;
      newval = __ulonglong_as_longlong(atomicCAS(ptr,
            __longlong_as_ulonglong(oldval), __longlong_as_ulonglong(newval)));
    } while (oldval != newval);
#else
    __sync_fetch_and_add(&rhs1, rhs2);
#endif
  }

  template<> __CUDA_HD__ inline
  void DiffReduction<uint8_t>::apply<true>(LHS &lhs, RHS rhs)
  {
    lhs -= rhs;
  }

  template<> __CUDA_HD__ inline
  void DiffReduction<uint8_t>::apply<false>(LHS &lhs, RHS rhs)
  {
#if defined(__CUDA_ARCH__) || defined(__HIP_DEVICE_COMPILE__)
    // GPU atomics need 4 byte alignment
    const uintptr_t unaligned = reinterpret_cast<uintptr_t>(&lhs);
    const unsigned offset = unaligned % sizeof(unsigned int);
    const uintptr_t aligned = unaligned - offset;
    unsigned int *ptr = reinterpret_cast<unsigned int*>(aligned);
    unsigned int newval = *ptr, oldval;
    do {
      RHS previous = __uint2ubyte(newval, offset);
      RHS next = previous - rhs;
      oldval = newval;
      newval = __ubyte2uint(newval, next, offset);
      newval = atomicCAS(ptr, oldval, newval);
    } while (oldval != newval);
#else
    __sync_fetch_and_sub(&lhs, rhs);
#endif
  }

  template<> __CUDA_HD__ inline
  void DiffReduction<uint8_t>::fold<true>(RHS &rhs1, RHS rhs2)
  {
    rhs1 -= rhs2;
  }

  template<> __CUDA_HD__ inline
  void DiffReduction<uint8_t>::fold<false>(RHS &rhs1, RHS rhs2)
  {
#if defined(__CUDA_ARCH__) || defined(__HIP_DEVICE_COMPILE__)
    // GPU atomics need 4 byte alignment
    const uintptr_t unaligned = reinterpret_cast<uintptr_t>(&rhs1);
    const unsigned offset = unaligned % sizeof(unsigned int);
    const uintptr_t aligned = unaligned - offset;
    unsigned int *ptr = reinterpret_cast<unsigned int*>(aligned);
    unsigned int newval = *ptr, oldval;
    do {
      RHS previous = __uint2ubyte(newval, offset);
      RHS next = previous - rhs2;
      oldval = newval;
      newval = __ubyte2uint(newval, next, offset);
      newval = atomicCAS(ptr, oldval, newval);
    } while (oldval != newval);
#else
    __sync_fetch_and_add(&rhs1, rhs2);
#endif
  }

  template<> __CUDA_HD__ inline
  void DiffReduction<uint16_t>::apply<true>(LHS &lhs, RHS rhs)
  {
    lhs -= rhs;
  }

  template<> __CUDA_HD__ inline 
  void DiffReduction<uint16_t>::apply<false>(LHS &lhs, RHS rhs)
  {
#if defined(__CUDA_ARCH__) || defined(__HIP_DEVICE_COMPILE__)
#if __CUDA_ARCH__ >= 700
    RHS newval = lhs, oldval;
    do {
      oldval = newval;
      newval -= rhs;
      newval = atomicCAS(&lhs, oldval, newval);
    } while (oldval != newval);
#else
    // 16-bit atomics are not supported prior to volta
    // 32-bit GPU atomics need 4 byte alignment
    const uintptr_t unaligned = reinterpret_cast<uintptr_t>(&lhs);
    const unsigned offset = unaligned % sizeof(unsigned int);
    const uintptr_t aligned = unaligned - offset;
    unsigned int *ptr = reinterpret_cast<unsigned int*>(aligned);
    RHS newval = lhs, oldval, other;
    if (offset == 0) {
      other = *((&lhs)+1);
      do {
        oldval = newval;
        newval -= rhs;
        const unsigned int result = atomicCAS(ptr,
            __hiloushort2uint(other, oldval), __hiloushort2uint(other, newval));
        newval = __uint2loushort(result);
        other = __uint2hiushort(result);
      } while (oldval != newval);
    } else {
      other = *((&lhs)-1);
      do {
        oldval = newval;
        newval -= rhs;
        const unsigned int result = atomicCAS(ptr,
            __hiloushort2uint(oldval, other), __hiloushort2uint(newval, other));
        other = __uint2loushort(result);
        newval = __uint2hiushort(result);
      } while (oldval != newval);
    }
#endif
#else
    __sync_fetch_and_sub(&lhs, rhs);
#endif
  }

  template<> __CUDA_HD__ inline
  void DiffReduction<uint16_t>::fold<true>(RHS &rhs1, RHS rhs2)
  {
    rhs1 -= rhs2;
  }

  template<> __CUDA_HD__ inline
  void DiffReduction<uint16_t>::fold<false>(RHS &rhs1, RHS rhs2)
  {
#if defined(__CUDA_ARCH__) || defined(__HIP_DEVICE_COMPILE__)
#if __CUDA_ARCH__ >= 700
    RHS newval = rhs1, oldval;
    do {
      oldval = newval;
      newval -= rhs2;
      newval = atomicCAS(&rhs1, oldval, newval);
    } while (oldval != newval);
#else
    // 16-bit atomics are not supported prior to volta
    // 32-bit GPU atomics need 4 byte alignment
    const uintptr_t unaligned = reinterpret_cast<uintptr_t>(&rhs1);
    const unsigned offset = unaligned % sizeof(unsigned int);
    const uintptr_t aligned = unaligned - offset;
    unsigned int *ptr = reinterpret_cast<unsigned int*>(aligned);
    RHS newval = rhs1, oldval, other;
    if (offset == 0) {
      other = *((&rhs1)+1);
      do {
        oldval = newval;
        newval -= rhs2;
        const unsigned int result = atomicCAS(ptr,
            __hiloushort2uint(other, oldval), __hiloushort2uint(other, newval));
        newval = __uint2loushort(result);
        other = __uint2hiushort(result);
      } while (oldval != newval);
    } else {
      other = *((&rhs1)-1);
      do {
        oldval = newval;
        newval -= rhs2;
        const unsigned int result = atomicCAS(ptr,
            __hiloushort2uint(oldval, other), __hiloushort2uint(newval, other));
        other = __uint2loushort(result);
        newval = __uint2hiushort(result);
      } while (oldval != newval);
    }
#endif
#else
    __sync_fetch_and_add(&rhs1, rhs2);
#endif
  }

  template<> __CUDA_HD__ inline
  void DiffReduction<uint32_t>::apply<true>(LHS &lhs, RHS rhs)
  {
    lhs -= rhs;
  }

  template<> __CUDA_HD__ inline
  void DiffReduction<uint32_t>::apply<false>(LHS &lhs, RHS rhs)
  {
#if defined(__CUDA_ARCH__) || defined(__HIP_DEVICE_COMPILE__)
    atomicSub(&lhs, rhs); 
#else
    __sync_fetch_and_sub(&lhs, rhs);
#endif
  }

  template<> __CUDA_HD__ inline
  void DiffReduction<uint32_t>::fold<true>(RHS &rhs1, RHS rhs2)
  {
    rhs1 -= rhs2;
  }

  template<> __CUDA_HD__ inline
  void DiffReduction<uint32_t>::fold<false>(RHS &rhs1, RHS rhs2)
  {
#if defined(__CUDA_ARCH__) || defined(__HIP_DEVICE_COMPILE__)
    atomicSub(&rhs1, rhs2);
#else
    __sync_fetch_and_add(&rhs1, rhs2);
#endif
  }

  template<> __CUDA_HD__ inline
  void DiffReduction<uint64_t>::apply<true>(LHS &lhs, RHS rhs)
  {
    lhs -= rhs;
  }

  template<> __CUDA_HD__ inline
  void DiffReduction<uint64_t>::apply<false>(LHS &lhs, RHS rhs)
  {
#if defined(__CUDA_ARCH__) || defined(__HIP_DEVICE_COMPILE__)
    // Apparently there is no signed 64 bit int atomic yet
    unsigned long long *target = (unsigned long long *)&lhs;
    unsigned long long oldval, newval = *target;
    do {
      oldval = newval;
      newval -= rhs;
      newval = atomicCAS(target, oldval, newval);
    } while (oldval != newval);
#else
    __sync_fetch_and_sub(&lhs, rhs);
#endif
  }

  template<> __CUDA_HD__ inline
  void DiffReduction<uint64_t>::fold<true>(RHS &rhs1, RHS rhs2)
  {
    rhs1 -= rhs2;
  }

  template<> __CUDA_HD__ inline
  void DiffReduction<uint64_t>::fold<false>(RHS &rhs1, RHS rhs2)
  {
#if defined(__CUDA_ARCH__) || defined(__HIP_DEVICE_COMPILE__)
    // Apparently there is no signed 64 bit int atomic yet
    unsigned long long *target = (unsigned long long *)&rhs1;
    unsigned long long oldval, newval = *target;
    do {
      oldval = newval;
      newval -= rhs2;
      newval = atomicCAS(target, oldval, newval);
    } while (oldval != newval);
#else
    __sync_fetch_and_add(&rhs1, rhs2);
#endif
  }

#ifdef LEGION_REDOP_HALF
  template<> __CUDA_HD__ inline
  void DiffReduction<__half>::apply<true>(LHS &lhs, RHS rhs)
  {
    lhs = lhs - rhs;
  }

  template<> __CUDA_HD__ inline
  void DiffReduction<__half>::apply<false>(LHS &lhs, RHS rhs)
  {
#if defined(__CUDA_ARCH__) || defined(__HIP_DEVICE_COMPILE__)
#if __CUDA_ARCH__ >= 700
    RHS newval = lhs, oldval;
    // Type punning like this is illegal in C++ but the
    // CUDA manual has an example just like it so fuck it
    unsigned short int *ptr = (unsigned short int*)&lhs;
    do {
      oldval = newval;
      newval = newval - rhs;
      newval = __ushort_as_half(atomicCAS(ptr,
            __half_as_ushort(oldval), __half_as_ushort(newval)));
    } while (oldval != newval);
#else
    // 16-bit atomics are not supported prior to volta
    // 32-bit GPU atomics need 4 byte alignment
    const uintptr_t unaligned = reinterpret_cast<uintptr_t>(&lhs);
    const unsigned offset = unaligned % sizeof(unsigned int);
    const uintptr_t aligned = unaligned - offset;
    unsigned int *ptr = reinterpret_cast<unsigned int*>(aligned);
    RHS newval = lhs, oldval, other;
    if (offset == 0) {
      other = *((&lhs)+1);
      do {
        oldval = newval;
        newval = newval - rhs;
        const unsigned int result = atomicCAS(ptr,
            __hilohalf2uint(other, oldval), __hilohalf2uint(other, newval));
        newval = __uint2lohalf(result);
        other = __uint2hihalf(result);
      } while (oldval != newval);
    } else {
      other = *((&lhs)-1);
      do {
        oldval = newval;
        newval = newval - rhs;
        const unsigned int result = atomicCAS(ptr,
            __hilohalf2uint(oldval, other), __hilohalf2uint(newval, other));
        other = __uint2lohalf(result);
        newval = __uint2hihalf(result);
      } while (oldval != newval);
    }
#endif
#else
#if __cplusplus >= 202002L
    std::atomic_ref<RHS> atomic(lhs);
    RHS oldval = atomic.load();
    RHS newval;
    do {
      newval = oldval - rhs;
    } while (!atomic.compare_exchange_weak(oldval, newval));
#else
    // No atomic floating point operations so use compare and swap
    TypePunning::Alias<int32_t,std::array<short,2> > oldval, newval;
    TypePunning::AlignedPointer<int32_t> pointer((void*)&lhs);
    const unsigned offset = pointer.offset() / sizeof(__half);
    do {
      oldval.load(pointer);
      std::array<short,2> next = oldval.as_two();
      next[offset] = __convert_float_to_halfint(
          __convert_halfint_to_float(next[offset]) - float(rhs));
      newval = next;
    } while (!__sync_bool_compare_and_swap((int32_t*)pointer, 
          oldval.as_one(), newval.as_one()));
#endif
#endif
  }

  template<> __CUDA_HD__ inline
  void DiffReduction<__half>::fold<true>(RHS &rhs1, RHS rhs2)
  {
    rhs1 = rhs1 - rhs2;
  }

  template<> __CUDA_HD__ inline
  void DiffReduction<__half>::fold<false>(RHS &rhs1, RHS rhs2)
  {
#if defined(__CUDA_ARCH__) || defined(__HIP_DEVICE_COMPILE__)
#if __CUDA_ARCH__ >= 700
    RHS newval = rhs1, oldval;
    // Type punning like this is illegal in C++ but the
    // CUDA manual has an example just like it so fuck it
    unsigned short int *ptr = (unsigned short int*)&rhs1;
    do {
      oldval = newval;
      newval = newval - rhs2;
      newval = __ushort_as_half(atomicCAS(ptr,
            __half_as_ushort(oldval), __half_as_ushort(newval)));
    } while (oldval != newval);
#else
    // 16-bit atomics are not supported prior to volta
    // 32-bit GPU atomics need 4 byte alignment
    const uintptr_t unaligned = reinterpret_cast<uintptr_t>(&rhs1);
    const unsigned offset = unaligned % sizeof(unsigned int);
    const uintptr_t aligned = unaligned - offset;
    unsigned int *ptr = reinterpret_cast<unsigned int*>(aligned);
    RHS newval = rhs1, oldval, other;
    if (offset == 0) {
      other = *((&rhs1)+1);
      do {
        oldval = newval;
        newval = newval - rhs2;
        const unsigned int result = atomicCAS(ptr,
            __hilohalf2uint(other, oldval), __hilohalf2uint(other, newval));
        newval = __uint2lohalf(result);
        other = __uint2hihalf(result);
      } while (oldval != newval);
    } else {
      other = *((&rhs1)-1);
      do {
        oldval = newval;
        newval = newval - rhs2;
        const unsigned int result = atomicCAS(ptr,
            __hilohalf2uint(oldval, other), __hilohalf2uint(newval, other));
        other = __uint2lohalf(result);
        newval = __uint2hihalf(result);
      } while (oldval != newval);
    }
#endif
#else
#if __cplusplus >= 202002L
    std::atomic_ref<RHS> atomic(rhs1);
    RHS oldval = atomic.load();
    RHS newval;
    do {
      newval = oldval - rhs2;
    } while (!atomic.compare_exchange_weak(oldval, newval));
#else
    // No atomic floating point operations so use compare and swap
    TypePunning::Alias<int32_t,std::array<short,2> > oldval, newval;
    TypePunning::AlignedPointer<int32_t,alignof(int32_t)> pointer((void*)&rhs1);
    const unsigned offset = pointer.offset() / sizeof(__half);
    do {
      oldval.load(pointer);
      std::array<short,2> next = oldval.as_two();
      next[offset] = __convert_float_to_halfint(
          __convert_halfint_to_float(next[offset]) - float(rhs2));
      newval = next;
    } while (!__sync_bool_compare_and_swap((int32_t*)pointer, 
          oldval.as_one(), newval.as_one()));
#endif
#endif
  }
#endif // LEGION_REDOP_HALF

  template<> __CUDA_HD__ inline
  void DiffReduction<float>::apply<true>(LHS &lhs, RHS rhs)
  {
    lhs -= rhs;
  }

  template<> __CUDA_HD__ inline
  void DiffReduction<float>::apply<false>(LHS &lhs, RHS rhs)
  {
#if defined(__CUDA_ARCH__) || defined(__HIP_DEVICE_COMPILE__)
    RHS newval = lhs, oldval;
    // Type punning like this is illegal in C++ but the
    // CUDA manual has an example just like it so fuck it
    int *ptr = (int*)&lhs;
    do {
      oldval = newval;
      newval -= rhs;
      newval = __int_as_float(atomicCAS(ptr,
            __float_as_int(oldval), __float_as_int(newval)));
    } while (oldval != newval);
#else
#if __cplusplus >= 202002L
    std::atomic_ref<RHS> atomic(lhs);
    RHS oldval = atomic.load();
    RHS newval;
    do {
      newval = oldval - rhs;
    } while (!atomic.compare_exchange_weak(oldval, newval));
#else
    // No atomic floating point operations so use compare and swap 
    TypePunning::Alias<int32_t,float> oldval, newval;
    TypePunning::Pointer<int32_t> pointer((void*)&lhs);
    do {
      oldval.load(pointer);
      newval = oldval.as_two() - rhs;
    } while (!__sync_bool_compare_and_swap((int32_t*)pointer,
          oldval.as_one(), newval.as_one()));
#endif
#endif
  }

  template<> __CUDA_HD__ inline
  void DiffReduction<float>::fold<true>(RHS &rhs1, RHS rhs2)
  {
    rhs1 -= rhs2;
  }

  template<> __CUDA_HD__ inline
  void DiffReduction<float>::fold<false>(RHS &rhs1, RHS rhs2)
  {
#if defined(__CUDA_ARCH__) || defined(__HIP_DEVICE_COMPILE__)
    RHS newval = rhs1, oldval;
    // Type punning like this is illegal in C++ but the
    // CUDA manual has an example just like it so fuck it
    int *ptr = (int*)&rhs1;
    do {
      oldval = newval;
      newval -= rhs2;
      newval = __int_as_float(atomicCAS(ptr,
            __float_as_int(oldval), __float_as_int(newval)));
    } while (oldval != newval);
#else
#if __cplusplus >= 202002L
    std::atomic_ref<RHS> atomic(rhs1);
    RHS oldval = atomic.load();
    RHS newval;
    do {
      newval = oldval - rhs2;
    } while (!atomic.compare_exchange_weak(oldval, newval));
#else
    // No atomic floating point operations so use compare and swap 
    TypePunning::Alias<int32_t,float> oldval, newval;
    TypePunning::Pointer<int32_t> pointer((void*)&rhs1);
    do {
      oldval.load(pointer);
      newval = oldval.as_two() - rhs2;
    } while (!__sync_bool_compare_and_swap((int32_t*)pointer,
          oldval.as_one(), newval.as_one()));
#endif
#endif
  }

  template<> __CUDA_HD__ inline
  void DiffReduction<double>::apply<true>(LHS &lhs, RHS rhs)
  {
    lhs -= rhs;
  }

  template<> __CUDA_HD__ inline
  void DiffReduction<double>::apply<false>(LHS &lhs, RHS rhs)
  {
#if defined(__CUDA_ARCH__) || defined(__HIP_DEVICE_COMPILE__)
    RHS newval = lhs, oldval;
    // Type punning like this is illegal in C++ but the
    // CUDA manual has an example just like it so fuck it
    unsigned long long *ptr = (unsigned long long*)&lhs;
    do {
      oldval = newval;
      newval -= rhs;
      newval = __ulonglong_as_double(atomicCAS(ptr,
            __double_as_ulonglong(oldval), __double_as_ulonglong(newval)));
    } while (oldval != newval);
#else
#if __cplusplus >= 202002L
    std::atomic_ref<RHS> atomic(lhs);
    RHS oldval = atomic.load();
    RHS newval;
    do {
      newval = oldval - rhs;
    } while (!atomic.compare_exchange_weak(oldval, newval));
#else
    // No atomic floating point operations so use compare and swap 
    TypePunning::Alias<int64_t,double> oldval, newval;
    TypePunning::Pointer<int64_t> pointer((void*)&lhs);
    do {
      oldval.load(pointer);
      newval = oldval.as_two() - rhs;
    } while (!__sync_bool_compare_and_swap((int64_t*)pointer,
          oldval.as_one(), newval.as_one()));
#endif
#endif
  }

  template<> __CUDA_HD__ inline
  void DiffReduction<double>::fold<true>(RHS &rhs1, RHS rhs2)
  {
    rhs1 -= rhs2;
  }

  template<> __CUDA_HD__ inline
  void DiffReduction<double>::fold<false>(RHS &rhs1, RHS rhs2)
  {
#if defined(__CUDA_ARCH__) || defined(__HIP_DEVICE_COMPILE__)
    RHS newval = rhs1, oldval;
    // Type punning like this is illegal in C++ but the
    // CUDA manual has an example just like it so fuck it
    unsigned long long *ptr = (unsigned long long*)&rhs1;
    do {
      oldval = newval;
      newval -= rhs2;
      newval = __ulonglong_as_double(atomicCAS(ptr,
            __double_as_ulonglong(oldval), __double_as_ulonglong(newval)));
    } while (oldval != newval);
#else
#if __cplusplus >= 202002L
    std::atomic_ref<RHS> atomic(rhs1);
    RHS oldval = atomic.load();
    RHS newval;
    do {
      newval = oldval - rhs2;
    } while (!atomic.compare_exchange_weak(oldval, newval));
#else
    // No atomic floating point operations so use compare and swap 
    TypePunning::Alias<int64_t,double> oldval, newval;
    TypePunning::Pointer<int64_t> pointer((void*)&rhs1);
    do {
      oldval.load(pointer);
      newval = oldval.as_two() - rhs2;
    } while (!__sync_bool_compare_and_swap((int64_t*)pointer,
          oldval.as_one(), newval.as_one()));
#endif
#endif
  }

#ifdef LEGION_REDOP_COMPLEX
#ifdef LEGION_REDOP_HALF
  template<> __CUDA_HD__ inline
  void DiffReduction<complex<__half> >::apply<true>(LHS &lhs, RHS rhs)
  {
    lhs -= rhs;
  }

  template<> __CUDA_HD__ inline
  void DiffReduction<complex<__half> >::apply<false>(LHS &lhs, RHS rhs)
  {
#if defined(__CUDA_ARCH__) || defined(__HIP_DEVICE_COMPILE__)
    RHS newval = lhs, oldval;
    // Type punning like this is illegal in C++ but the
    // CUDA manual has an example just like it so fuck it
    unsigned int *ptr = (unsigned int*)&lhs;
    do {
      oldval = newval;
      newval -= rhs;
      newval = __uint_as_complex(atomicCAS(ptr,
            __complex_as_uint(oldval), __complex_as_uint(newval)));
    } while (oldval != newval);
#else
    TypePunning::Alias<int32_t,complex<__half> > oldval, newval;
    TypePunning::Pointer<int32_t> pointer((void*)&lhs);
    do {
      oldval.load(pointer);
      newval = oldval.as_two() - rhs;
    } while (!__sync_bool_compare_and_swap((int32_t*)pointer,
                      oldval.as_one(), newval.as_one()));
#endif
  }

  template<> __CUDA_HD__ inline
  void DiffReduction<complex<__half> >::fold<true>(RHS &rhs1, RHS rhs2)
  {
    rhs1 -= rhs2;
  }

  template<> __CUDA_HD__ inline
  void DiffReduction<complex<__half> >::fold<false>(RHS &rhs1, RHS rhs2)
  {
#if defined(__CUDA_ARCH__) || defined(__HIP_DEVICE_COMPILE__)
    RHS newval = rhs1, oldval;
    // Type punning like this is illegal in C++ but the
    // CUDA manual has an example just like it so fuck it
    unsigned int *ptr = (unsigned int*)&rhs1;
    do {
      oldval = newval;
      newval -= rhs2;
      newval = __uint_as_complex(atomicCAS(ptr,
            __complex_as_uint(oldval), __complex_as_uint(newval)));
    } while (oldval != newval);
#else
    TypePunning::Alias<int32_t,complex<__half> > oldval, newval;
    TypePunning::Pointer<int32_t> pointer((void*)&rhs1);
    do {
      oldval.load(pointer);
      newval = oldval.as_two() - rhs2;
    } while (!__sync_bool_compare_and_swap((int32_t*)pointer,
                      oldval.as_one(), newval.as_one()));
#endif
  }
#endif // LEGION_REDOP_HALF

  template<> __CUDA_HD__ inline
  void DiffReduction<complex<float> >::apply<true>(LHS &lhs, RHS rhs)
  {
    lhs -= rhs;
  }

  template<> __CUDA_HD__ inline
  void DiffReduction<complex<float> >::apply<false>(LHS &lhs, RHS rhs)
  {
#if defined(__CUDA_ARCH__) || defined(__HIP_DEVICE_COMPILE__)
    RHS newval = lhs, oldval;
    // Type punning like this is illegal in C++ but the
    // CUDA manual has an example just like it so fuck it
    unsigned long long *ptr = (unsigned long long*)&lhs;
    do {
      oldval = newval;
      newval -= rhs;
      newval = __ulonglong_as_complex(atomicCAS(ptr,
            __complex_as_ulonglong(oldval), __complex_as_ulonglong(newval)));
    } while (oldval != newval);
#else
#if __cplusplus >= 202002L
    std::atomic_ref<RHS> atomic(lhs);
    RHS oldval = atomic.load();
    RHS newval;
    do {
      newval = oldval - rhs;
    } while (!atomic.compare_exchange_weak(oldval, newval));
#else
    TypePunning::Alias<int64_t,complex<float> > oldval, newval;
    TypePunning::Pointer<int64_t> pointer((void*)&lhs);
    do {
      oldval.load(pointer);
      newval = oldval.as_two() - rhs;
    } while (!__sync_bool_compare_and_swap((int64_t*)pointer,
                      oldval.as_one(), newval.as_one()));
#endif
#endif
  }

  template<> __CUDA_HD__ inline
  void DiffReduction<complex<float> >::fold<true>(RHS &rhs1, RHS rhs2)
  {
    rhs1 -= rhs2;
  }

  template<> __CUDA_HD__ inline
  void DiffReduction<complex<float> >::fold<false>(RHS &rhs1, RHS rhs2)
  {
#if defined(__CUDA_ARCH__) || defined(__HIP_DEVICE_COMPILE__)
    RHS newval = rhs1, oldval;
    // Type punning like this is illegal in C++ but the
    // CUDA manual has an example just like it so fuck it
    unsigned long long *ptr = (unsigned long long*)&rhs1;
    do {
      oldval = newval;
      newval -= rhs2;
      newval = __ulonglong_as_complex(atomicCAS(ptr,
            __complex_as_ulonglong(oldval), __complex_as_ulonglong(newval)));
    } while (oldval != newval);
#else
#if __cplusplus >= 202002L
    std::atomic_ref<RHS> atomic(rhs1);
    RHS oldval = atomic.load();
    RHS newval;
    do {
      newval = oldval - rhs2;
    } while (!atomic.compare_exchange_weak(oldval, newval));
#else
    TypePunning::Alias<int64_t,complex<float> > oldval, newval;
    TypePunning::Pointer<int64_t> pointer((void*)&rhs1);
    do {
      oldval.load(pointer);
      newval = oldval.as_two() - rhs2;
    } while (!__sync_bool_compare_and_swap((int64_t*)pointer,
                      oldval.as_one(), newval.as_one()));
#endif
#endif
  }
#endif // LEGION_REDOP_COMPLEX

  template<> __CUDA_HD__ inline
  void ProdReduction<bool>::apply<true>(LHS &lhs, RHS rhs)
  {
    lhs = lhs && rhs;
  }

  template<> __CUDA_HD__ inline
  void ProdReduction<bool>::apply<false>(LHS &lhs, RHS rhs)
  {
#if defined(__CUDA_ARCH__) || defined(__HIP_DEVICE_COMPILE__)
    // GPU atomics need 4 byte alignment
    const uintptr_t unaligned = reinterpret_cast<uintptr_t>(&lhs);
    const unsigned offset = unaligned % sizeof(unsigned int);
    const uintptr_t aligned = unaligned - offset;
    unsigned int *ptr = reinterpret_cast<unsigned int*>(aligned);
    unsigned int newval = *ptr, oldval;
    do {
      RHS previous = __uint2bool(newval, offset);
      RHS next = previous && rhs;
      oldval = newval;
      newval = __bool2uint(newval, next, offset);
      newval = atomicCAS(ptr, oldval, newval);
    } while (oldval != newval);
#else
#if __cplusplus >= 202002L 
    std::atomic_ref<RHS> atomic(lhs);
    RHS oldval = atomic.load();
    RHS newval;
    do {
      newval = oldval && rhs;
    } while (!atomic.compare_exchange_weak(oldval, newval));
#else
    // No atomic logical operations so use compare and swap
    TypePunning::Alias<int8_t,bool> oldval, newval;
    TypePunning::Pointer<int8_t> pointer((void*)&lhs);
    do {
      oldval.load(pointer);
      newval = oldval.as_two() && rhs;
    } while (!__sync_bool_compare_and_swap((int8_t*)pointer,
                    oldval.as_one(), newval.as_one()));
#endif
#endif
  }

  template<> __CUDA_HD__ inline
  void ProdReduction<bool>::fold<true>(RHS &rhs1, RHS rhs2)
  {
    rhs1 = rhs1 && rhs2;
  }

  template<> __CUDA_HD__ inline
  void ProdReduction<bool>::fold<false>(RHS &rhs1, RHS rhs2)
  {
#if defined(__CUDA_ARCH__) || defined(__HIP_DEVICE_COMPILE__)
    // GPU atomics need 4 byte alignment
    const uintptr_t unaligned = reinterpret_cast<uintptr_t>(&rhs1);
    const unsigned offset = unaligned % sizeof(unsigned int);
    const uintptr_t aligned = unaligned - offset;
    unsigned int *ptr = reinterpret_cast<unsigned int*>(aligned);
    unsigned int newval = *ptr, oldval;
    do {
      RHS previous = __uint2bool(newval, offset);
      RHS next = previous && rhs2;
      oldval = newval;
      newval = __bool2uint(newval, next, offset);
      newval = atomicCAS(ptr, oldval, newval);
    } while (oldval != newval);
#else
#if __cplusplus >= 202002L 
    std::atomic_ref<RHS> atomic(rhs1);
    RHS oldval = atomic.load();
    RHS newval;
    do {
      newval = oldval && rhs2;
    } while (!atomic.compare_exchange_weak(oldval, newval));
#else
    // No atomic logical operations so use compare and swap
    TypePunning::Alias<int8_t,bool> oldval, newval;
    TypePunning::Pointer<int8_t> pointer((void*)&rhs1);
    do {
      oldval.load(pointer);
      newval = oldval.as_two() && rhs2;
    } while (!__sync_bool_compare_and_swap((int8_t*)pointer,
          oldval.as_one(), newval.as_one()));
#endif
#endif
  }

  template<> __CUDA_HD__ inline
  void ProdReduction<int8_t>::apply<true>(LHS &lhs, RHS rhs)
  {
    lhs *= rhs;
  }

  template<> __CUDA_HD__ inline
  void ProdReduction<int8_t>::apply<false>(LHS &lhs, RHS rhs)
  {
#if defined(__CUDA_ARCH__) || defined(__HIP_DEVICE_COMPILE__)
    // GPU atomics need 4 byte alignment
    const uintptr_t unaligned = reinterpret_cast<uintptr_t>(&lhs);
    const unsigned offset = unaligned % sizeof(int);
    const uintptr_t aligned = unaligned - offset;
    int *ptr = reinterpret_cast<int*>(aligned);
    int newval = *ptr, oldval;
    do {
      RHS previous = __int2byte(newval, offset);
      RHS next = previous * rhs;
      oldval = newval;
      newval = __byte2int(newval, next, offset);
      newval = atomicCAS(ptr, oldval, newval);
    } while (oldval != newval);
#else
#if __cplusplus >= 202002L 
    std::atomic_ref<RHS> atomic(lhs);
    RHS oldval = atomic.load();
    RHS newval;
    do {
      newval = oldval * rhs;
    } while (!atomic.compare_exchange_weak(oldval, newval));
#else
    // No atomic logical operations so use compare and swap
    RHS oldval, newval;
    TypePunning::Pointer<RHS> pointer((void*)&lhs);
    do {
      oldval = *pointer;
      newval = oldval * rhs;
    } while (!__sync_bool_compare_and_swap((RHS*)pointer, oldval, newval));
#endif
#endif
  }

  template<> __CUDA_HD__ inline
  void ProdReduction<int8_t>::fold<true>(RHS &rhs1, RHS rhs2)
  {
    rhs1 *= rhs2;
  }

  template<> __CUDA_HD__ inline
  void ProdReduction<int8_t>::fold<false>(RHS &rhs1, RHS rhs2)
  {
#if defined(__CUDA_ARCH__) || defined(__HIP_DEVICE_COMPILE__)
    // GPU atomics need 4 byte alignment
    const uintptr_t unaligned = reinterpret_cast<uintptr_t>(&rhs1);
    const unsigned offset = unaligned % sizeof(int);
    const uintptr_t aligned = unaligned - offset;
    int *ptr = reinterpret_cast<int*>(aligned);
    int newval = *ptr, oldval;
    do {
      RHS previous = __int2byte(newval, offset);
      RHS next = previous * rhs2;
      oldval = newval;
      newval = __byte2int(newval, next, offset);
      newval = atomicCAS(ptr, oldval, newval);
    } while (oldval != newval);
#else
#if __cplusplus >= 202002L 
    std::atomic_ref<RHS> atomic(rhs1);
    RHS oldval = atomic.load();
    RHS newval;
    do {
      newval = oldval * rhs2;
    } while (!atomic.compare_exchange_weak(oldval, newval));
#else
    // No atomic logical operations so use compare and swap
    RHS oldval, newval;
    TypePunning::Pointer<RHS> pointer((void*)&rhs1);
    do {
      oldval = *pointer;
      newval = oldval * rhs2;
    } while (!__sync_bool_compare_and_swap((RHS*)pointer, oldval, newval));
#endif
#endif
  }

  template<> __CUDA_HD__ inline
  void ProdReduction<int16_t>::apply<true>(LHS &lhs, RHS rhs)
  {
    lhs *= rhs;
  }

  template<> __CUDA_HD__ inline
  void ProdReduction<int16_t>::apply<false>(LHS &lhs, RHS rhs)
  {
#if defined(__CUDA_ARCH__) || defined(__HIP_DEVICE_COMPILE__)
#if __CUDA_ARCH__ >= 700
    RHS newval = lhs, oldval;
    // Type punning like this is illegal in C++ but the
    // CUDA manual has an example just like it so fuck it
    unsigned short int *ptr = (unsigned short int*)&lhs;
    do {
      oldval = newval;
      newval *= rhs;
      newval = __ushort_as_short(atomicCAS(ptr,
            __short_as_ushort(oldval), __short_as_ushort(newval)));
    } while (oldval != newval);
#else
    // 16-bit atomics are not supported prior to volta
    // 32-bit GPU atomics need 4 byte alignment
    const uintptr_t unaligned = reinterpret_cast<uintptr_t>(&lhs);
    const unsigned offset = unaligned % sizeof(unsigned int);
    const uintptr_t aligned = unaligned - offset;
    unsigned int *ptr = reinterpret_cast<unsigned int*>(aligned);
    RHS newval = lhs, oldval, other;
    if (offset == 0) {
      other = *((&lhs)+1);
      do {
        oldval = newval;
        newval *= rhs;
        const unsigned int result = atomicCAS(ptr,
            __hiloshort2uint(other, oldval), __hiloshort2uint(other, newval));
        newval = __uint2loshort(result);
        other = __uint2hishort(result);
      } while (oldval != newval);
    } else {
      other = *((&lhs)-1);
      do {
        oldval = newval;
        newval *= rhs;
        const unsigned int result = atomicCAS(ptr,
            __hiloshort2uint(oldval, other), __hiloshort2uint(newval, other));
        other = __uint2loshort(result);
        newval = __uint2hishort(result);
      } while (oldval != newval);
    }
#endif
#else
#if __cplusplus >= 202002L 
    std::atomic_ref<RHS> atomic(lhs);
    RHS oldval = atomic.load();
    RHS newval;
    do {
      newval = oldval * rhs;
    } while (!atomic.compare_exchange_weak(oldval, newval));
#else
    // No atomic logical operations so use compare and swap
    RHS oldval, newval;
    TypePunning::Pointer<RHS> pointer((void*)&lhs);
    do {
      oldval = *pointer;
      newval = oldval * rhs;
    } while (!__sync_bool_compare_and_swap((RHS*)pointer, oldval, newval));
#endif
#endif
  }

  template<> __CUDA_HD__ inline
  void ProdReduction<int16_t>::fold<true>(RHS &rhs1, RHS rhs2)
  {
    rhs1 *= rhs2;
  }

  template<> __CUDA_HD__ inline
  void ProdReduction<int16_t>::fold<false>(RHS &rhs1, RHS rhs2)
  {
#if defined(__CUDA_ARCH__) || defined(__HIP_DEVICE_COMPILE__)
#if __CUDA_ARCH__ >= 700
    RHS newval = rhs1, oldval;
    // Type punning like this is illegal in C++ but the
    // CUDA manual has an example just like it so fuck it
    unsigned short int *ptr = (unsigned short int*)&rhs1;
    do {
      oldval = newval;
      newval *= rhs2;
      newval = __ushort_as_short(atomicCAS(ptr,
            __short_as_ushort(oldval), __short_as_ushort(newval)));
    } while (oldval != newval);
#else
    // 16-bit atomics are not supported prior to volta
    // 32-bit GPU atomics need 4 byte alignment
    const uintptr_t unaligned = reinterpret_cast<uintptr_t>(&rhs1);
    const unsigned offset = unaligned % sizeof(unsigned int);
    const uintptr_t aligned = unaligned - offset;
    unsigned int *ptr = reinterpret_cast<unsigned int*>(aligned);
    RHS newval = rhs1, oldval, other;
    if (offset == 0) {
      other = *((&rhs1)+1);
      do {
        oldval = newval;
        newval *= rhs2;
        const unsigned int result = atomicCAS(ptr,
            __hiloshort2uint(other, oldval), __hiloshort2uint(other, newval));
        newval = __uint2loshort(result);
        other = __uint2hishort(result);
      } while (oldval != newval);
    } else {
      other = *((&rhs1)-1);
      do {
        oldval = newval;
        newval *= rhs2;
        const unsigned int result = atomicCAS(ptr,
            __hiloshort2uint(oldval, other), __hiloshort2uint(newval, other));
        other = __uint2loshort(result);
        newval = __uint2hishort(result);
      } while (oldval != newval);
    }
#endif
#else
#if __cplusplus >= 202002L 
    std::atomic_ref<RHS> atomic(rhs1);
    RHS oldval = atomic.load();
    RHS newval;
    do {
      newval = oldval * rhs2;
    } while (!atomic.compare_exchange_weak(oldval, newval));
#else
    // No atomic logical operations so use compare and swap
    RHS oldval, newval;
    TypePunning::Pointer<RHS> pointer((void*)&rhs1);
    do {
      oldval = *pointer;
      newval = oldval * rhs2;
    } while (!__sync_bool_compare_and_swap((RHS*)pointer, oldval, newval));
#endif
#endif
  }

  template<> __CUDA_HD__ inline
  void ProdReduction<int32_t>::apply<true>(LHS &lhs, RHS rhs)
  {
    lhs *= rhs;
  }

  template<> __CUDA_HD__ inline
  void ProdReduction<int32_t>::apply<false>(LHS &lhs, RHS rhs)
  {
#if defined(__CUDA_ARCH__) || defined(__HIP_DEVICE_COMPILE__)
    int *target = (int *)&lhs;
    int oldval, newval = lhs;
    do {
      oldval = newval;
      newval *= rhs;
      newval = atomicCAS(target, oldval, newval);
    } while (oldval != newval);
#else
#if __cplusplus >= 202002L 
    std::atomic_ref<RHS> atomic(lhs);
    RHS oldval = atomic.load();
    RHS newval;
    do {
      newval = oldval * rhs;
    } while (!atomic.compare_exchange_weak(oldval, newval));
#else
    // No atomic logical operations so use compare and swap
    RHS oldval, newval;
    TypePunning::Pointer<RHS> pointer((void*)&lhs);
    do {
      oldval = *pointer;
      newval = oldval * rhs;
    } while (!__sync_bool_compare_and_swap((RHS*)pointer, oldval, newval));
#endif
#endif
  }

  template<> __CUDA_HD__ inline
  void ProdReduction<int32_t>::fold<true>(RHS &rhs1, RHS rhs2)
  {
    rhs1 *= rhs2;
  }

  template<> __CUDA_HD__ inline
  void ProdReduction<int32_t>::fold<false>(RHS &rhs1, RHS rhs2)
  {
#if defined(__CUDA_ARCH__) || defined(__HIP_DEVICE_COMPILE__)
    int *target = (int *)&rhs1;
    int oldval, newval = rhs1;
    do {
      oldval = newval;
      newval *= rhs2;
      newval = atomicCAS(target, oldval, newval);
    } while (oldval != newval);
#else
#if __cplusplus >= 202002L 
    std::atomic_ref<RHS> atomic(rhs1);
    RHS oldval = atomic.load();
    RHS newval;
    do {
      newval = oldval * rhs2;
    } while (!atomic.compare_exchange_weak(oldval, newval));
#else
    // No atomic logical operations so use compare and swap
    RHS oldval, newval;
    TypePunning::Pointer<RHS> pointer((void*)&rhs1);
    do {
      oldval = *pointer;
      newval = oldval * rhs2;
    } while (!__sync_bool_compare_and_swap((RHS*)pointer, oldval, newval));
#endif
#endif
  }

  template<> __CUDA_HD__ inline
  void ProdReduction<int64_t>::apply<true>(LHS &lhs, RHS rhs)
  {
    lhs *= rhs;
  }

  template<> __CUDA_HD__ inline
  void ProdReduction<int64_t>::apply<false>(LHS &lhs, RHS rhs)
  {
#if defined(__CUDA_ARCH__) || defined(__HIP_DEVICE_COMPILE__)
    // Apparently there is no signed 64bit int atomic yet
    RHS newval = lhs, oldval;
    // Type punning like this is illegal in C++ but the
    // CUDA manual has an example just like it so fuck it
    unsigned long long int *ptr = (unsigned long long int*)&lhs;
    do {
      oldval = newval;
      newval *= rhs;
      newval = __ulonglong_as_longlong(atomicCAS(ptr,
            __longlong_as_ulonglong(oldval), __longlong_as_ulonglong(newval)));
    } while (oldval != newval);
#else
#if __cplusplus >= 202002L 
    std::atomic_ref<RHS> atomic(lhs);
    RHS oldval = atomic.load();
    RHS newval;
    do {
      newval = oldval * rhs;
    } while (!atomic.compare_exchange_weak(oldval, newval));
#else
    // No atomic logical operations so use compare and swap
    RHS oldval, newval;
    TypePunning::Pointer<RHS> pointer((void*)&lhs);
    do {
      oldval = *pointer;
      newval = oldval * rhs;
    } while (!__sync_bool_compare_and_swap((RHS*)pointer, oldval, newval));
#endif
#endif
  }

  template<> __CUDA_HD__ inline
  void ProdReduction<int64_t>::fold<true>(RHS &rhs1, RHS rhs2)
  {
    rhs1 *= rhs2;
  }

  template<> __CUDA_HD__ inline
  void ProdReduction<int64_t>::fold<false>(RHS &rhs1, RHS rhs2)
  {
#if defined(__CUDA_ARCH__) || defined(__HIP_DEVICE_COMPILE__)
    // Apparently there is no signed 64bit int atomic yet
    RHS newval = rhs1, oldval;
    // Type punning like this is illegal in C++ but the
    // CUDA manual has an example just like it so fuck it
    unsigned long long int *ptr = (unsigned long long int*)&rhs1;
    do {
      oldval = newval;
      newval *= rhs2;
      newval = __ulonglong_as_longlong(atomicCAS(ptr,
            __longlong_as_ulonglong(oldval), __longlong_as_ulonglong(newval)));
    } while (oldval != newval);
#else
#if __cplusplus >= 202002L 
    std::atomic_ref<RHS> atomic(rhs1);
    RHS oldval = atomic.load();
    RHS newval;
    do {
      newval = oldval * rhs2;
    } while (!atomic.compare_exchange_weak(oldval, newval));
#else
    // No atomic logical operations so use compare and swap
    RHS oldval, newval;
    TypePunning::Pointer<RHS> pointer((void*)&rhs1);
    do {
      oldval = *pointer;
      newval = oldval * rhs2;
    } while (!__sync_bool_compare_and_swap((RHS*)pointer, oldval, newval));
#endif
#endif
  }

  template<> __CUDA_HD__ inline
  void ProdReduction<uint8_t>::apply<true>(LHS &lhs, RHS rhs)
  {
    lhs *= rhs;
  }

  template<> __CUDA_HD__ inline
  void ProdReduction<uint8_t>::apply<false>(LHS &lhs, RHS rhs)
  {
#if defined(__CUDA_ARCH__) || defined(__HIP_DEVICE_COMPILE__)
    // GPU atomics need 4 byte alignment
    const uintptr_t unaligned = reinterpret_cast<uintptr_t>(&lhs);
    const unsigned offset = unaligned % sizeof(unsigned int);
    const uintptr_t aligned = unaligned - offset;
    unsigned int *ptr = reinterpret_cast<unsigned int*>(aligned);
    unsigned int newval = *ptr, oldval;
    do {
      RHS previous = __uint2ubyte(newval, offset);
      RHS next = previous * rhs;
      oldval = newval;
      newval = __ubyte2uint(newval, next, offset);
      newval = atomicCAS(ptr, oldval, newval);
    } while (oldval != newval);
#else
#if __cplusplus >= 202002L 
    std::atomic_ref<RHS> atomic(lhs);
    RHS oldval = atomic.load();
    RHS newval;
    do {
      newval = oldval * rhs;
    } while (!atomic.compare_exchange_weak(oldval, newval));
#else
    // No atomic logical operations so use compare and swap
    RHS oldval, newval;
    TypePunning::Pointer<RHS> pointer((void*)&lhs);
    do {
      oldval = *pointer;
      newval = oldval * rhs;
    } while (!__sync_bool_compare_and_swap((RHS*)pointer, oldval, newval));
#endif
#endif
  }

  template<> __CUDA_HD__ inline
  void ProdReduction<uint8_t>::fold<true>(RHS &rhs1, RHS rhs2)
  {
    rhs1 *= rhs2;
  }

  template<> __CUDA_HD__ inline
  void ProdReduction<uint8_t>::fold<false>(RHS &rhs1, RHS rhs2)
  {
#if defined(__CUDA_ARCH__) || defined(__HIP_DEVICE_COMPILE__)
    // GPU atomics need 4 byte alignment
    const uintptr_t unaligned = reinterpret_cast<uintptr_t>(&rhs1);
    const unsigned offset = unaligned % sizeof(unsigned int);
    const uintptr_t aligned = unaligned - offset;
    unsigned int *ptr = reinterpret_cast<unsigned int*>(aligned);
    unsigned int newval = *ptr, oldval;
    do {
      RHS previous = __uint2ubyte(newval, offset);
      RHS next = previous * rhs2;
      oldval = newval;
      newval = __ubyte2uint(newval, next, offset);
      newval = atomicCAS(ptr, oldval, newval);
    } while (oldval != newval);
#else
#if __cplusplus >= 202002L 
    std::atomic_ref<RHS> atomic(rhs1);
    RHS oldval = atomic.load();
    RHS newval;
    do {
      newval = oldval * rhs2;
    } while (!atomic.compare_exchange_weak(oldval, newval));
#else
    // No atomic logical operations so use compare and swap
    RHS oldval, newval;
    TypePunning::Pointer<RHS> pointer((void*)&rhs1);
    do {
      oldval = *pointer;
      newval = oldval * rhs2;
    } while (!__sync_bool_compare_and_swap((RHS*)pointer, oldval, newval));
#endif
#endif
  }

  template<> __CUDA_HD__ inline
  void ProdReduction<uint16_t>::apply<true>(LHS &lhs, RHS rhs)
  {
    lhs *= rhs;
  }

  template<> __CUDA_HD__ inline 
  void ProdReduction<uint16_t>::apply<false>(LHS &lhs, RHS rhs)
  {
#if defined(__CUDA_ARCH__) || defined(__HIP_DEVICE_COMPILE__)
#if __CUDA_ARCH__ >= 700
    RHS newval = lhs, oldval;
    do {
      oldval = newval;
      newval *= rhs;
      newval = atomicCAS(&lhs, oldval, newval);
    } while (oldval != newval);
#else
    // 16-bit atomics are not supported prior to volta
    // 32-bit GPU atomics need 4 byte alignment
    const uintptr_t unaligned = reinterpret_cast<uintptr_t>(&lhs);
    const unsigned offset = unaligned % sizeof(unsigned int);
    const uintptr_t aligned = unaligned - offset;
    unsigned int *ptr = reinterpret_cast<unsigned int*>(aligned);
    RHS newval = lhs, oldval, other;
    if (offset == 0) {
      other = *((&lhs)+1);
      do {
        oldval = newval;
        newval *= rhs;
        const unsigned int result = atomicCAS(ptr,
            __hiloushort2uint(other, oldval), __hiloushort2uint(other, newval));
        newval = __uint2loushort(result);
        other = __uint2hiushort(result);
      } while (oldval != newval);
    } else {
      other = *((&lhs)-1);
      do {
        oldval = newval;
        newval *= rhs;
        const unsigned int result = atomicCAS(ptr,
            __hiloushort2uint(oldval, other), __hiloushort2uint(newval, other));
        other = __uint2loushort(result);
        newval = __uint2hiushort(result);
      } while (oldval != newval);
    }
#endif
#else
#if __cplusplus >= 202002L 
    std::atomic_ref<RHS> atomic(lhs);
    RHS oldval = atomic.load();
    RHS newval;
    do {
      newval = oldval * rhs;
    } while (!atomic.compare_exchange_weak(oldval, newval));
#else
    // No atomic logical operations so use compare and swap
    RHS oldval, newval;
    TypePunning::Pointer<RHS> pointer((void*)&lhs);
    do {
      oldval = *pointer;
      newval = oldval * rhs;
    } while (!__sync_bool_compare_and_swap((RHS*)pointer, oldval, newval));
#endif
#endif
  }

  template<> __CUDA_HD__ inline
  void ProdReduction<uint16_t>::fold<true>(RHS &rhs1, RHS rhs2)
  {
    rhs1 *= rhs2;
  }

  template<> __CUDA_HD__ inline
  void ProdReduction<uint16_t>::fold<false>(RHS &rhs1, RHS rhs2)
  {
#if defined(__CUDA_ARCH__) || defined(__HIP_DEVICE_COMPILE__)
#if __CUDA_ARCH__ >= 700
    RHS newval = rhs1, oldval;
    do {
      oldval = newval;
      newval *= rhs2;
      newval = atomicCAS(&rhs1, oldval, newval);
    } while (oldval != newval);
#else
    // 16-bit atomics are not supported prior to volta
    // 32-bit GPU atomics need 4 byte alignment
    const uintptr_t unaligned = reinterpret_cast<uintptr_t>(&rhs1);
    const unsigned offset = unaligned % sizeof(unsigned int);
    const uintptr_t aligned = unaligned - offset;
    unsigned int *ptr = reinterpret_cast<unsigned int*>(aligned);
    RHS newval = rhs1, oldval, other;
    if (offset == 0) {
      other = *((&rhs1)+1);
      do {
        oldval = newval;
        newval *= rhs2;
        const unsigned int result = atomicCAS(ptr,
            __hiloushort2uint(other, oldval), __hiloushort2uint(other, newval));
        newval = __uint2loushort(result);
        other = __uint2hiushort(result);
      } while (oldval != newval);
    } else {
      other = *((&rhs1)-1);
      do {
        oldval = newval;
        newval *= rhs2;
        const unsigned int result = atomicCAS(ptr,
            __hiloushort2uint(oldval, other), __hiloushort2uint(newval, other));
        other = __uint2loushort(result);
        newval = __uint2hiushort(result);
      } while (oldval != newval);
    }
#endif
#else
#if __cplusplus >= 202002L 
    std::atomic_ref<RHS> atomic(rhs1);
    RHS oldval = atomic.load();
    RHS newval;
    do {
      newval = oldval * rhs2;
    } while (!atomic.compare_exchange_weak(oldval, newval));
#else
    // No atomic logical operations so use compare and swap
    RHS oldval, newval;
    TypePunning::Pointer<RHS> pointer((void*)&rhs1);
    do {
      oldval = *pointer;
      newval = oldval * rhs2;
    } while (!__sync_bool_compare_and_swap((RHS*)pointer, oldval, newval));
#endif
#endif
  }

  template<> __CUDA_HD__ inline
  void ProdReduction<uint32_t>::apply<true>(LHS &lhs, RHS rhs)
  {
    lhs *= rhs;
  }

  template<> __CUDA_HD__ inline
  void ProdReduction<uint32_t>::apply<false>(LHS &lhs, RHS rhs)
  {
#if defined(__CUDA_ARCH__) || defined(__HIP_DEVICE_COMPILE__)
    unsigned *target = (unsigned *)&lhs;
    unsigned oldval, newval = lhs;
    do {
      oldval = newval;
      newval *= rhs;
      newval = atomicCAS(target, oldval, newval);
    } while (oldval != newval);
#else
#if __cplusplus >= 202002L 
    std::atomic_ref<RHS> atomic(lhs);
    RHS oldval = atomic.load();
    RHS newval;
    do {
      newval = oldval * rhs;
    } while (!atomic.compare_exchange_weak(oldval, newval));
#else
    // No atomic logical operations so use compare and swap
    RHS oldval, newval;
    TypePunning::Pointer<RHS> pointer((void*)&lhs);
    do {
      oldval = *pointer;
      newval = oldval * rhs;
    } while (!__sync_bool_compare_and_swap((RHS*)pointer, oldval, newval));
#endif
#endif
  }

  template<> __CUDA_HD__ inline
  void ProdReduction<uint32_t>::fold<true>(RHS &rhs1, RHS rhs2)
  {
    rhs1 *= rhs2;
  }

  template<> __CUDA_HD__ inline
  void ProdReduction<uint32_t>::fold<false>(RHS &rhs1, RHS rhs2)
  {
#if defined(__CUDA_ARCH__) || defined(__HIP_DEVICE_COMPILE__)
    unsigned *target = (unsigned *)&rhs1;
    unsigned oldval, newval = rhs1;
    do {
      oldval = newval;
      newval *= rhs2;
      newval = atomicCAS(target, oldval, newval);
    } while (oldval != newval);
#else
#if __cplusplus >= 202002L 
    std::atomic_ref<RHS> atomic(rhs1);
    RHS oldval = atomic.load();
    RHS newval;
    do {
      newval = oldval * rhs2;
    } while (!atomic.compare_exchange_weak(oldval, newval));
#else
    // No atomic logical operations so use compare and swap
    RHS oldval, newval;
    TypePunning::Pointer<RHS> pointer((void*)&rhs1);
    do {
      oldval = *pointer;
      newval = oldval * rhs2;
    } while (!__sync_bool_compare_and_swap((RHS*)pointer, oldval, newval));
#endif
#endif
  }

  template<> __CUDA_HD__ inline
  void ProdReduction<uint64_t>::apply<true>(LHS &lhs, RHS rhs)
  {
    lhs *= rhs;
  }

  template<> __CUDA_HD__ inline
  void ProdReduction<uint64_t>::apply<false>(LHS &lhs, RHS rhs)
  {
#if defined(__CUDA_ARCH__) || defined(__HIP_DEVICE_COMPILE__)
    unsigned long long *target = (unsigned long long *)&lhs;
    unsigned long long oldval, newval = lhs;
    do {
      oldval = newval;
      newval *= rhs;
      newval = atomicCAS(target, oldval, newval);
    } while (oldval != newval);
#else
#if __cplusplus >= 202002L 
    std::atomic_ref<RHS> atomic(lhs);
    RHS oldval = atomic.load();
    RHS newval;
    do {
      newval = oldval * rhs;
    } while (!atomic.compare_exchange_weak(oldval, newval));
#else
    // No atomic logical operations so use compare and swap
    RHS oldval, newval;
    TypePunning::Pointer<RHS> pointer((void*)&lhs);
    do {
      oldval = *pointer;
      newval = oldval * rhs;
    } while (!__sync_bool_compare_and_swap((RHS*)pointer, oldval, newval));
#endif
#endif
  }

  template<> __CUDA_HD__ inline
  void ProdReduction<uint64_t>::fold<true>(RHS &rhs1, RHS rhs2)
  {
    rhs1 *= rhs2;
  }

  template<> __CUDA_HD__ inline
  void ProdReduction<uint64_t>::fold<false>(RHS &rhs1, RHS rhs2)
  {
#if defined(__CUDA_ARCH__) || defined(__HIP_DEVICE_COMPILE__)
    unsigned long long *target = (unsigned long long *)&rhs1;
    unsigned long long oldval, newval = rhs1;
    do {
      oldval = newval;
      newval *= rhs2;
      newval = atomicCAS(target, oldval, newval);
    } while (oldval != newval);
#else
#if __cplusplus >= 202002L 
    std::atomic_ref<RHS> atomic(rhs1);
    RHS oldval = atomic.load();
    RHS newval;
    do {
      newval = oldval * rhs2;
    } while (!atomic.compare_exchange_weak(oldval, newval));
#else
    // No atomic logical operations so use compare and swap
    RHS oldval, newval;
    TypePunning::Pointer<RHS> pointer((void*)&rhs1);
    do {
      oldval = *pointer;
      newval = oldval * rhs2;
    } while (!__sync_bool_compare_and_swap((RHS*)pointer, oldval, newval));
#endif
#endif
  }

#ifdef LEGION_REDOP_HALF
  template<> __CUDA_HD__ inline
  void ProdReduction<__half>::apply<true>(LHS &lhs, RHS rhs)
  {
    lhs = lhs * rhs;
  }

  template<> __CUDA_HD__ inline
  void ProdReduction<__half>::apply<false>(LHS &lhs, RHS rhs)
  {
#if defined(__CUDA_ARCH__) || defined(__HIP_DEVICE_COMPILE__)
#if __CUDA_ARCH__ >= 700
    RHS newval = lhs, oldval;
    // Type punning like this is illegal in C++ but the
    // CUDA manual has an example just like it so fuck it
    unsigned short int *ptr = (unsigned short int*)&lhs;
    do {
      oldval = newval;
      newval = newval * rhs;
      newval = __ushort_as_half(atomicCAS(ptr,
            __half_as_ushort(oldval), __half_as_ushort(newval)));
    } while (oldval != newval);
#else
    // 16-bit atomics are not supported prior to volta
    // 32-bit GPU atomics need 4 byte alignment
    const uintptr_t unaligned = reinterpret_cast<uintptr_t>(&lhs);
    const unsigned offset = unaligned % sizeof(unsigned int);
    const uintptr_t aligned = unaligned - offset;
    unsigned int *ptr = reinterpret_cast<unsigned int*>(aligned);
    RHS newval = lhs, oldval, other;
    if (offset == 0) {
      other = *((&lhs)+1);
      do {
        oldval = newval;
        newval = newval * rhs;
        const unsigned int result = atomicCAS(ptr,
            __hilohalf2uint(other, oldval), __hilohalf2uint(other, newval));
        newval = __uint2lohalf(result);
        other = __uint2hihalf(result);
      } while (oldval != newval);
    } else {
      other = *((&lhs)-1);
      do {
        oldval = newval;
        newval = newval * rhs;
        const unsigned int result = atomicCAS(ptr,
            __hilohalf2uint(oldval, other), __hilohalf2uint(newval, other));
        other = __uint2lohalf(result);
        newval = __uint2hihalf(result);
      } while (oldval != newval);
    }
#endif
#else
#if __cplusplus >= 202002L
    std::atomic_ref<RHS> atomic(lhs);
    RHS oldval = atomic.load();
    RHS newval;
    do {
      newval = oldval * rhs;
    } while (!atomic.compare_exchange_weak(oldval, newval));
#else
    // No atomic floating point operations so use compare and swap
    TypePunning::Alias<int32_t,std::array<short,2> > oldval, newval;
    TypePunning::AlignedPointer<int32_t> pointer((void*)&lhs);
    const unsigned offset = pointer.offset() / sizeof(__half);
    do {
      oldval.load(pointer);
      std::array<short,2> next = oldval.as_two();
      next[offset] = __convert_float_to_halfint(
          __convert_halfint_to_float(next[offset]) * float(rhs));
      newval = next;
    } while (!__sync_bool_compare_and_swap((int32_t*)pointer, 
          oldval.as_one(), newval.as_one()));
#endif
#endif
  }

  template<> __CUDA_HD__ inline
  void ProdReduction<__half>::fold<true>(RHS &rhs1, RHS rhs2)
  {
    rhs1 = rhs1 * rhs2;
  }

  template<> __CUDA_HD__ inline
  void ProdReduction<__half>::fold<false>(RHS &rhs1, RHS rhs2)
  {
#if defined(__CUDA_ARCH__) || defined(__HIP_DEVICE_COMPILE__)
#if __CUDA_ARCH__ >= 700
    RHS newval = rhs1, oldval;
    // Type punning like this is illegal in C++ but the
    // CUDA manual has an example just like it so fuck it
    unsigned short int *ptr = (unsigned short int*)&rhs1;
    do {
      oldval = newval;
      newval = newval * rhs2;
      newval = __ushort_as_half(atomicCAS(ptr,
            __half_as_ushort(oldval), __half_as_ushort(newval)));
    } while (oldval != newval);
#else
    // 16-bit atomics are not supported prior to volta
    // 32-bit GPU atomics need 4 byte alignment
    const uintptr_t unaligned = reinterpret_cast<uintptr_t>(&rhs1);
    const unsigned offset = unaligned % sizeof(unsigned int);
    const uintptr_t aligned = unaligned - offset;
    unsigned int *ptr = reinterpret_cast<unsigned int*>(aligned);
    RHS newval = rhs1, oldval, other;
    if (offset == 0) {
      other = *((&rhs1)+1);
      do {
        oldval = newval;
        newval = newval * rhs2;
        const unsigned int result = atomicCAS(ptr,
            __hilohalf2uint(other, oldval), __hilohalf2uint(other, newval));
        newval = __uint2lohalf(result);
        other = __uint2hihalf(result);
      } while (oldval != newval);
    } else {
      other = *((&rhs1)-1);
      do {
        oldval = newval;
        newval = newval * rhs2;
        const unsigned int result = atomicCAS(ptr,
            __hilohalf2uint(oldval, other), __hilohalf2uint(newval, other));
        other = __uint2lohalf(result);
        newval = __uint2hihalf(result);
      } while (oldval != newval);
    }
#endif
#else
#if __cplusplus >= 202002L
    std::atomic_ref<RHS> atomic(rhs1);
    RHS oldval = atomic.load();
    RHS newval;
    do {
      newval = oldval * rhs2;
    } while (!atomic.compare_exchange_weak(oldval, newval));
#else
    // No atomic floating point operations so use compare and swap
    TypePunning::Alias<int32_t,std::array<short,2> > oldval, newval;
    TypePunning::AlignedPointer<int32_t,alignof(int32_t)> pointer((void*)&rhs1);
    const unsigned offset = pointer.offset() / sizeof(__half);
    do {
      oldval.load(pointer);
      std::array<short,2> next = oldval.as_two();
      next[offset] = __convert_float_to_halfint(
          __convert_halfint_to_float(next[offset]) * float(rhs2));
      newval = next;
    } while (!__sync_bool_compare_and_swap((int32_t*)pointer,
          oldval.as_one(), newval.as_one()));
#endif
#endif
  }
#endif // LEGION_REDOP_HALF

  template<> __CUDA_HD__ inline
  void ProdReduction<float>::apply<true>(LHS &lhs, RHS rhs)
  {
    lhs *= rhs;
  }

  template<> __CUDA_HD__ inline
  void ProdReduction<float>::apply<false>(LHS &lhs, RHS rhs)
  {
#if defined(__CUDA_ARCH__) || defined(__HIP_DEVICE_COMPILE__)
    RHS newval = lhs, oldval;
    // Type punning like this is illegal in C++ but the
    // CUDA manual has an example just like it so fuck it
    int *ptr = (int*)&lhs;
    do {
      oldval = newval;
      newval *= rhs;
      newval = __int_as_float(atomicCAS(ptr,
            __float_as_int(oldval), __float_as_int(newval)));
    } while (oldval != newval);
#else
#if __cplusplus >= 202002L
    std::atomic_ref<RHS> atomic(lhs);
    RHS oldval = atomic.load();
    RHS newval;
    do {
      newval = oldval * rhs;
    } while (!atomic.compare_exchange_weak(oldval, newval));
#else
    // No atomic floating point operations so use compare and swap 
    TypePunning::Alias<int32_t,float> oldval, newval;
    TypePunning::Pointer<int32_t> pointer((void*)&lhs);
    do {
      oldval.load(pointer);
      newval = oldval.as_two() * rhs;
    } while (!__sync_bool_compare_and_swap((int32_t*)pointer,
          oldval.as_one(), newval.as_one()));
#endif
#endif
  }

  template<> __CUDA_HD__ inline
  void ProdReduction<float>::fold<true>(RHS &rhs1, RHS rhs2)
  {
    rhs1 *= rhs2;
  }

  template<> __CUDA_HD__ inline
  void ProdReduction<float>::fold<false>(RHS &rhs1, RHS rhs2)
  {
#if defined(__CUDA_ARCH__) || defined(__HIP_DEVICE_COMPILE__)
    RHS newval = rhs1, oldval;
    // Type punning like this is illegal in C++ but the
    // CUDA manual has an example just like it so fuck it
    int *ptr = (int*)&rhs1;
    do {
      oldval = newval;
      newval *= rhs2;
      newval = __int_as_float(atomicCAS(ptr,
            __float_as_int(oldval), __float_as_int(newval)));
    } while (oldval != newval);
#else
#if __cplusplus >= 202002L
    std::atomic_ref<RHS> atomic(rhs1);
    RHS oldval = atomic.load();
    RHS newval;
    do {
      newval = oldval * rhs2;
    } while (!atomic.compare_exchange_weak(oldval, newval));
#else
    // No atomic floating point operations so use compare and swap 
    TypePunning::Alias<int32_t,float> oldval, newval;
    TypePunning::Pointer<int32_t> pointer((void*)&rhs1);
    do {
      oldval.load(pointer);
      newval = oldval.as_two() * rhs2;
    } while (!__sync_bool_compare_and_swap((int32_t*)pointer,
          oldval.as_one(), newval.as_one()));
#endif
#endif
  }

  template<> __CUDA_HD__ inline
  void ProdReduction<double>::apply<true>(LHS &lhs, RHS rhs)
  {
    lhs *= rhs;
  }

  template<> __CUDA_HD__ inline
  void ProdReduction<double>::apply<false>(LHS &lhs, RHS rhs)
  {
#if defined(__CUDA_ARCH__) || defined(__HIP_DEVICE_COMPILE__)
    RHS newval = lhs, oldval;
    // Type punning like this is illegal in C++ but the
    // CUDA manual has an example just like it so fuck it
    unsigned long long *ptr = (unsigned long long*)&lhs;
    do {
      oldval = newval;
      newval *= rhs;
      newval = __ulonglong_as_double(atomicCAS(ptr,
            __double_as_ulonglong(oldval), __double_as_ulonglong(newval)));
    } while (oldval != newval);
#else
#if __cplusplus >= 202002L
    std::atomic_ref<RHS> atomic(lhs);
    RHS oldval = atomic.load();
    RHS newval;
    do {
      newval = oldval * rhs;
    } while (!atomic.compare_exchange_weak(oldval, newval));
#else
    // No atomic floating point operations so use compare and swap 
    TypePunning::Alias<int64_t,double> oldval, newval;
    TypePunning::Pointer<int64_t> pointer((void*)&lhs);
    do {
      oldval.load(pointer);
      newval = oldval.as_two() * rhs;
    } while (!__sync_bool_compare_and_swap((int64_t*)pointer,
          oldval.as_one(), newval.as_one()));
#endif
#endif
  }

  template<> __CUDA_HD__ inline
  void ProdReduction<double>::fold<true>(RHS &rhs1, RHS rhs2)
  {
    rhs1 *= rhs2;
  }

  template<> __CUDA_HD__ inline
  void ProdReduction<double>::fold<false>(RHS &rhs1, RHS rhs2)
  {
#if defined(__CUDA_ARCH__) || defined(__HIP_DEVICE_COMPILE__)
    RHS newval = rhs1, oldval;
    // Type punning like this is illegal in C++ but the
    // CUDA manual has an example just like it so fuck it
    unsigned long long *ptr = (unsigned long long*)&rhs1;
    do {
      oldval = newval;
      newval *= rhs2;
      newval = __ulonglong_as_double(atomicCAS(ptr,
            __double_as_ulonglong(oldval), __double_as_ulonglong(newval)));
    } while (oldval != newval);
#else
#if __cplusplus >= 202002L
    std::atomic_ref<RHS> atomic(rhs1);
    RHS oldval = atomic.load();
    RHS newval;
    do {
      newval = oldval * rhs2;
    } while (!atomic.compare_exchange_weak(oldval, newval));
#else
    // No atomic floating point operations so use compare and swap 
    TypePunning::Alias<int64_t,double> oldval, newval;
    TypePunning::Pointer<int64_t> pointer((void*)&rhs1);
    do {
      oldval.load(pointer);
      newval = oldval.as_two() * rhs2;
    } while (!__sync_bool_compare_and_swap((int64_t*)pointer,
          oldval.as_one(), newval.as_one()));
#endif
#endif
  }

#ifdef LEGION_REDOP_COMPLEX
#ifdef LEGION_REDOP_HALF
  template<> __CUDA_HD__ inline
  void ProdReduction<complex<__half> >::apply<true>(LHS &lhs, RHS rhs)
  {
    lhs *= rhs;
  }

  template<> __CUDA_HD__ inline
  void ProdReduction<complex<__half> >::apply<false>(LHS &lhs, RHS rhs)
  {
#if defined(__CUDA_ARCH__) || defined(__HIP_DEVICE_COMPILE__)
    RHS newval = lhs, oldval;
    // Type punning like this is illegal in C++ but the
    // CUDA manual has an example just like it so fuck it
    unsigned int *ptr = (unsigned int*)&lhs;
    do {
      oldval = newval;
      newval *= rhs;
      newval = __uint_as_complex(atomicCAS(ptr,
            __complex_as_uint(oldval), __complex_as_uint(newval)));
    } while (oldval != newval);
#else
    TypePunning::Alias<int32_t,complex<__half> > oldval, newval;
    TypePunning::Pointer<int32_t> pointer((void*)&lhs);
    do {
      oldval.load(pointer);
      newval = oldval.as_two() * rhs;
    } while (!__sync_bool_compare_and_swap((int32_t*)pointer,
                      oldval.as_one(), newval.as_one()));
#endif
  }

  template<> __CUDA_HD__ inline
  void ProdReduction<complex<__half> >::fold<true>(RHS &rhs1, RHS rhs2)
  {
    rhs1 *= rhs2;
  }

  template<> __CUDA_HD__ inline
  void ProdReduction<complex<__half> >::fold<false>(RHS &rhs1, RHS rhs2)
  {
#if defined(__CUDA_ARCH__) || defined(__HIP_DEVICE_COMPILE__)
    RHS newval = rhs1, oldval;
    // Type punning like this is illegal in C++ but the
    // CUDA manual has an example just like it so fuck it
    unsigned int *ptr = (unsigned int*)&rhs1;
    do {
      oldval = newval;
      newval *= rhs2;
      newval = __uint_as_complex(atomicCAS(ptr,
            __complex_as_uint(oldval), __complex_as_uint(newval)));
    } while (oldval != newval);
#else
    TypePunning::Alias<int32_t,complex<__half> > oldval, newval;
    TypePunning::Pointer<int32_t> pointer((void*)&rhs1);
    do {
      oldval.load(pointer);
      newval = oldval.as_two() * rhs2;
    } while (!__sync_bool_compare_and_swap((int32_t*)pointer,
                      oldval.as_one(), newval.as_one()));
#endif
  }
#endif // LEGION_REDOP_HALF

  template<> __CUDA_HD__ inline
  void ProdReduction<complex<float> >::apply<true>(LHS &lhs, RHS rhs)
  {
    lhs *= rhs;
  }

  template<> __CUDA_HD__ inline
  void ProdReduction<complex<float> >::apply<false>(LHS &lhs, RHS rhs)
  {
#if defined(__CUDA_ARCH__) || defined(__HIP_DEVICE_COMPILE__)
    RHS newval = lhs, oldval;
    // Type punning like this is illegal in C++ but the
    // CUDA manual has an example just like it so fuck it
    unsigned long long *ptr = (unsigned long long*)&lhs;
    do {
      oldval = newval;
      newval *= rhs;
      newval = __ulonglong_as_complex(atomicCAS(ptr,
            __complex_as_ulonglong(oldval), __complex_as_ulonglong(newval)));
    } while (oldval != newval);
#else
#if __cplusplus >= 202002L
    std::atomic_ref<RHS> atomic(lhs);
    RHS oldval = atomic.load();
    RHS newval;
    do {
      newval = oldval * rhs;
    } while (!atomic.compare_exchange_weak(oldval, newval));
#else
    TypePunning::Alias<int64_t,complex<float> > oldval, newval;
    TypePunning::Pointer<int64_t> pointer((void*)&lhs);
    do {
      oldval.load(pointer);
      newval = oldval.as_two() * rhs;
    } while (!__sync_bool_compare_and_swap((int64_t*)pointer,
                      oldval.as_one(), newval.as_one()));
#endif
#endif
  }

  template<> __CUDA_HD__ inline
  void ProdReduction<complex<float> >::fold<true>(RHS &rhs1, RHS rhs2)
  {
    rhs1 *= rhs2;
  }

  template<> __CUDA_HD__ inline
  void ProdReduction<complex<float> >::fold<false>(RHS &rhs1, RHS rhs2)
  {
#if defined(__CUDA_ARCH__) || defined(__HIP_DEVICE_COMPILE__)
    RHS newval = rhs1, oldval;
    // Type punning like this is illegal in C++ but the
    // CUDA manual has an example just like it so fuck it
    unsigned long long *ptr = (unsigned long long*)&rhs1;
    do {
      oldval = newval;
      newval *= rhs2;
      newval = __ulonglong_as_complex(atomicCAS(ptr,
            __complex_as_ulonglong(oldval), __complex_as_ulonglong(newval)));
    } while (oldval != newval);
#else
#if __cplusplus >= 202002L
    std::atomic_ref<RHS> atomic(rhs1);
    RHS oldval = atomic.load();
    RHS newval;
    do {
      newval = oldval * rhs2;
    } while (!atomic.compare_exchange_weak(oldval, newval));
#else
    TypePunning::Alias<int64_t,complex<float> > oldval, newval;
    TypePunning::Pointer<int64_t> pointer((void*)&rhs1);
    do {
      oldval.load(pointer);
      newval = oldval.as_two() * rhs2;
    } while (!__sync_bool_compare_and_swap((int64_t*)pointer,
                      oldval.as_one(), newval.as_one()));
#endif
#endif
  }
#endif // LEGION_REDOP_COMPLEX

  template<> __CUDA_HD__ inline
  void DivReduction<int8_t>::apply<true>(LHS &lhs, RHS rhs)
  {
    lhs /= rhs;
  }

  template<> __CUDA_HD__ inline
  void DivReduction<int8_t>::apply<false>(LHS &lhs, RHS rhs)
  {
#if defined(__CUDA_ARCH__) || defined(__HIP_DEVICE_COMPILE__)
    // GPU atomics need 4 byte alignment
    const uintptr_t unaligned = reinterpret_cast<uintptr_t>(&lhs);
    const unsigned offset = unaligned % sizeof(int);
    const uintptr_t aligned = unaligned - offset;
    int *ptr = reinterpret_cast<int*>(aligned);
    int newval = *ptr, oldval;
    do {
      RHS previous = __int2byte(newval, offset);
      RHS next = previous / rhs;
      oldval = newval;
      newval = __byte2int(newval, next, offset);
      newval = atomicCAS(ptr, oldval, newval);
    } while (oldval != newval);
#else
#if __cplusplus >= 202002L 
    std::atomic_ref<RHS> atomic(lhs);
    RHS oldval = atomic.load();
    RHS newval;
    do {
      newval = oldval / rhs;
    } while (!atomic.compare_exchange_weak(oldval, newval));
#else
    // No atomic logical operations so use compare and swap
    RHS oldval, newval;
    TypePunning::Pointer<RHS> pointer((void*)&lhs);
    do {
      oldval = *pointer;
      newval = oldval / rhs;
    } while (!__sync_bool_compare_and_swap((RHS*)pointer, oldval, newval));
#endif
#endif
  }

  template<> __CUDA_HD__ inline
  void DivReduction<int8_t>::fold<true>(RHS &rhs1, RHS rhs2)
  {
    rhs1 *= rhs2;
  }

  template<> __CUDA_HD__ inline
  void DivReduction<int8_t>::fold<false>(RHS &rhs1, RHS rhs2)
  {
#if defined(__CUDA_ARCH__) || defined(__HIP_DEVICE_COMPILE__)
    // GPU atomics need 4 byte alignment
    const uintptr_t unaligned = reinterpret_cast<uintptr_t>(&rhs1);
    const unsigned offset = unaligned % sizeof(int);
    const uintptr_t aligned = unaligned - offset;
    int *ptr = reinterpret_cast<int*>(aligned);
    int newval = *ptr, oldval;
    do {
      RHS previous = __int2byte(newval, offset);
      RHS next = previous / rhs2;
      oldval = newval;
      newval = __byte2int(newval, next, offset);
      newval = atomicCAS(ptr, oldval, newval);
    } while (oldval != newval);
#else
#if __cplusplus >= 202002L 
    std::atomic_ref<RHS> atomic(rhs1);
    RHS oldval = atomic.load();
    RHS newval;
    do {
      newval = oldval / rhs2;
    } while (!atomic.compare_exchange_weak(oldval, newval));
#else
    // No atomic logical operations so use compare and swap
    RHS oldval, newval;
    TypePunning::Pointer<RHS> pointer((void*)&rhs1);
    do {
      oldval = *pointer;
      newval = oldval / rhs2;
    } while (!__sync_bool_compare_and_swap((RHS*)pointer, oldval, newval));
#endif
#endif
  }

  template<> __CUDA_HD__ inline
  void DivReduction<int16_t>::apply<true>(LHS &lhs, RHS rhs)
  {
    lhs /= rhs;
  }

  template<> __CUDA_HD__ inline
  void DivReduction<int16_t>::apply<false>(LHS &lhs, RHS rhs)
  {
#if defined(__CUDA_ARCH__) || defined(__HIP_DEVICE_COMPILE__)
#if __CUDA_ARCH__ >= 700
    RHS newval = lhs, oldval;
    // Type punning like this is illegal in C++ but the
    // CUDA manual has an example just like it so fuck it
    unsigned short int *ptr = (unsigned short int*)&lhs;
    do {
      oldval = newval;
      newval /= rhs;
      newval = __ushort_as_short(atomicCAS(ptr,
            __short_as_ushort(oldval), __short_as_ushort(newval)));
    } while (oldval != newval);
#else
    // 16-bit atomics are not supported prior to volta
    // 32-bit GPU atomics need 4 byte alignment
    const uintptr_t unaligned = reinterpret_cast<uintptr_t>(&lhs);
    const unsigned offset = unaligned % sizeof(unsigned int);
    const uintptr_t aligned = unaligned - offset;
    unsigned int *ptr = reinterpret_cast<unsigned int*>(aligned);
    RHS newval = lhs, oldval, other;
    if (offset == 0) {
      other = *((&lhs)+1);
      do {
        oldval = newval;
        newval /= rhs;
        const unsigned int result = atomicCAS(ptr,
            __hiloshort2uint(other, oldval), __hiloshort2uint(other, newval));
        newval = __uint2loshort(result);
        other = __uint2hishort(result);
      } while (oldval != newval);
    } else {
      other = *((&lhs)-1);
      do {
        oldval = newval;
        newval /= rhs;
        const unsigned int result = atomicCAS(ptr,
            __hiloshort2uint(oldval, other), __hiloshort2uint(newval, other));
        other = __uint2loshort(result);
        newval = __uint2hishort(result);
      } while (oldval != newval);
    }
#endif
#else
#if __cplusplus >= 202002L 
    std::atomic_ref<RHS> atomic(lhs);
    RHS oldval = atomic.load();
    RHS newval;
    do {
      newval = oldval / rhs;
    } while (!atomic.compare_exchange_weak(oldval, newval));
#else
    // No atomic logical operations so use compare and swap
    RHS oldval, newval;
    TypePunning::Pointer<RHS> pointer((void*)&lhs);
    do {
      oldval = *pointer;
      newval = oldval / rhs;
    } while (!__sync_bool_compare_and_swap((RHS*)pointer, oldval, newval));
#endif
#endif
  }

  template<> __CUDA_HD__ inline
  void DivReduction<int16_t>::fold<true>(RHS &rhs1, RHS rhs2)
  {
    rhs1 *= rhs2;
  }

  template<> __CUDA_HD__ inline
  void DivReduction<int16_t>::fold<false>(RHS &rhs1, RHS rhs2)
  {
#if defined(__CUDA_ARCH__) || defined(__HIP_DEVICE_COMPILE__)
#if __CUDA_ARCH__ >= 700
    RHS newval = rhs1, oldval;
    // Type punning like this is illegal in C++ but the
    // CUDA manual has an example just like it so fuck it
    unsigned short int *ptr = (unsigned short int*)&rhs1;
    do {
      oldval = newval;
      newval /= rhs2;
      newval = __ushort_as_short(atomicCAS(ptr,
            __short_as_ushort(oldval), __short_as_ushort(newval)));
    } while (oldval != newval);
#else
    // 16-bit atomics are not supported prior to volta
    // 32-bit GPU atomics need 4 byte alignment
    const uintptr_t unaligned = reinterpret_cast<uintptr_t>(&rhs1);
    const unsigned offset = unaligned % sizeof(unsigned int);
    const uintptr_t aligned = unaligned - offset;
    unsigned int *ptr = reinterpret_cast<unsigned int*>(aligned);
    RHS newval = rhs1, oldval, other;
    if (offset == 0) {
      other = *((&rhs1)+1);
      do {
        oldval = newval;
        newval /= rhs2;
        const unsigned int result = atomicCAS(ptr,
            __hiloshort2uint(other, oldval), __hiloshort2uint(other, newval));
        newval = __uint2loshort(result);
        other = __uint2hishort(result);
      } while (oldval != newval);
    } else {
      other = *((&rhs1)-1);
      do {
        oldval = newval;
        newval /= rhs2;
        const unsigned int result = atomicCAS(ptr,
            __hiloshort2uint(oldval, other), __hiloshort2uint(newval, other));
        other = __uint2loshort(result);
        newval = __uint2hishort(result);
      } while (oldval != newval);
    }
#endif
#else
#if __cplusplus >= 202002L 
    std::atomic_ref<RHS> atomic(rhs1);
    RHS oldval = atomic.load();
    RHS newval;
    do {
      newval = oldval / rhs2;
    } while (!atomic.compare_exchange_weak(oldval, newval));
#else
    // No atomic logical operations so use compare and swap
    RHS oldval, newval;
    TypePunning::Pointer<RHS> pointer((void*)&rhs1);
    do {
      oldval = *pointer;
      newval = oldval / rhs2;
    } while (!__sync_bool_compare_and_swap((RHS*)pointer, oldval, newval));
#endif
#endif
  }

  template<> __CUDA_HD__ inline
  void DivReduction<int32_t>::apply<true>(LHS &lhs, RHS rhs)
  {
    lhs /= rhs;
  }

  template<> __CUDA_HD__ inline
  void DivReduction<int32_t>::apply<false>(LHS &lhs, RHS rhs)
  {
#if defined(__CUDA_ARCH__) || defined(__HIP_DEVICE_COMPILE__)
    int *target = (int *)&lhs;
    int oldval, newval = lhs;
    do {
      oldval = newval;
      newval /= rhs;
      newval = atomicCAS(target, oldval, newval);
    } while (oldval != newval);
#else
#if __cplusplus >= 202002L 
    std::atomic_ref<RHS> atomic(lhs);
    RHS oldval = atomic.load();
    RHS newval;
    do {
      newval = oldval / rhs;
    } while (!atomic.compare_exchange_weak(oldval, newval));
#else
    // No atomic logical operations so use compare and swap
    RHS oldval, newval;
    TypePunning::Pointer<RHS> pointer((void*)&lhs);
    do {
      oldval = *pointer;
      newval = oldval / rhs;
    } while (!__sync_bool_compare_and_swap((RHS*)pointer, oldval, newval));
#endif
#endif
  }

  template<> __CUDA_HD__ inline
  void DivReduction<int32_t>::fold<true>(RHS &rhs1, RHS rhs2)
  {
    rhs1 *= rhs2;
  }

  template<> __CUDA_HD__ inline
  void DivReduction<int32_t>::fold<false>(RHS &rhs1, RHS rhs2)
  {
#if defined(__CUDA_ARCH__) || defined(__HIP_DEVICE_COMPILE__)
    int *target = (int *)&rhs1;
    int oldval, newval = rhs1;
    do {
      oldval = newval;
      newval /= rhs2;
      newval = atomicCAS(target, oldval, newval);
    } while (oldval != newval);
#else
#if __cplusplus >= 202002L 
    std::atomic_ref<RHS> atomic(rhs1);
    RHS oldval = atomic.load();
    RHS newval;
    do {
      newval = oldval / rhs2;
    } while (!atomic.compare_exchange_weak(oldval, newval));
#else
    // No atomic logical operations so use compare and swap
    RHS oldval, newval;
    TypePunning::Pointer<RHS> pointer((void*)&rhs1);
    do {
      oldval = *pointer;
      newval = oldval / rhs2;
    } while (!__sync_bool_compare_and_swap((RHS*)pointer, oldval, newval));
#endif
#endif
  }

  template<> __CUDA_HD__ inline
  void DivReduction<int64_t>::apply<true>(LHS &lhs, RHS rhs)
  {
    lhs /= rhs;
  }

  template<> __CUDA_HD__ inline
  void DivReduction<int64_t>::apply<false>(LHS &lhs, RHS rhs)
  {
#if defined(__CUDA_ARCH__) || defined(__HIP_DEVICE_COMPILE__)
    // Apparently there is no signed 64bit int atomic yet
    RHS newval = lhs, oldval;
    // Type punning like this is illegal in C++ but the
    // CUDA manual has an example just like it so fuck it
    unsigned long long int *ptr = (unsigned long long int*)&lhs;
    do {
      oldval = newval;
      newval /= rhs;
      newval = __ulonglong_as_longlong(atomicCAS(ptr,
            __longlong_as_ulonglong(oldval), __longlong_as_ulonglong(newval)));
    } while (oldval != newval);
#else
#if __cplusplus >= 202002L 
    std::atomic_ref<RHS> atomic(lhs);
    RHS oldval = atomic.load();
    RHS newval;
    do {
      newval = oldval / rhs;
    } while (!atomic.compare_exchange_weak(oldval, newval));
#else
    // No atomic logical operations so use compare and swap
    RHS oldval, newval;
    TypePunning::Pointer<RHS> pointer((void*)&lhs);
    do {
      oldval = *pointer;
      newval = oldval / rhs;
    } while (!__sync_bool_compare_and_swap((RHS*)pointer, oldval, newval));
#endif
#endif
  }

  template<> __CUDA_HD__ inline
  void DivReduction<int64_t>::fold<true>(RHS &rhs1, RHS rhs2)
  {
    rhs1 *= rhs2;
  }

  template<> __CUDA_HD__ inline
  void DivReduction<int64_t>::fold<false>(RHS &rhs1, RHS rhs2)
  {
#if defined(__CUDA_ARCH__) || defined(__HIP_DEVICE_COMPILE__)
    // Apparently there is no signed 64bit int atomic yet
    RHS newval = rhs1, oldval;
    // Type punning like this is illegal in C++ but the
    // CUDA manual has an example just like it so fuck it
    unsigned long long int *ptr = (unsigned long long int*)&rhs1;
    do {
      oldval = newval;
      newval /= rhs2;
      newval = __ulonglong_as_longlong(atomicCAS(ptr,
            __longlong_as_ulonglong(oldval), __longlong_as_ulonglong(newval)));
    } while (oldval != newval);
#else
#if __cplusplus >= 202002L 
    std::atomic_ref<RHS> atomic(rhs1);
    RHS oldval = atomic.load();
    RHS newval;
    do {
      newval = oldval / rhs2;
    } while (!atomic.compare_exchange_weak(oldval, newval));
#else
    // No atomic logical operations so use compare and swap
    RHS oldval, newval;
    TypePunning::Pointer<RHS> pointer((void*)&rhs1);
    do {
      oldval = *pointer;
      newval = oldval / rhs2;
    } while (!__sync_bool_compare_and_swap((RHS*)pointer, oldval, newval));
#endif
#endif
  }

  template<> __CUDA_HD__ inline
  void DivReduction<uint8_t>::apply<true>(LHS &lhs, RHS rhs)
  {
    lhs /= rhs;
  }

  template<> __CUDA_HD__ inline
  void DivReduction<uint8_t>::apply<false>(LHS &lhs, RHS rhs)
  {
#if defined(__CUDA_ARCH__) || defined(__HIP_DEVICE_COMPILE__)
    // GPU atomics need 4 byte alignment
    const uintptr_t unaligned = reinterpret_cast<uintptr_t>(&lhs);
    const unsigned offset = unaligned % sizeof(unsigned int);
    const uintptr_t aligned = unaligned - offset;
    unsigned int *ptr = reinterpret_cast<unsigned int*>(aligned);
    unsigned int newval = *ptr, oldval;
    do {
      RHS previous = __uint2ubyte(newval, offset);
      RHS next = previous / rhs;
      oldval = newval;
      newval = __ubyte2uint(newval, next, offset);
      newval = atomicCAS(ptr, oldval, newval);
    } while (oldval != newval);
#else
#if __cplusplus >= 202002L 
    std::atomic_ref<RHS> atomic(lhs);
    RHS oldval = atomic.load();
    RHS newval;
    do {
      newval = oldval / rhs;
    } while (!atomic.compare_exchange_weak(oldval, newval));
#else
    // No atomic logical operations so use compare and swap
    RHS oldval, newval;
    TypePunning::Pointer<RHS> pointer((void*)&lhs);
    do {
      oldval = *pointer;
      newval = oldval / rhs;
    } while (!__sync_bool_compare_and_swap((RHS*)pointer, oldval, newval));
#endif
#endif
  }

  template<> __CUDA_HD__ inline
  void DivReduction<uint8_t>::fold<true>(RHS &rhs1, RHS rhs2)
  {
    rhs1 *= rhs2;
  }

  template<> __CUDA_HD__ inline
  void DivReduction<uint8_t>::fold<false>(RHS &rhs1, RHS rhs2)
  {
#if defined(__CUDA_ARCH__) || defined(__HIP_DEVICE_COMPILE__)
    // GPU atomics need 4 byte alignment
    const uintptr_t unaligned = reinterpret_cast<uintptr_t>(&rhs1);
    const unsigned offset = unaligned % sizeof(unsigned int);
    const uintptr_t aligned = unaligned - offset;
    unsigned int *ptr = reinterpret_cast<unsigned int*>(aligned);
    unsigned int newval = *ptr, oldval;
    do {
      RHS previous = __uint2ubyte(newval, offset);
      RHS next = previous / rhs2;
      oldval = newval;
      newval = __ubyte2uint(newval, next, offset);
      newval = atomicCAS(ptr, oldval, newval);
    } while (oldval != newval);
#else
#if __cplusplus >= 202002L 
    std::atomic_ref<RHS> atomic(rhs1);
    RHS oldval = atomic.load();
    RHS newval;
    do {
      newval = oldval / rhs2;
    } while (!atomic.compare_exchange_weak(oldval, newval));
#else
    // No atomic logical operations so use compare and swap
    RHS oldval, newval;
    TypePunning::Pointer<RHS> pointer((void*)&rhs1);
    do {
      oldval = *pointer;
      newval = oldval / rhs2;
    } while (!__sync_bool_compare_and_swap((RHS*)pointer, oldval, newval));
#endif
#endif
  }

  template<> __CUDA_HD__ inline
  void DivReduction<uint16_t>::apply<true>(LHS &lhs, RHS rhs)
  {
    lhs /= rhs;
  }

  template<> __CUDA_HD__ inline 
  void DivReduction<uint16_t>::apply<false>(LHS &lhs, RHS rhs)
  {
#if defined(__CUDA_ARCH__) || defined(__HIP_DEVICE_COMPILE__)
#if __CUDA_ARCH__ >= 700
    RHS newval = lhs, oldval;
    do {
      oldval = newval;
      newval /= rhs;
      newval = atomicCAS(&lhs, oldval, newval);
    } while (oldval != newval);
#else
    // 16-bit atomics are not supported prior to volta
    // 32-bit GPU atomics need 4 byte alignment
    const uintptr_t unaligned = reinterpret_cast<uintptr_t>(&lhs);
    const unsigned offset = unaligned % sizeof(unsigned int);
    const uintptr_t aligned = unaligned - offset;
    unsigned int *ptr = reinterpret_cast<unsigned int*>(aligned);
    RHS newval = lhs, oldval, other;
    if (offset == 0) {
      other = *((&lhs)+1);
      do {
        oldval = newval;
        newval /= rhs;
        const unsigned int result = atomicCAS(ptr,
            __hiloushort2uint(other, oldval), __hiloushort2uint(other, newval));
        newval = __uint2loushort(result);
        other = __uint2hiushort(result);
      } while (oldval != newval);
    } else {
      other = *((&lhs)-1);
      do {
        oldval = newval;
        newval /= rhs;
        const unsigned int result = atomicCAS(ptr,
            __hiloushort2uint(oldval, other), __hiloushort2uint(newval, other));
        other = __uint2loushort(result);
        newval = __uint2hiushort(result);
      } while (oldval != newval);
    }
#endif
#else
#if __cplusplus >= 202002L 
    std::atomic_ref<RHS> atomic(lhs);
    RHS oldval = atomic.load();
    RHS newval;
    do {
      newval = oldval / rhs;
    } while (!atomic.compare_exchange_weak(oldval, newval));
#else
    // No atomic logical operations so use compare and swap
    RHS oldval, newval;
    TypePunning::Pointer<RHS> pointer((void*)&lhs);
    do {
      oldval = *pointer;
      newval = oldval / rhs;
    } while (!__sync_bool_compare_and_swap((RHS*)pointer, oldval, newval));
#endif
#endif
  }

  template<> __CUDA_HD__ inline
  void DivReduction<uint16_t>::fold<true>(RHS &rhs1, RHS rhs2)
  {
    rhs1 *= rhs2;
  }

  template<> __CUDA_HD__ inline
  void DivReduction<uint16_t>::fold<false>(RHS &rhs1, RHS rhs2)
  {
#if defined(__CUDA_ARCH__) || defined(__HIP_DEVICE_COMPILE__)
#if __CUDA_ARCH__ >= 700
    RHS newval = rhs1, oldval;
    do {
      oldval = newval;
      newval /= rhs2;
      newval = atomicCAS(&rhs1, oldval, newval);
    } while (oldval != newval);
#else
    // 16-bit atomics are not supported prior to volta
    // 32-bit GPU atomics need 4 byte alignment
    const uintptr_t unaligned = reinterpret_cast<uintptr_t>(&rhs1);
    const unsigned offset = unaligned % sizeof(unsigned int);
    const uintptr_t aligned = unaligned - offset;
    unsigned int *ptr = reinterpret_cast<unsigned int*>(aligned);
    RHS newval = rhs1, oldval, other;
    if (offset == 0) {
      other = *((&rhs1)+1);
      do {
        oldval = newval;
        newval /= rhs2;
        const unsigned int result = atomicCAS(ptr,
            __hiloushort2uint(other, oldval), __hiloushort2uint(other, newval));
        newval = __uint2loushort(result);
        other = __uint2hiushort(result);
      } while (oldval != newval);
    } else {
      other = *((&rhs1)-1);
      do {
        oldval = newval;
        newval /= rhs2;
        const unsigned int result = atomicCAS(ptr,
            __hiloushort2uint(oldval, other), __hiloushort2uint(newval, other));
        other = __uint2loushort(result);
        newval = __uint2hiushort(result);
      } while (oldval != newval);
    }
#endif
#else
#if __cplusplus >= 202002L 
    std::atomic_ref<RHS> atomic(rhs1);
    RHS oldval = atomic.load();
    RHS newval;
    do {
      newval = oldval / rhs2;
    } while (!atomic.compare_exchange_weak(oldval, newval));
#else
    // No atomic logical operations so use compare and swap
    RHS oldval, newval;
    TypePunning::Pointer<RHS> pointer((void*)&rhs1);
    do {
      oldval = *pointer;
      newval = oldval / rhs2;
    } while (!__sync_bool_compare_and_swap((RHS*)pointer, oldval, newval));
#endif
#endif
  }

  template<> __CUDA_HD__ inline
  void DivReduction<uint32_t>::apply<true>(LHS &lhs, RHS rhs)
  {
    lhs /= rhs;
  }

  template<> __CUDA_HD__ inline
  void DivReduction<uint32_t>::apply<false>(LHS &lhs, RHS rhs)
  {
#if defined(__CUDA_ARCH__) || defined(__HIP_DEVICE_COMPILE__)
    unsigned *target = (unsigned *)&lhs;
    unsigned oldval, newval = lhs;
    do {
      oldval = newval;
      newval /= rhs;
      newval = atomicCAS(target, oldval, newval);
    } while (oldval != newval);
#else
#if __cplusplus >= 202002L 
    std::atomic_ref<RHS> atomic(lhs);
    RHS oldval = atomic.load();
    RHS newval;
    do {
      newval = oldval / rhs;
    } while (!atomic.compare_exchange_weak(oldval, newval));
#else
    // No atomic logical operations so use compare and swap
    RHS oldval, newval;
    TypePunning::Pointer<RHS> pointer((void*)&lhs);
    do {
      oldval = *pointer;
      newval = oldval / rhs;
    } while (!__sync_bool_compare_and_swap((RHS*)pointer, oldval, newval));
#endif
#endif
  }

  template<> __CUDA_HD__ inline
  void DivReduction<uint32_t>::fold<true>(RHS &rhs1, RHS rhs2)
  {
    rhs1 *= rhs2;
  }

  template<> __CUDA_HD__ inline
  void DivReduction<uint32_t>::fold<false>(RHS &rhs1, RHS rhs2)
  {
#if defined(__CUDA_ARCH__) || defined(__HIP_DEVICE_COMPILE__)
    unsigned *target = (unsigned *)&rhs1;
    unsigned oldval, newval = rhs1;
    do {
      oldval = newval;
      newval /= rhs2;
      newval = atomicCAS(target, oldval, newval);
    } while (oldval != newval);
#else
#if __cplusplus >= 202002L 
    std::atomic_ref<RHS> atomic(rhs1);
    RHS oldval = atomic.load();
    RHS newval;
    do {
      newval = oldval / rhs2;
    } while (!atomic.compare_exchange_weak(oldval, newval));
#else
    // No atomic logical operations so use compare and swap
    RHS oldval, newval;
    TypePunning::Pointer<RHS> pointer((void*)&rhs1);
    do {
      oldval = *pointer;
      newval = oldval / rhs2;
    } while (!__sync_bool_compare_and_swap((RHS*)pointer, oldval, newval));
#endif
#endif
  }

  template<> __CUDA_HD__ inline
  void DivReduction<uint64_t>::apply<true>(LHS &lhs, RHS rhs)
  {
    lhs /= rhs;
  }

  template<> __CUDA_HD__ inline
  void DivReduction<uint64_t>::apply<false>(LHS &lhs, RHS rhs)
  {
#if defined(__CUDA_ARCH__) || defined(__HIP_DEVICE_COMPILE__)
    unsigned long long *target = (unsigned long long *)&lhs;
    unsigned long long oldval, newval = lhs;
    do {
      oldval = newval;
      newval /= rhs;
      newval = atomicCAS(target, oldval, newval);
    } while (oldval != newval);
#else
#if __cplusplus >= 202002L 
    std::atomic_ref<RHS> atomic(lhs);
    RHS oldval = atomic.load();
    RHS newval;
    do {
      newval = oldval / rhs;
    } while (!atomic.compare_exchange_weak(oldval, newval));
#else
    // No atomic logical operations so use compare and swap
    RHS oldval, newval;
    TypePunning::Pointer<RHS> pointer((void*)&lhs);
    do {
      oldval = *pointer;
      newval = oldval / rhs;
    } while (!__sync_bool_compare_and_swap((RHS*)pointer, oldval, newval));
#endif
#endif
  }

  template<> __CUDA_HD__ inline
  void DivReduction<uint64_t>::fold<true>(RHS &rhs1, RHS rhs2)
  {
    rhs1 *= rhs2;
  }

  template<> __CUDA_HD__ inline
  void DivReduction<uint64_t>::fold<false>(RHS &rhs1, RHS rhs2)
  {
#if defined(__CUDA_ARCH__) || defined(__HIP_DEVICE_COMPILE__)
    unsigned long long *target = (unsigned long long *)&rhs1;
    unsigned long long oldval, newval = rhs1;
    do {
      oldval = newval;
      newval /= rhs2;
      newval = atomicCAS(target, oldval, newval);
    } while (oldval != newval);
#else
#if __cplusplus >= 202002L 
    std::atomic_ref<RHS> atomic(rhs1);
    RHS oldval = atomic.load();
    RHS newval;
    do {
      newval = oldval / rhs2;
    } while (!atomic.compare_exchange_weak(oldval, newval));
#else
    // No atomic logical operations so use compare and swap
    RHS oldval, newval;
    TypePunning::Pointer<RHS> pointer((void*)&rhs1);
    do {
      oldval = *pointer;
      newval = oldval / rhs2;
    } while (!__sync_bool_compare_and_swap((RHS*)pointer, oldval, newval));
#endif
#endif
  }

#ifdef LEGION_REDOP_HALF
  template<> __CUDA_HD__ inline
  void DivReduction<__half>::apply<true>(LHS &lhs, RHS rhs)
  {
    lhs = lhs / rhs;
  }

  template<> __CUDA_HD__ inline
  void DivReduction<__half>::apply<false>(LHS &lhs, RHS rhs)
  {
#if defined(__CUDA_ARCH__) || defined(__HIP_DEVICE_COMPILE__)
#if __CUDA_ARCH__ >= 700
    RHS newval = lhs, oldval;
    // Type punning like this is illegal in C++ but the
    // CUDA manual has an example just like it so fuck it
    unsigned short int *ptr = (unsigned short int*)&lhs;
    do {
      oldval = newval;
      newval = newval / rhs;
      newval = __ushort_as_half(atomicCAS(ptr,
            __half_as_ushort(oldval), __half_as_ushort(newval)));
    } while (oldval != newval);
#else
    // 16-bit atomics are not supported prior to volta
    // 32-bit GPU atomics need 4 byte alignment
    const uintptr_t unaligned = reinterpret_cast<uintptr_t>(&lhs);
    const unsigned offset = unaligned % sizeof(unsigned int);
    const uintptr_t aligned = unaligned - offset;
    unsigned int *ptr = reinterpret_cast<unsigned int*>(aligned);
    RHS newval = lhs, oldval, other;
    if (offset == 0) {
      other = *((&lhs)+1);
      do {
        oldval = newval;
        newval = newval / rhs;
        const unsigned int result = atomicCAS(ptr,
            __hilohalf2uint(other, oldval), __hilohalf2uint(other, newval));
        newval = __uint2lohalf(result);
        other = __uint2hihalf(result);
      } while (oldval != newval);
    } else {
      other = *((&lhs)-1);
      do {
        oldval = newval;
        newval = newval / rhs;
        const unsigned int result = atomicCAS(ptr,
            __hilohalf2uint(oldval, other), __hilohalf2uint(newval, other));
        other = __uint2lohalf(result);
        newval = __uint2hihalf(result);
      } while (oldval != newval);
    }
#endif
#else
#if __cplusplus >= 202002L
    std::atomic_ref<RHS> atomic(lhs);
    RHS oldval = atomic.load();
    RHS newval;
    do {
      newval = oldval / rhs;
    } while (!atomic.compare_exchange_weak(oldval, newval));
#else
    // No atomic floating point operations so use compare and swap
    TypePunning::Alias<int32_t,std::array<short,2> > oldval, newval;
    TypePunning::AlignedPointer<int32_t> pointer((void*)&lhs);
    const unsigned offset = pointer.offset() / sizeof(__half);
    do {
      oldval.load(pointer);
      std::array<short,2> next = oldval.as_two();
      next[offset] = __convert_float_to_halfint(
          __convert_halfint_to_float(next[offset]) / float(rhs));
      newval = next;
    } while (!__sync_bool_compare_and_swap((int32_t*)pointer, 
          oldval.as_one(), newval.as_one()));
#endif
#endif
  }

  template<> __CUDA_HD__ inline
  void DivReduction<__half>::fold<true>(RHS &rhs1, RHS rhs2)
  {
    rhs1 = rhs1 * rhs2;
  }

  template<> __CUDA_HD__ inline
  void DivReduction<__half>::fold<false>(RHS &rhs1, RHS rhs2)
  {
#if defined(__CUDA_ARCH__) || defined(__HIP_DEVICE_COMPILE__)
#if __CUDA_ARCH__ >= 700
    RHS newval = rhs1, oldval;
    // Type punning like this is illegal in C++ but the
    // CUDA manual has an example just like it so fuck it
    unsigned short int *ptr = (unsigned short int*)&rhs1;
    do {
      oldval = newval;
      newval = newval / rhs2;
      newval = __ushort_as_half(atomicCAS(ptr,
            __half_as_ushort(oldval), __half_as_ushort(newval)));
    } while (oldval != newval);
#else
    // 16-bit atomics are not supported prior to volta
    // 32-bit GPU atomics need 4 byte alignment
    const uintptr_t unaligned = reinterpret_cast<uintptr_t>(&rhs1);
    const unsigned offset = unaligned % sizeof(unsigned int);
    const uintptr_t aligned = unaligned - offset;
    unsigned int *ptr = reinterpret_cast<unsigned int*>(aligned);
    RHS newval = rhs1, oldval, other;
    if (offset == 0) {
      other = *((&rhs1)+1);
      do {
        oldval = newval;
        newval = newval / rhs2;
        const unsigned int result = atomicCAS(ptr,
            __hilohalf2uint(other, oldval), __hilohalf2uint(other, newval));
        newval = __uint2lohalf(result);
        other = __uint2hihalf(result);
      } while (oldval != newval);
    } else {
      other = *((&rhs1)-1);
      do {
        oldval = newval;
        newval = newval / rhs2;
        const unsigned int result = atomicCAS(ptr,
            __hilohalf2uint(oldval, other), __hilohalf2uint(newval, other));
        other = __uint2lohalf(result);
        newval = __uint2hihalf(result);
      } while (oldval != newval);
    }
#endif
#else
#if __cplusplus >= 202002L
    std::atomic_ref<RHS> atomic(rhs1);
    RHS oldval = atomic.load();
    RHS newval;
    do {
      newval = oldval / rhs2;
    } while (!atomic.compare_exchange_weak(oldval, newval));
#else
    // No atomic floating point operations so use compare and swap
    TypePunning::Alias<int32_t,std::array<short,2> > oldval, newval;
    TypePunning::AlignedPointer<int32_t,alignof(int32_t)> pointer((void*)&rhs1);
    const unsigned offset = pointer.offset() / sizeof(__half);
    do {
      oldval.load(pointer);
      std::array<short,2> next = oldval.as_two();
      next[offset] = __convert_float_to_halfint(
          __convert_halfint_to_float(next[offset]) / float(rhs2));
      newval = next;
    } while (!__sync_bool_compare_and_swap((int32_t*)pointer,
          oldval.as_one(), newval.as_one()));
#endif
#endif
  }
#endif // LEGION_REDOP_HALF

  template<> __CUDA_HD__ inline
  void DivReduction<float>::apply<true>(LHS &lhs, RHS rhs)
  {
    lhs /= rhs;
  }

  template<> __CUDA_HD__ inline
  void DivReduction<float>::apply<false>(LHS &lhs, RHS rhs)
  {
#if defined(__CUDA_ARCH__) || defined(__HIP_DEVICE_COMPILE__)
    RHS newval = lhs, oldval;
    // Type punning like this is illegal in C++ but the
    // CUDA manual has an example just like it so fuck it
    int *ptr = (int*)&lhs;
    do {
      oldval = newval;
      newval /= rhs;
      newval = __int_as_float(atomicCAS(ptr,
            __float_as_int(oldval), __float_as_int(newval)));
    } while (oldval != newval);
#else
#if __cplusplus >= 202002L
    std::atomic_ref<RHS> atomic(lhs);
    RHS oldval = atomic.load();
    RHS newval;
    do {
      newval = oldval / rhs;
    } while (!atomic.compare_exchange_weak(oldval, newval));
#else
    // No atomic floating point operations so use compare and swap 
    TypePunning::Alias<int32_t,float> oldval, newval;
    TypePunning::Pointer<int32_t> pointer((void*)&lhs);
    do {
      oldval.load(pointer);
      newval = oldval.as_two() / rhs;
    } while (!__sync_bool_compare_and_swap((int32_t*)pointer,
          oldval.as_one(), newval.as_one()));
#endif
#endif
  }

  template<> __CUDA_HD__ inline
  void DivReduction<float>::fold<true>(RHS &rhs1, RHS rhs2)
  {
    rhs1 *= rhs2;
  }

  template<> __CUDA_HD__ inline
  void DivReduction<float>::fold<false>(RHS &rhs1, RHS rhs2)
  {
#if defined(__CUDA_ARCH__) || defined(__HIP_DEVICE_COMPILE__)
    RHS newval = rhs1, oldval;
    // Type punning like this is illegal in C++ but the
    // CUDA manual has an example just like it so fuck it
    int *ptr = (int*)&rhs1;
    do {
      oldval = newval;
      newval /= rhs2;
      newval = __int_as_float(atomicCAS(ptr,
            __float_as_int(oldval), __float_as_int(newval)));
    } while (oldval != newval);
#else
#if __cplusplus >= 202002L
    std::atomic_ref<RHS> atomic(rhs1);
    RHS oldval = atomic.load();
    RHS newval;
    do {
      newval = oldval / rhs2;
    } while (!atomic.compare_exchange_weak(oldval, newval));
#else
    // No atomic floating point operations so use compare and swap 
    TypePunning::Alias<int32_t,float> oldval, newval;
    TypePunning::Pointer<int32_t> pointer((void*)&rhs1);
    do {
      oldval.load(pointer);
      newval = oldval.as_two() / rhs2;
    } while (!__sync_bool_compare_and_swap((int32_t*)pointer,
          oldval.as_one(), newval.as_one()));
#endif
#endif
  }

  template<> __CUDA_HD__ inline
  void DivReduction<double>::apply<true>(LHS &lhs, RHS rhs)
  {
    lhs /= rhs;
  }

  template<> __CUDA_HD__ inline
  void DivReduction<double>::apply<false>(LHS &lhs, RHS rhs)
  {
#if defined(__CUDA_ARCH__) || defined(__HIP_DEVICE_COMPILE__)
    RHS newval = lhs, oldval;
    // Type punning like this is illegal in C++ but the
    // CUDA manual has an example just like it so fuck it
    unsigned long long *ptr = (unsigned long long*)&lhs;
    do {
      oldval = newval;
      newval /= rhs;
      newval = __ulonglong_as_double(atomicCAS(ptr,
            __double_as_ulonglong(oldval), __double_as_ulonglong(newval)));
    } while (oldval != newval);
#else
#if __cplusplus >= 202002L
    std::atomic_ref<RHS> atomic(lhs);
    RHS oldval = atomic.load();
    RHS newval;
    do {
      newval = oldval / rhs;
    } while (!atomic.compare_exchange_weak(oldval, newval));
#else
    // No atomic floating point operations so use compare and swap 
    TypePunning::Alias<int64_t,double> oldval, newval;
    TypePunning::Pointer<int64_t> pointer((void*)&lhs);
    do {
      oldval.load(pointer);
      newval = oldval.as_two() / rhs;
    } while (!__sync_bool_compare_and_swap((int64_t*)pointer,
          oldval.as_one(), newval.as_one()));
#endif
#endif
  }

  template<> __CUDA_HD__ inline
  void DivReduction<double>::fold<true>(RHS &rhs1, RHS rhs2)
  {
    rhs1 *= rhs2;
  }

  template<> __CUDA_HD__ inline
  void DivReduction<double>::fold<false>(RHS &rhs1, RHS rhs2)
  {
#if defined(__CUDA_ARCH__) || defined(__HIP_DEVICE_COMPILE__)
    RHS newval = rhs1, oldval;
    // Type punning like this is illegal in C++ but the
    // CUDA manual has an example just like it so fuck it
    unsigned long long *ptr = (unsigned long long*)&rhs1;
    do {
      oldval = newval;
      newval /= rhs2;
      newval = __ulonglong_as_double(atomicCAS(ptr,
            __double_as_ulonglong(oldval), __double_as_ulonglong(newval)));
    } while (oldval != newval);
#else
#if __cplusplus >= 202002L
    std::atomic_ref<RHS> atomic(rhs1);
    RHS oldval = atomic.load();
    RHS newval;
    do {
      newval = oldval / rhs2;
    } while (!atomic.compare_exchange_weak(oldval, newval));
#else
    // No atomic floating point operations so use compare and swap 
    TypePunning::Alias<int64_t,double> oldval, newval;
    TypePunning::Pointer<int64_t> pointer((void*)&rhs1);
    do {
      oldval.load(pointer);
      newval = oldval.as_two() / rhs2;
    } while (!__sync_bool_compare_and_swap((int64_t*)pointer,
          oldval.as_one(), newval.as_one()));
#endif
#endif
  }

#ifdef LEGION_REDOP_COMPLEX
#ifdef LEGION_REDOP_HALF
  template<> __CUDA_HD__ inline
  void DivReduction<complex<__half> >::apply<true>(LHS &lhs, RHS rhs)
  {
    lhs /= rhs;
  }

  template<> __CUDA_HD__ inline
  void DivReduction<complex<__half> >::apply<false>(LHS &lhs, RHS rhs)
  {
#if defined(__CUDA_ARCH__) || defined(__HIP_DEVICE_COMPILE__)
    RHS newval = lhs, oldval;
    // Type punning like this is illegal in C++ but the
    // CUDA manual has an example just like it so fuck it
    unsigned int *ptr = (unsigned int*)&lhs;
    do {
      oldval = newval;
      newval /= rhs;
      newval = __uint_as_complex(atomicCAS(ptr,
            __complex_as_uint(oldval), __complex_as_uint(newval)));
    } while (oldval != newval);
#else
    TypePunning::Alias<int32_t,complex<__half> > oldval, newval;
    TypePunning::Pointer<int32_t> pointer((void*)&lhs);
    do {
      oldval.load(pointer);
      newval = oldval.as_two() / rhs;
    } while (!__sync_bool_compare_and_swap((int32_t*)pointer,
                      oldval.as_one(), newval.as_one()));
#endif
  }

  template<> __CUDA_HD__ inline
  void DivReduction<complex<__half> >::fold<true>(RHS &rhs1, RHS rhs2)
  {
    rhs1 *= rhs2;
  }

  template<> __CUDA_HD__ inline
  void DivReduction<complex<__half> >::fold<false>(RHS &rhs1, RHS rhs2)
  {
#if defined(__CUDA_ARCH__) || defined(__HIP_DEVICE_COMPILE__)
    RHS newval = rhs1, oldval;
    // Type punning like this is illegal in C++ but the
    // CUDA manual has an example just like it so fuck it
    unsigned int *ptr = (unsigned int*)&rhs1;
    do {
      oldval = newval;
      newval /= rhs2;
      newval = __uint_as_complex(atomicCAS(ptr,
            __complex_as_uint(oldval), __complex_as_uint(newval)));
    } while (oldval != newval);
#else
    TypePunning::Alias<int32_t,complex<__half> > oldval, newval;
    TypePunning::Pointer<int32_t> pointer((void*)&rhs1);
    do {
      oldval.load(pointer);
      newval = oldval.as_two() / rhs2;
    } while (!__sync_bool_compare_and_swap((int32_t*)pointer,
                      oldval.as_one(), newval.as_one()));
#endif
  }
#endif // LEGION_REDOP_HALF

  template<> __CUDA_HD__ inline
  void DivReduction<complex<float> >::apply<true>(LHS &lhs, RHS rhs)
  {
    lhs /= rhs;
  }

  template<> __CUDA_HD__ inline
  void DivReduction<complex<float> >::apply<false>(LHS &lhs, RHS rhs)
  {
#if defined(__CUDA_ARCH__) || defined(__HIP_DEVICE_COMPILE__)
    RHS newval = lhs, oldval;
    // Type punning like this is illegal in C++ but the
    // CUDA manual has an example just like it so fuck it
    unsigned long long *ptr = (unsigned long long*)&lhs;
    do {
      oldval = newval;
      newval /= rhs;
      newval = __ulonglong_as_complex(atomicCAS(ptr,
            __complex_as_ulonglong(oldval), __complex_as_ulonglong(newval)));
    } while (oldval != newval);
#else
#if __cplusplus >= 202002L
    std::atomic_ref<RHS> atomic(lhs);
    RHS oldval = atomic.load();
    RHS newval;
    do {
      newval = oldval / rhs;
    } while (!atomic.compare_exchange_weak(oldval, newval));
#else
    TypePunning::Alias<int64_t,complex<float> > oldval, newval;
    TypePunning::Pointer<int64_t> pointer((void*)&lhs);
    do {
      oldval.load(pointer);
      newval = oldval.as_two() / rhs;
    } while (!__sync_bool_compare_and_swap((int64_t*)pointer,
                      oldval.as_one(), newval.as_one()));
#endif
#endif
  }

  template<> __CUDA_HD__ inline
  void DivReduction<complex<float> >::fold<true>(RHS &rhs1, RHS rhs2)
  {
    rhs1 *= rhs2;
  }

  template<> __CUDA_HD__ inline
  void DivReduction<complex<float> >::fold<false>(RHS &rhs1, RHS rhs2)
  {
#if defined(__CUDA_ARCH__) || defined(__HIP_DEVICE_COMPILE__)
    RHS newval = rhs1, oldval;
    // Type punning like this is illegal in C++ but the
    // CUDA manual has an example just like it so fuck it
    unsigned long long *ptr = (unsigned long long*)&rhs1;
    do {
      oldval = newval;
      newval /= rhs2;
      newval = __ulonglong_as_complex(atomicCAS(ptr,
            __complex_as_ulonglong(oldval), __complex_as_ulonglong(newval)));
    } while (oldval != newval);
#else
    TypePunning::Alias<int64_t,complex<float> > oldval, newval;
    TypePunning::Pointer<int64_t> pointer((void*)&rhs1);
    do {
      oldval.load(pointer);
      newval = oldval.as_two() / rhs2;
    } while (!__sync_bool_compare_and_swap((int64_t*)pointer,
                      oldval.as_one(), newval.as_one()));
#endif
  }
#endif // LEGION_REDOP_COMPLEX

  template<> __CUDA_HD__ inline
  void MaxReduction<bool>::apply<true>(LHS &lhs, RHS rhs)
  {
    if (!lhs && rhs)
      lhs = true;
  }

  template<> __CUDA_HD__ inline
  void MaxReduction<bool>::apply<false>(LHS &lhs, RHS rhs)
  {
#if defined(__CUDA_ARCH__) || defined(__HIP_DEVICE_COMPILE__)
    // GPU atomics need 4 byte alignment
    const uintptr_t unaligned = reinterpret_cast<uintptr_t>(&lhs);
    const unsigned offset = unaligned % sizeof(unsigned int);
    const uintptr_t aligned = unaligned - offset;
    unsigned int *ptr = reinterpret_cast<unsigned int*>(aligned);
    unsigned int newval = *ptr, oldval;
    do {
      RHS previous = __uint2bool(newval, offset);
      RHS next = previous || rhs;
      oldval = newval;
      newval = __bool2uint(newval, next, offset);
      newval = atomicCAS(ptr, oldval, newval);
    } while (oldval != newval);
#else
#if __cplusplus >= 202002L 
    std::atomic_ref<RHS> atomic(lhs);
    RHS oldval = atomic.load();
    RHS newval;
    do {
      newval = oldval || rhs;
    } while (!atomic.compare_exchange_weak(oldval, newval));
#else
    // No atomic logical operations so use compare and swap
    TypePunning::Alias<int8_t,bool> oldval, newval;
    TypePunning::Pointer<int8_t> pointer((void*)&lhs);
    do {
      oldval.load(pointer);
      newval = oldval.as_two() || rhs;
    } while (!__sync_bool_compare_and_swap((int8_t*)pointer,
                    oldval.as_one(), newval.as_one()));
#endif
#endif
  }

  template<> __CUDA_HD__ inline
  void MaxReduction<bool>::fold<true>(RHS &rhs1, RHS rhs2)
  {
    if (!rhs1 && rhs2)
      rhs1 = true;
  }

  template<> __CUDA_HD__ inline
  void MaxReduction<bool>::fold<false>(RHS &rhs1, RHS rhs2)
  {
#if defined(__CUDA_ARCH__) || defined(__HIP_DEVICE_COMPILE__)
    // GPU atomics need 4 byte alignment
    const uintptr_t unaligned = reinterpret_cast<uintptr_t>(&rhs1);
    const unsigned offset = unaligned % sizeof(unsigned int);
    const uintptr_t aligned = unaligned - offset;
    unsigned int *ptr = reinterpret_cast<unsigned int*>(aligned);
    unsigned int newval = *ptr, oldval;
    do {
      RHS previous = __uint2bool(newval, offset);
      RHS next = previous || rhs2;
      oldval = newval;
      newval = __bool2uint(newval, next, offset);
      newval = atomicCAS(ptr, oldval, newval);
    } while (oldval != newval);
#else
#if __cplusplus >= 202002L 
    std::atomic_ref<RHS> atomic(rhs1);
    RHS oldval = atomic.load();
    RHS newval;
    do {
      newval = oldval || rhs2;
    } while (!atomic.compare_exchange_weak(oldval, newval));
#else
    // No atomic logical operations so use compare and swap
    TypePunning::Alias<int8_t,bool> oldval, newval;
    TypePunning::Pointer<int8_t> pointer((void*)&rhs1);
    do {
      oldval.load(pointer);
      newval = oldval.as_two() || rhs2;
    } while (!__sync_bool_compare_and_swap((int8_t*)pointer,
          oldval.as_one(), newval.as_one()));
#endif
#endif
  }

  template<> __CUDA_HD__ inline
  void MaxReduction<int8_t>::apply<true>(LHS &lhs, RHS rhs)
  {
    if (rhs > lhs)
      lhs = rhs;
  }

  template<> __CUDA_HD__ inline
  void MaxReduction<int8_t>::apply<false>(LHS &lhs, RHS rhs)
  {
#if defined(__CUDA_ARCH__) || defined(__HIP_DEVICE_COMPILE__)
    // GPU atomics need 4 byte alignment
    const uintptr_t unaligned = reinterpret_cast<uintptr_t>(&lhs);
    const unsigned offset = unaligned % sizeof(int);
    const uintptr_t aligned = unaligned - offset;
    int *ptr = reinterpret_cast<int*>(aligned);
    int newval = *ptr, oldval;
    do {
      RHS previous = __int2byte(newval, offset);
      RHS next = __MAX__(previous, rhs);
      oldval = newval;
      newval = __byte2int(newval, next, offset);
      newval = atomicCAS(ptr, oldval, newval);
    } while (oldval != newval);
#else
#if __cplusplus >= 202002L 
    std::atomic_ref<RHS> atomic(lhs);
    RHS oldval = atomic.load();
    RHS newval;
    do {
      newval = __MAX__(oldval, rhs);
    } while (!atomic.compare_exchange_weak(oldval, newval));
#else
    // No atomic logical operations so use compare and swap
    RHS oldval, newval;
    TypePunning::Pointer<RHS> pointer((void*)&lhs);
    do {
      oldval = *pointer;
      newval = __MAX__(oldval, rhs);
    } while (!__sync_bool_compare_and_swap((RHS*)pointer, oldval, newval));
#endif
#endif
  }

  template<> __CUDA_HD__ inline
  void MaxReduction<int8_t>::fold<true>(RHS &rhs1, RHS rhs2)
  {
    if (rhs2 > rhs1)
      rhs1 = rhs2;
  }

  template<> __CUDA_HD__ inline
  void MaxReduction<int8_t>::fold<false>(RHS &rhs1, RHS rhs2)
  {
#if defined(__CUDA_ARCH__) || defined(__HIP_DEVICE_COMPILE__)
    // GPU atomics need 4 byte alignment
    const uintptr_t unaligned = reinterpret_cast<uintptr_t>(&rhs1);
    const unsigned offset = unaligned % sizeof(int);
    const uintptr_t aligned = unaligned - offset;
    int *ptr = reinterpret_cast<int*>(aligned);
    int newval = *ptr, oldval;
    do {
      RHS previous = __int2byte(newval, offset);
      RHS next = __MAX__(previous, rhs2);
      oldval = newval;
      newval = __byte2int(newval, next, offset);
      newval = atomicCAS(ptr, oldval, newval);
    } while (oldval != newval);
#else
#if __cplusplus >= 202002L 
    std::atomic_ref<RHS> atomic(rhs1);
    RHS oldval = atomic.load();
    RHS newval;
    do {
      newval = __MAX__(oldval, rhs2);
    } while (!atomic.compare_exchange_weak(oldval, newval));
#else
    // No atomic logical operations so use compare and swap
    RHS oldval, newval;
    TypePunning::Pointer<RHS> pointer((void*)&rhs1);
    do {
      oldval = *pointer;
      newval = __MAX__(oldval, rhs2);
    } while (!__sync_bool_compare_and_swap((RHS*)pointer, oldval, newval));
#endif
#endif
  }

  template<> __CUDA_HD__ inline
  void MaxReduction<int16_t>::apply<true>(LHS &lhs, RHS rhs)
  {
    if (rhs > lhs)
      lhs = rhs;
  }

  template<> __CUDA_HD__ inline
  void MaxReduction<int16_t>::apply<false>(LHS &lhs, RHS rhs)
  {
#if defined(__CUDA_ARCH__) || defined(__HIP_DEVICE_COMPILE__)
#if __CUDA_ARCH__ >= 700
    RHS newval = lhs, oldval;
    // Type punning like this is illegal in C++ but the
    // CUDA manual has an example just like it so fuck it
    unsigned short int *ptr = (unsigned short int*)&lhs;
    do {
      oldval = newval;
      newval = __MAX__(newval, rhs);
      newval = __ushort_as_short(atomicCAS(ptr,
            __short_as_ushort(oldval), __short_as_ushort(newval)));
    } while (oldval != newval);
#else
    // 16-bit atomics are not supported prior to volta
    // 32-bit GPU atomics need 4 byte alignment
    const uintptr_t unaligned = reinterpret_cast<uintptr_t>(&lhs);
    const unsigned offset = unaligned % sizeof(unsigned int);
    const uintptr_t aligned = unaligned - offset;
    unsigned int *ptr = reinterpret_cast<unsigned int*>(aligned);
    RHS newval = lhs, oldval, other;
    if (offset == 0) {
      other = *((&lhs)+1);
      do {
        oldval = newval;
        newval = __MAX__(newval, rhs);
        const unsigned int result = atomicCAS(ptr,
            __hiloshort2uint(other, oldval), __hiloshort2uint(other, newval));
        newval = __uint2loshort(result);
        other = __uint2hishort(result);
      } while (oldval != newval);
    } else {
      other = *((&lhs)-1);
      do {
        oldval = newval;
        newval = __MAX__(newval, rhs);
        const unsigned int result = atomicCAS(ptr,
            __hiloshort2uint(oldval, other), __hiloshort2uint(newval, other));
        other = __uint2loshort(result);
        newval = __uint2hishort(result);
      } while (oldval != newval);
    }
#endif
#else
#if __cplusplus >= 202002L 
    std::atomic_ref<RHS> atomic(lhs);
    RHS oldval = atomic.load();
    RHS newval;
    do {
      newval = __MAX__(oldval, rhs);
    } while (!atomic.compare_exchange_weak(oldval, newval));
#else
    // No atomic logical operations so use compare and swap
    RHS oldval, newval;
    TypePunning::Pointer<RHS> pointer((void*)&lhs);
    do {
      oldval = *pointer;
      newval = __MAX__(oldval, rhs);
    } while (!__sync_bool_compare_and_swap((RHS*)pointer, oldval, newval));
#endif
#endif
  }

  template<> __CUDA_HD__ inline
  void MaxReduction<int16_t>::fold<true>(RHS &rhs1, RHS rhs2)
  {
    if (rhs2 > rhs1)
      rhs1 = rhs2;
  }

  template<> __CUDA_HD__ inline
  void MaxReduction<int16_t>::fold<false>(RHS &rhs1, RHS rhs2)
  {
#if defined(__CUDA_ARCH__) || defined(__HIP_DEVICE_COMPILE__)
#if __CUDA_ARCH__ >= 700
    RHS newval = rhs1, oldval;
    // Type punning like this is illegal in C++ but the
    // CUDA manual has an example just like it so fuck it
    unsigned short int *ptr = (unsigned short int*)&rhs1;
    do {
      oldval = newval;
      newval = __MAX__(newval, rhs2);
      newval = __ushort_as_short(atomicCAS(ptr,
            __short_as_ushort(oldval), __short_as_ushort(newval)));
    } while (oldval != newval);
#else
    // 16-bit atomics are not supported prior to volta
    // 32-bit GPU atomics need 4 byte alignment
    const uintptr_t unaligned = reinterpret_cast<uintptr_t>(&rhs1);
    const unsigned offset = unaligned % sizeof(unsigned int);
    const uintptr_t aligned = unaligned - offset;
    unsigned int *ptr = reinterpret_cast<unsigned int*>(aligned);
    RHS newval = rhs1, oldval, other;
    if (offset == 0) {
      other = *((&rhs1)+1);
      do {
        oldval = newval;
        newval = __MAX__(newval, rhs2);
        const unsigned int result = atomicCAS(ptr,
            __hiloshort2uint(other, oldval), __hiloshort2uint(other, newval));
        newval = __uint2loshort(result);
        other = __uint2hishort(result);
      } while (oldval != newval);
    } else {
      other = *((&rhs1)-1);
      do {
        oldval = newval;
        newval = __MAX__(newval, rhs2);
        const unsigned int result = atomicCAS(ptr,
            __hiloshort2uint(oldval, other), __hiloshort2uint(newval, other));
        other = __uint2loshort(result);
        newval = __uint2hishort(result);
      } while (oldval != newval);
    }
#endif
#else
#if __cplusplus >= 202002L 
    std::atomic_ref<RHS> atomic(rhs1);
    RHS oldval = atomic.load();
    RHS newval;
    do {
      newval = __MAX__(oldval, rhs2);
    } while (!atomic.compare_exchange_weak(oldval, newval));
#else
    // No atomic logical operations so use compare and swap
    RHS oldval, newval;
    TypePunning::Pointer<RHS> pointer((void*)&rhs1);
    do {
      oldval = *pointer;
      newval = __MAX__(oldval, rhs2);
    } while (!__sync_bool_compare_and_swap((RHS*)pointer, oldval, newval));
#endif
#endif
  }

  template<> __CUDA_HD__ inline
  void MaxReduction<int32_t>::apply<true>(LHS &lhs, RHS rhs)
  {
    if (rhs > lhs)
      lhs = rhs;
  }

  template<> __CUDA_HD__ inline
  void MaxReduction<int32_t>::apply<false>(LHS &lhs, RHS rhs)
  {
#if defined(__CUDA_ARCH__) || defined(__HIP_DEVICE_COMPILE__)
    atomicMax(&lhs, rhs);
#else
#if __cplusplus >= 202002L 
    std::atomic_ref<RHS> atomic(lhs);
    RHS oldval = atomic.load();
    RHS newval;
    do {
      newval = __MAX__(oldval, rhs);
    } while (!atomic.compare_exchange_weak(oldval, newval));
#else
    // No atomic logical operations so use compare and swap
    RHS oldval, newval;
    TypePunning::Pointer<RHS> pointer((void*)&lhs);
    do {
      oldval = *pointer;
      newval = __MAX__(oldval, rhs);
    } while (!__sync_bool_compare_and_swap((RHS*)pointer, oldval, newval));
#endif
#endif
  }

  template<> __CUDA_HD__ inline
  void MaxReduction<int32_t>::fold<true>(RHS &rhs1, RHS rhs2)
  {
    if (rhs2 > rhs1)
      rhs1 = rhs2;
  }

  template<> __CUDA_HD__ inline
  void MaxReduction<int32_t>::fold<false>(RHS &rhs1, RHS rhs2)
  {
#if defined(__CUDA_ARCH__) || defined(__HIP_DEVICE_COMPILE__)
    atomicMax(&rhs1, rhs2);  
#else
#if __cplusplus >= 202002L 
    std::atomic_ref<RHS> atomic(rhs1);
    RHS oldval = atomic.load();
    RHS newval;
    do {
      newval = __MAX__(oldval, rhs2);
    } while (!atomic.compare_exchange_weak(oldval, newval));
#else
    // No atomic logical operations so use compare and swap
    RHS oldval, newval;
    TypePunning::Pointer<RHS> pointer((void*)&rhs1);
    do {
      oldval = *pointer;
      newval = __MAX__(oldval, rhs2);
    } while (!__sync_bool_compare_and_swap((RHS*)pointer, oldval, newval));
#endif
#endif
  }

  template<> __CUDA_HD__ inline
  void MaxReduction<int64_t>::apply<true>(LHS &lhs, RHS rhs)
  {
    if (rhs > lhs)
      lhs = rhs;
  }

  template<> __CUDA_HD__ inline
  void MaxReduction<int64_t>::apply<false>(LHS &lhs, RHS rhs)
  {
#if defined(__CUDA_ARCH__) || defined(__HIP_DEVICE_COMPILE__)
    // Apparently there is no signed 64bit int atomic yet
    RHS newval = lhs, oldval;
    // Type punning like this is illegal in C++ but the
    // CUDA manual has an example just like it so fuck it
    unsigned long long int *ptr = (unsigned long long int*)&lhs;
    do {
      oldval = newval;
      newval = __MAX__(newval, rhs);
      newval = __ulonglong_as_longlong(atomicCAS(ptr,
            __longlong_as_ulonglong(oldval), __longlong_as_ulonglong(newval)));
    } while (oldval != newval);
#else
#if __cplusplus >= 202002L 
    std::atomic_ref<RHS> atomic(lhs);
    RHS oldval = atomic.load();
    RHS newval;
    do {
      newval = __MAX__(oldval, rhs);
    } while (!atomic.compare_exchange_weak(oldval, newval));
#else
    // No atomic logical operations so use compare and swap
    RHS oldval, newval;
    TypePunning::Pointer<RHS> pointer((void*)&lhs);
    do {
      oldval = *pointer;
      newval = __MAX__(oldval, rhs);
    } while (!__sync_bool_compare_and_swap((RHS*)pointer, oldval, newval));
#endif
#endif
  }

  template<> __CUDA_HD__ inline
  void MaxReduction<int64_t>::fold<true>(RHS &rhs1, RHS rhs2)
  {
    if (rhs2 > rhs1)
      rhs1 = rhs2;
  }

  template<> __CUDA_HD__ inline
  void MaxReduction<int64_t>::fold<false>(RHS &rhs1, RHS rhs2)
  {
#if defined(__CUDA_ARCH__) || defined(__HIP_DEVICE_COMPILE__)
    // Apparently there is no signed 64bit int atomic yet
    RHS newval = rhs1, oldval;
    // Type punning like this is illegal in C++ but the
    // CUDA manual has an example just like it so fuck it
    unsigned long long int *ptr = (unsigned long long int*)&rhs1;
    do {
      oldval = newval;
      newval = __MAX__(newval, rhs2);
      newval = __ulonglong_as_longlong(atomicCAS(ptr,
            __longlong_as_ulonglong(oldval), __longlong_as_ulonglong(newval)));
    } while (oldval != newval);
#else
#if __cplusplus >= 202002L 
    std::atomic_ref<RHS> atomic(rhs1);
    RHS oldval = atomic.load();
    RHS newval;
    do {
      newval = __MAX__(oldval, rhs2);
    } while (!atomic.compare_exchange_weak(oldval, newval));
#else
    // No atomic logical operations so use compare and swap
    RHS oldval, newval;
    TypePunning::Pointer<RHS> pointer((void*)&rhs1);
    do {
      oldval = *pointer;
      newval = __MAX__(oldval, rhs2);
    } while (!__sync_bool_compare_and_swap((RHS*)pointer, oldval, newval));
#endif
#endif
  }

  template<> __CUDA_HD__ inline
  void MaxReduction<uint8_t>::apply<true>(LHS &lhs, RHS rhs)
  {
    if (rhs > lhs)
      lhs = rhs;
  }

  template<> __CUDA_HD__ inline
  void MaxReduction<uint8_t>::apply<false>(LHS &lhs, RHS rhs)
  {
#if defined(__CUDA_ARCH__) || defined(__HIP_DEVICE_COMPILE__)
    // GPU atomics need 4 byte alignment
    const uintptr_t unaligned = reinterpret_cast<uintptr_t>(&lhs);
    const unsigned offset = unaligned % sizeof(unsigned int);
    const uintptr_t aligned = unaligned - offset;
    unsigned int *ptr = reinterpret_cast<unsigned int*>(aligned);
    unsigned int newval = *ptr, oldval;
    do {
      RHS previous = __uint2ubyte(newval, offset);
      RHS next = __MAX__(previous, rhs);
      oldval = newval;
      newval = __ubyte2uint(newval, next, offset);
      newval = atomicCAS(ptr, oldval, newval);
    } while (oldval != newval);
#else
#if __cplusplus >= 202002L 
    std::atomic_ref<RHS> atomic(lhs);
    RHS oldval = atomic.load();
    RHS newval;
    do {
      newval = __MAX__(oldval, rhs);
    } while (!atomic.compare_exchange_weak(oldval, newval));
#else
    // No atomic logical operations so use compare and swap
    RHS oldval, newval;
    TypePunning::Pointer<RHS> pointer((void*)&lhs);
    do {
      oldval = *pointer;
      newval = __MAX__(oldval, rhs);
    } while (!__sync_bool_compare_and_swap((RHS*)pointer, oldval, newval));
#endif
#endif
  }

  template<> __CUDA_HD__ inline
  void MaxReduction<uint8_t>::fold<true>(RHS &rhs1, RHS rhs2)
  {
    if (rhs2 > rhs1)
      rhs1 = rhs2;
  }

  template<> __CUDA_HD__ inline
  void MaxReduction<uint8_t>::fold<false>(RHS &rhs1, RHS rhs2)
  {
#if defined(__CUDA_ARCH__) || defined(__HIP_DEVICE_COMPILE__)
    // GPU atomics need 4 byte alignment
    const uintptr_t unaligned = reinterpret_cast<uintptr_t>(&rhs1);
    const unsigned offset = unaligned % sizeof(unsigned int);
    const uintptr_t aligned = unaligned - offset;
    unsigned int *ptr = reinterpret_cast<unsigned int*>(aligned);
    unsigned int newval = *ptr, oldval;
    do {
      RHS previous = __uint2ubyte(newval, offset);
      RHS next = __MAX__(previous, rhs2);
      oldval = newval;
      newval = __ubyte2uint(newval, next, offset);
      newval = atomicCAS(ptr, oldval, newval);
    } while (oldval != newval);
#else
#if __cplusplus >= 202002L 
    std::atomic_ref<RHS> atomic(rhs1);
    RHS oldval = atomic.load();
    RHS newval;
    do {
      newval = __MAX__(oldval, rhs2);
    } while (!atomic.compare_exchange_weak(oldval, newval));
#else
    // No atomic logical operations so use compare and swap
    RHS oldval, newval;
    TypePunning::Pointer<RHS> pointer((void*)&rhs1);
    do {
      oldval = *pointer;
      newval = __MAX__(oldval, rhs2);
    } while (!__sync_bool_compare_and_swap((RHS*)pointer, oldval, newval));
#endif
#endif
  }

  template<> __CUDA_HD__ inline
  void MaxReduction<uint16_t>::apply<true>(LHS &lhs, RHS rhs)
  {
    if (rhs > lhs)
      lhs = rhs;
  }

  template<> __CUDA_HD__ inline 
  void MaxReduction<uint16_t>::apply<false>(LHS &lhs, RHS rhs)
  {
#if defined(__CUDA_ARCH__) || defined(__HIP_DEVICE_COMPILE__)
#if __CUDA_ARCH__ >= 700
    RHS newval = lhs, oldval;
    do {
      oldval = newval;
      newval = __MAX__(newval, rhs);
      newval = atomicCAS(&lhs, oldval, newval);
    } while (oldval != newval);
#else
    // 16-bit atomics are not supported prior to volta
    // 32-bit GPU atomics need 4 byte alignment
    const uintptr_t unaligned = reinterpret_cast<uintptr_t>(&lhs);
    const unsigned offset = unaligned % sizeof(unsigned int);
    const uintptr_t aligned = unaligned - offset;
    unsigned int *ptr = reinterpret_cast<unsigned int*>(aligned);
    RHS newval = lhs, oldval, other;
    if (offset == 0) {
      other = *((&lhs)+1);
      do {
        oldval = newval;
        newval = __MAX__(newval, rhs);
        const unsigned int result = atomicCAS(ptr,
            __hiloushort2uint(other, oldval), __hiloushort2uint(other, newval));
        newval = __uint2loushort(result);
        other = __uint2hiushort(result);
      } while (oldval != newval);
    } else {
      other = *((&lhs)-1);
      do {
        oldval = newval;
        newval = __MAX__(newval, rhs);
        const unsigned int result = atomicCAS(ptr,
            __hiloushort2uint(oldval, other), __hiloushort2uint(newval, other));
        other = __uint2loushort(result);
        newval = __uint2hiushort(result);
      } while (oldval != newval);
    }
#endif
#else
#if __cplusplus >= 202002L 
    std::atomic_ref<RHS> atomic(lhs);
    RHS oldval = atomic.load();
    RHS newval;
    do {
      newval = __MAX__(oldval, rhs);
    } while (!atomic.compare_exchange_weak(oldval, newval));
#else
    // No atomic logical operations so use compare and swap
    RHS oldval, newval;
    TypePunning::Pointer<RHS> pointer((void*)&lhs);
    do {
      oldval = *pointer;
      newval = __MAX__(oldval, rhs);
    } while (!__sync_bool_compare_and_swap((RHS*)pointer, oldval, newval));
#endif
#endif
  }

  template<> __CUDA_HD__ inline
  void MaxReduction<uint16_t>::fold<true>(RHS &rhs1, RHS rhs2)
  {
    if (rhs2 > rhs1)
      rhs1 = rhs2;
  }

  template<> __CUDA_HD__ inline
  void MaxReduction<uint16_t>::fold<false>(RHS &rhs1, RHS rhs2)
  {
#if defined(__CUDA_ARCH__) || defined(__HIP_DEVICE_COMPILE__)
#if __CUDA_ARCH__ >= 700
    RHS newval = rhs1, oldval;
    do {
      oldval = newval;
      newval = __MAX__(newval, rhs2);
      newval = atomicCAS(&rhs1, oldval, newval);
    } while (oldval != newval);
#else
    // 16-bit atomics are not supported prior to volta
    // 32-bit GPU atomics need 4 byte alignment
    const uintptr_t unaligned = reinterpret_cast<uintptr_t>(&rhs1);
    const unsigned offset = unaligned % sizeof(unsigned int);
    const uintptr_t aligned = unaligned - offset;
    unsigned int *ptr = reinterpret_cast<unsigned int*>(aligned);
    RHS newval = rhs1, oldval, other;
    if (offset == 0) {
      other = *((&rhs1)+1);
      do {
        oldval = newval;
        newval = __MAX__(newval, rhs2);
        const unsigned int result = atomicCAS(ptr,
            __hiloushort2uint(other, oldval), __hiloushort2uint(other, newval));
        newval = __uint2loushort(result);
        other = __uint2hiushort(result);
      } while (oldval != newval);
    } else {
      other = *((&rhs1)-1);
      do {
        oldval = newval;
        newval = __MAX__(newval, rhs2);
        const unsigned int result = atomicCAS(ptr,
            __hiloushort2uint(oldval, other), __hiloushort2uint(newval, other));
        other = __uint2loushort(result);
        newval = __uint2hiushort(result);
      } while (oldval != newval);
    }
#endif
#else
#if __cplusplus >= 202002L 
    std::atomic_ref<RHS> atomic(rhs1);
    RHS oldval = atomic.load();
    RHS newval;
    do {
      newval = __MAX__(oldval, rhs2);
    } while (!atomic.compare_exchange_weak(oldval, newval));
#else
    // No atomic logical operations so use compare and swap
    RHS oldval, newval;
    TypePunning::Pointer<RHS> pointer((void*)&rhs1);
    do {
      oldval = *pointer;
      newval = __MAX__(oldval, rhs2);
    } while (!__sync_bool_compare_and_swap((RHS*)pointer, oldval, newval));
#endif
#endif
  }

  template<> __CUDA_HD__ inline
  void MaxReduction<uint32_t>::apply<true>(LHS &lhs, RHS rhs)
  {
    if (rhs > lhs)
      lhs = rhs;
  }

  template<> __CUDA_HD__ inline
  void MaxReduction<uint32_t>::apply<false>(LHS &lhs, RHS rhs)
  {
#if defined(__CUDA_ARCH__) || defined(__HIP_DEVICE_COMPILE__)
    atomicMax(&lhs, rhs);
#else
#if __cplusplus >= 202002L 
    std::atomic_ref<RHS> atomic(lhs);
    RHS oldval = atomic.load();
    RHS newval;
    do {
      newval = __MAX__(oldval, rhs);
    } while (!atomic.compare_exchange_weak(oldval, newval));
#else
    // No atomic logical operations so use compare and swap
    RHS oldval, newval;
    TypePunning::Pointer<RHS> pointer((void*)&lhs);
    do {
      oldval = *pointer;
      newval = __MAX__(oldval, rhs);
    } while (!__sync_bool_compare_and_swap((RHS*)pointer, oldval, newval));
#endif
#endif
  }

  template<> __CUDA_HD__ inline
  void MaxReduction<uint32_t>::fold<true>(RHS &rhs1, RHS rhs2)
  {
    if (rhs2 > rhs1)
      rhs1 = rhs2;
  }

  template<> __CUDA_HD__ inline
  void MaxReduction<uint32_t>::fold<false>(RHS &rhs1, RHS rhs2)
  {
#if defined(__CUDA_ARCH__) || defined(__HIP_DEVICE_COMPILE__)
    atomicMax(&rhs1, rhs2); 
#else
#if __cplusplus >= 202002L 
    std::atomic_ref<RHS> atomic(rhs1);
    RHS oldval = atomic.load();
    RHS newval;
    do {
      newval = __MAX__(oldval, rhs2);
    } while (!atomic.compare_exchange_weak(oldval, newval));
#else
    // No atomic logical operations so use compare and swap
    RHS oldval, newval;
    TypePunning::Pointer<RHS> pointer((void*)&rhs1);
    do {
      oldval = *pointer;
      newval = __MAX__(oldval, rhs2);
    } while (!__sync_bool_compare_and_swap((RHS*)pointer, oldval, newval));
#endif
#endif
  }

  template<> __CUDA_HD__ inline
  void MaxReduction<uint64_t>::apply<true>(LHS &lhs, RHS rhs)
  {
    if (rhs > lhs)
      lhs = rhs;
  }

  template<> __CUDA_HD__ inline
  void MaxReduction<uint64_t>::apply<false>(LHS &lhs, RHS rhs)
  {
#if defined(__CUDA_ARCH__) || defined(__HIP_DEVICE_COMPILE__)
#if __CUDACC_VER_MAJOR__ < 11
    // Older versions of CUDA don't have 64-bit atomicMax
    unsigned long long *target = (unsigned long long *)&lhs;
    unsigned long long oldval, newval = lhs;
    do {
      oldval = newval;
      newval = __MAX__(newval, rhs);
      newval = atomicCAS(target, oldval, newval);
    } while (oldval != newval);
#else
    atomicMax((unsigned long long*)&lhs, (unsigned long long)rhs);
#endif
#else
#if __cplusplus >= 202002L 
    std::atomic_ref<RHS> atomic(lhs);
    RHS oldval = atomic.load();
    RHS newval;
    do {
      newval = __MAX__(oldval, rhs);
    } while (!atomic.compare_exchange_weak(oldval, newval));
#else
    // No atomic logical operations so use compare and swap
    RHS oldval, newval;
    TypePunning::Pointer<RHS> pointer((void*)&lhs);
    do {
      oldval = *pointer;
      newval = __MAX__(oldval, rhs);
    } while (!__sync_bool_compare_and_swap((RHS*)pointer, oldval, newval));
#endif
#endif
  }

  template<> __CUDA_HD__ inline
  void MaxReduction<uint64_t>::fold<true>(RHS &rhs1, RHS rhs2)
  {
    if (rhs2 > rhs1)
      rhs1 = rhs2;
  }

  template<> __CUDA_HD__ inline
  void MaxReduction<uint64_t>::fold<false>(RHS &rhs1, RHS rhs2)
  {
#if defined(__CUDA_ARCH__) || defined(__HIP_DEVICE_COMPILE__)
#if __CUDACC_VER_MAJOR__ < 11
    // Older versions of CUDA don't have 64-bit atomicMax
    unsigned long long *target = (unsigned long long *)&rhs1;
    unsigned long long oldval, newval = rhs1;
    do {
      oldval = newval;
      newval = __MAX__(newval, rhs2);
      newval = atomicCAS(target, oldval, newval);
    } while (oldval != newval);
#else
    atomicMax((unsigned long long*)&rhs1, (unsigned long long)rhs2);
#endif
#else
#if __cplusplus >= 202002L 
    std::atomic_ref<RHS> atomic(rhs1);
    RHS oldval = atomic.load();
    RHS newval;
    do {
      newval = __MAX__(oldval, rhs2);
    } while (!atomic.compare_exchange_weak(oldval, newval));
#else
    // No atomic logical operations so use compare and swap
    RHS oldval, newval;
    TypePunning::Pointer<RHS> pointer((void*)&rhs1);
    do {
      oldval = *pointer;
      newval = __MAX__(oldval, rhs2);
    } while (!__sync_bool_compare_and_swap((RHS*)pointer, oldval, newval));
#endif
#endif
  }

#ifdef LEGION_REDOP_HALF
  template<> __CUDA_HD__ inline
  void MaxReduction<__half>::apply<true>(LHS &lhs, RHS rhs)
  {
    if (rhs > lhs)
      lhs = rhs;
  }

  template<> __CUDA_HD__ inline
  void MaxReduction<__half>::apply<false>(LHS &lhs, RHS rhs)
  {
#if defined(__CUDA_ARCH__) || defined(__HIP_DEVICE_COMPILE__)
#if __CUDA_ARCH__ >= 700
    RHS newval = lhs, oldval;
    // Type punning like this is illegal in C++ but the
    // CUDA manual has an example just like it so fuck it
    unsigned short int *ptr = (unsigned short int*)&lhs;
    do {
      oldval = newval;
      newval = __MAX__(newval, rhs);
      newval = __ushort_as_half(atomicCAS(ptr,
            __half_as_ushort(oldval), __half_as_ushort(newval)));
    } while (oldval != newval);
#else
    // 16-bit atomics are not supported prior to volta
    // 32-bit GPU atomics need 4 byte alignment
    const uintptr_t unaligned = reinterpret_cast<uintptr_t>(&lhs);
    const unsigned offset = unaligned % sizeof(unsigned int);
    const uintptr_t aligned = unaligned - offset;
    unsigned int *ptr = reinterpret_cast<unsigned int*>(aligned);
    RHS newval = lhs, oldval, other;
    if (offset == 0) {
      other = *((&lhs)+1);
      do {
        oldval = newval;
        newval = __MAX__(newval, rhs);
        const unsigned int result = atomicCAS(ptr,
            __hilohalf2uint(other, oldval), __hilohalf2uint(other, newval));
        newval = __uint2lohalf(result);
        other = __uint2hihalf(result);
      } while (oldval != newval);
    } else {
      other = *((&lhs)-1);
      do {
        oldval = newval;
        newval = __MAX__(newval, rhs);
        const unsigned int result = atomicCAS(ptr,
            __hilohalf2uint(oldval, other), __hilohalf2uint(newval, other));
        other = __uint2lohalf(result);
        newval = __uint2hihalf(result);
      } while (oldval != newval);
    }
#endif
#else
#if __cplusplus >= 202002L
    std::atomic_ref<RHS> atomic(lhs);
    RHS oldval = atomic.load();
    RHS newval;
    do {
      newval = __MAX__(oldval, rhs);
    } while (!atomic.compare_exchange_weak(oldval, newval));
#else
    // No atomic floating point operations so use compare and swap
    TypePunning::Alias<int32_t,std::array<short,2> > oldval, newval;
    TypePunning::AlignedPointer<int32_t> pointer((void*)&lhs);
    const unsigned offset = pointer.offset() / sizeof(__half);
    do {
      oldval.load(pointer);
      std::array<short,2> next = oldval.as_two();
      next[offset] = __convert_float_to_halfint(__MAX__(
          __convert_halfint_to_float(next[offset]), float(rhs)));
      newval = next;
    } while (!__sync_bool_compare_and_swap((int32_t*)pointer, 
          oldval.as_one(), newval.as_one()));
#endif
#endif
  }

  template<> __CUDA_HD__ inline
  void MaxReduction<__half>::fold<true>(RHS &rhs1, RHS rhs2)
  {
    if (rhs2 > rhs1)
      rhs1 = rhs2;
  }

  template<> __CUDA_HD__ inline
  void MaxReduction<__half>::fold<false>(RHS &rhs1, RHS rhs2)
  {
#if defined(__CUDA_ARCH__) || defined(__HIP_DEVICE_COMPILE__)
#if __CUDA_ARCH__ >= 700
    RHS newval = rhs1, oldval;
    // Type punning like this is illegal in C++ but the
    // CUDA manual has an example just like it so fuck it
    unsigned short int *ptr = (unsigned short int*)&rhs1;
    do {
      oldval = newval;
      newval = __MAX__(newval, rhs2);
      newval = __ushort_as_half(atomicCAS(ptr,
            __half_as_ushort(oldval), __half_as_ushort(newval)));
    } while (oldval != newval);
#else
    // 16-bit atomics are not supported prior to volta
    // 32-bit GPU atomics need 4 byte alignment
    const uintptr_t unaligned = reinterpret_cast<uintptr_t>(&rhs1);
    const unsigned offset = unaligned % sizeof(unsigned int);
    const uintptr_t aligned = unaligned - offset;
    unsigned int *ptr = reinterpret_cast<unsigned int*>(aligned);
    RHS newval = rhs1, oldval, other;
    if (offset == 0) {
      other = *((&rhs1)+1);
      do {
        oldval = newval;
        newval = __MAX__(newval, rhs2);
        const unsigned int result = atomicCAS(ptr,
            __hilohalf2uint(other, oldval), __hilohalf2uint(other, newval));
        newval = __uint2lohalf(result);
        other = __uint2hihalf(result);
      } while (oldval != newval);
    } else {
      other = *((&rhs1)-1);
      do {
        oldval = newval;
        newval = __MAX__(newval, rhs2);
        const unsigned int result = atomicCAS(ptr,
            __hilohalf2uint(oldval, other), __hilohalf2uint(newval, other));
        other = __uint2lohalf(result);
        newval = __uint2hihalf(result);
      } while (oldval != newval);
    }
#endif
#else
#if __cplusplus >= 202002L
    std::atomic_ref<RHS> atomic(rhs1);
    RHS oldval = atomic.load();
    RHS newval;
    do {
      newval = __MAX__(oldval, rhs2);
    } while (!atomic.compare_exchange_weak(oldval, newval));
#else
    // No atomic floating point operations so use compare and swap
    TypePunning::Alias<int32_t,std::array<short,2> > oldval, newval;
    TypePunning::AlignedPointer<int32_t,alignof(int32_t)> pointer((void*)&rhs1);
    const unsigned offset = pointer.offset() / sizeof(__half);
    do {
      oldval.load(pointer);
      std::array<short,2> next = oldval.as_two();
      next[offset] = __convert_float_to_halfint(__MAX__(
          __convert_halfint_to_float(next[offset]), float(rhs2)));
      newval = next;
    } while (!__sync_bool_compare_and_swap((int32_t*)pointer,
          oldval.as_one(), newval.as_one()));
#endif
#endif
  }
#endif // LEGION_REDOP_HALF

  template<> __CUDA_HD__ inline
  void MaxReduction<float>::apply<true>(LHS &lhs, RHS rhs)
  {
    if (rhs > lhs)
      lhs = rhs;
  }

  template<> __CUDA_HD__ inline
  void MaxReduction<float>::apply<false>(LHS &lhs, RHS rhs)
  {
#if defined(__CUDA_ARCH__) || defined(__HIP_DEVICE_COMPILE__)
    RHS newval = lhs, oldval;
    // Type punning like this is illegal in C++ but the
    // CUDA manual has an example just like it so fuck it
    int *ptr = (int*)&lhs;
    do {
      oldval = newval;
      newval = __MAX__(newval, rhs);
      newval = __int_as_float(atomicCAS(ptr,
            __float_as_int(oldval), __float_as_int(newval)));
    } while (oldval != newval);
#else
#if __cplusplus >= 202002L
    std::atomic_ref<RHS> atomic(lhs);
    RHS oldval = atomic.load();
    RHS newval;
    do {
      newval = __MAX__(oldval, rhs);
    } while (!atomic.compare_exchange_weak(oldval, newval));
#else
    // No atomic floating point operations so use compare and swap 
    TypePunning::Alias<int32_t,float> oldval, newval;
    TypePunning::Pointer<int32_t> pointer((void*)&lhs);
    do {
      oldval.load(pointer);
      newval = __MAX__(oldval.as_two(), rhs);
    } while (!__sync_bool_compare_and_swap((int32_t*)pointer,
          oldval.as_one(), newval.as_one()));
#endif
#endif
  }

  template<> __CUDA_HD__ inline
  void MaxReduction<float>::fold<true>(RHS &rhs1, RHS rhs2)
  {
    if (rhs2 > rhs1)
      rhs1 = rhs2;
  }

  template<> __CUDA_HD__ inline
  void MaxReduction<float>::fold<false>(RHS &rhs1, RHS rhs2)
  {
#if defined(__CUDA_ARCH__) || defined(__HIP_DEVICE_COMPILE__)
    RHS newval = rhs1, oldval;
    // Type punning like this is illegal in C++ but the
    // CUDA manual has an example just like it so fuck it
    int *ptr = (int*)&rhs1;
    do {
      oldval = newval;
      newval = __MAX__(newval, rhs2);
      newval = __int_as_float(atomicCAS(ptr,
            __float_as_int(oldval), __float_as_int(newval)));
    } while (oldval != newval);
#else
#if __cplusplus >= 202002L
    std::atomic_ref<RHS> atomic(rhs1);
    RHS oldval = atomic.load();
    RHS newval;
    do {
      newval = __MAX__(oldval, rhs2);
    } while (!atomic.compare_exchange_weak(oldval, newval));
#else
    // No atomic floating point operations so use compare and swap 
    TypePunning::Alias<int32_t,float> oldval, newval;
    TypePunning::Pointer<int32_t> pointer((void*)&rhs1);
    do {
      oldval.load(pointer);
      newval = __MAX__(oldval.as_two(), rhs2);
    } while (!__sync_bool_compare_and_swap((int32_t*)pointer,
          oldval.as_one(), newval.as_one()));
#endif
#endif
  }

  template<> __CUDA_HD__ inline
  void MaxReduction<double>::apply<true>(LHS &lhs, RHS rhs)
  {
    if (rhs > lhs)
      lhs = rhs;
  }

  template<> __CUDA_HD__ inline
  void MaxReduction<double>::apply<false>(LHS &lhs, RHS rhs)
  {
#if defined(__CUDA_ARCH__) || defined(__HIP_DEVICE_COMPILE__)
    RHS newval = lhs, oldval;
    // Type punning like this is illegal in C++ but the
    // CUDA manual has an example just like it so fuck it
    unsigned long long *ptr = (unsigned long long*)&lhs;
    do {
      oldval = newval;
      newval = __MAX__(newval, rhs);
      newval = __ulonglong_as_double(atomicCAS(ptr,
            __double_as_ulonglong(oldval), __double_as_ulonglong(newval)));
    } while (oldval != newval);
#else
#if __cplusplus >= 202002L
    std::atomic_ref<RHS> atomic(lhs);
    RHS oldval = atomic.load();
    RHS newval;
    do {
      newval = __MAX__(oldval, rhs);
    } while (!atomic.compare_exchange_weak(oldval, newval));
#else
    // No atomic floating point operations so use compare and swap 
    TypePunning::Alias<int64_t,double> oldval, newval;
    TypePunning::Pointer<int64_t> pointer((void*)&lhs);
    do {
      oldval.load(pointer);
      newval = __MAX__(oldval.as_two(), rhs);
    } while (!__sync_bool_compare_and_swap((int64_t*)pointer,
          oldval.as_one(), newval.as_one()));
#endif
#endif
  }

  template<> __CUDA_HD__ inline
  void MaxReduction<double>::fold<true>(RHS &rhs1, RHS rhs2)
  {
    if (rhs2 > rhs1)
      rhs1 = rhs2;
  }

  template<> __CUDA_HD__ inline
  void MaxReduction<double>::fold<false>(RHS &rhs1, RHS rhs2)
  {
#if defined(__CUDA_ARCH__) || defined(__HIP_DEVICE_COMPILE__)
    RHS newval = rhs1, oldval;
    // Type punning like this is illegal in C++ but the
    // CUDA manual has an example just like it so fuck it
    unsigned long long *ptr = (unsigned long long*)&rhs1;
    do {
      oldval = newval;
      newval = __MAX__(newval, rhs2);
      newval = __ulonglong_as_double(atomicCAS(ptr,
            __double_as_ulonglong(oldval), __double_as_ulonglong(newval)));
    } while (oldval != newval);
#else
#if __cplusplus >= 202002L
    std::atomic_ref<RHS> atomic(rhs1);
    RHS oldval = atomic.load();
    RHS newval;
    do {
      newval = __MAX__(oldval, rhs2);
    } while (!atomic.compare_exchange_weak(oldval, newval));
#else
    // No atomic floating point operations so use compare and swap 
    TypePunning::Alias<int64_t,double> oldval, newval;
    TypePunning::Pointer<int64_t> pointer((void*)&rhs1);
    do {
      oldval.load(pointer);
      newval = __MAX__(oldval.as_two(), rhs2);
    } while (!__sync_bool_compare_and_swap((int64_t*)pointer,
          oldval.as_one(), newval.as_one()));
#endif
#endif
  }

#ifdef LEGION_REDOP_COMPLEX
#ifdef LEGION_REDOP_HALF
  template<> __CUDA_HD__ inline
  void MaxReduction<complex<__half> >::apply<true>(LHS &lhs, RHS rhs)
  {
    if (rhs > lhs)
      lhs = rhs;
  }

  template<> __CUDA_HD__ inline
  void MaxReduction<complex<__half> >::apply<false>(LHS &lhs, RHS rhs)
  {
#if defined(__CUDA_ARCH__) || defined(__HIP_DEVICE_COMPILE__)
    RHS newval = lhs, oldval;
    // Type punning like this is illegal in C++ but the
    // CUDA manual has an example just like it so fuck it
    unsigned int *ptr = (unsigned int*)&lhs;
    do {
      oldval = newval;
      newval = __MAX__(newval, rhs);
      newval = __uint_as_complex(atomicCAS(ptr,
            __complex_as_uint(oldval), __complex_as_uint(newval)));
    } while (oldval != newval);
#else
    TypePunning::Alias<int32_t,complex<__half> > oldval, newval;
    TypePunning::Pointer<int32_t> pointer((void*)&lhs);
    do {
      oldval.load(pointer);
      newval = __MAX__(oldval.as_two(), rhs);
    } while (!__sync_bool_compare_and_swap((int32_t*)pointer,
                      oldval.as_one(), newval.as_one()));
#endif
  }

  template<> __CUDA_HD__ inline
  void MaxReduction<complex<__half> >::fold<true>(RHS &rhs1, RHS rhs2)
  {
    if (rhs2 > rhs1)
      rhs1 = rhs2;
  }

  template<> __CUDA_HD__ inline
  void MaxReduction<complex<__half> >::fold<false>(RHS &rhs1, RHS rhs2)
  {
#if defined(__CUDA_ARCH__) || defined(__HIP_DEVICE_COMPILE__)
    RHS newval = rhs1, oldval;
    // Type punning like this is illegal in C++ but the
    // CUDA manual has an example just like it so fuck it
    unsigned int *ptr = (unsigned int*)&rhs1;
    do {
      oldval = newval;
      newval = __MAX__(newval, rhs2);
      newval = __uint_as_complex(atomicCAS(ptr,
            __complex_as_uint(oldval), __complex_as_uint(newval)));
    } while (oldval != newval);
#else
    TypePunning::Alias<int32_t,complex<__half> > oldval, newval;
    TypePunning::Pointer<int32_t> pointer((void*)&rhs1);
    do {
      oldval.load(pointer);
      newval = __MAX__(oldval.as_two(), rhs2);
    } while (!__sync_bool_compare_and_swap((int32_t*)pointer,
                      oldval.as_one(), newval.as_one()));
#endif
  }
#endif // LEGION_REDOP_HALF

  template<> __CUDA_HD__ inline
  void MaxReduction<complex<float> >::apply<true>(LHS &lhs, RHS rhs)
  {
    if (rhs > lhs)
      lhs = rhs;
  }

  template<> __CUDA_HD__ inline
  void MaxReduction<complex<float> >::apply<false>(LHS &lhs, RHS rhs)
  {
#if defined(__CUDA_ARCH__) || defined(__HIP_DEVICE_COMPILE__)
    RHS newval = lhs, oldval;
    // Type punning like this is illegal in C++ but the
    // CUDA manual has an example just like it so fuck it
    unsigned long long *ptr = (unsigned long long*)&lhs;
    do {
      oldval = newval;
      newval = __MAX__(newval, rhs);
      newval = __ulonglong_as_complex(atomicCAS(ptr,
            __complex_as_ulonglong(oldval), __complex_as_ulonglong(newval)));
    } while (oldval != newval);
#else
    TypePunning::Alias<int64_t,complex<float> > oldval, newval;
    TypePunning::Pointer<int64_t> pointer((void*)&lhs);
    do {
      oldval.load(pointer);
      newval = __MAX__(oldval.as_two(), rhs);
    } while (!__sync_bool_compare_and_swap((int64_t*)pointer,
                      oldval.as_one(), newval.as_one()));
#endif
  }

  template<> __CUDA_HD__ inline
  void MaxReduction<complex<float> >::fold<true>(RHS &rhs1, RHS rhs2)
  {
    if (rhs2 > rhs1)
      rhs1 = rhs2;
  }

  template<> __CUDA_HD__ inline
  void MaxReduction<complex<float> >::fold<false>(RHS &rhs1, RHS rhs2)
  {
#if defined(__CUDA_ARCH__) || defined(__HIP_DEVICE_COMPILE__)
    RHS newval = rhs1, oldval;
    // Type punning like this is illegal in C++ but the
    // CUDA manual has an example just like it so fuck it
    unsigned long long *ptr = (unsigned long long*)&rhs1;
    do {
      oldval = newval;
      newval = __MAX__(newval, rhs2);
      newval = __ulonglong_as_complex(atomicCAS(ptr,
            __complex_as_ulonglong(oldval), __complex_as_ulonglong(newval)));
    } while (oldval != newval);
#else
#if __cplusplus >= 202002L
    std::atomic_ref<RHS> atomic(rhs1);
    RHS oldval = atomic.load();
    RHS newval;
    do {
      newval = __MAX__(oldval, rhs2);
    } while (!atomic.compare_exchange_weak(oldval, newval));
#else
    TypePunning::Alias<int64_t,complex<float> > oldval, newval;
    TypePunning::Pointer<int64_t> pointer((void*)&rhs1);
    do {
      oldval.load(pointer);
      newval = __MAX__(oldval.as_two(), rhs2);
    } while (!__sync_bool_compare_and_swap((int64_t*)pointer,
                      oldval.as_one(), newval.as_one()));
#endif
#endif
  }
#endif // LEGION_REDOP_COMPLEX

  template<> __CUDA_HD__ inline
  void MinReduction<bool>::apply<true>(LHS &lhs, RHS rhs)
  {
    if (lhs && !rhs)
      lhs = false;
  }

  template<> __CUDA_HD__ inline
  void MinReduction<bool>::apply<false>(LHS &lhs, RHS rhs)
  {
#if defined(__CUDA_ARCH__) || defined(__HIP_DEVICE_COMPILE__)
    // GPU atomics need 4 byte alignment
    const uintptr_t unaligned = reinterpret_cast<uintptr_t>(&lhs);
    const unsigned offset = unaligned % sizeof(unsigned int);
    const uintptr_t aligned = unaligned - offset;
    unsigned int *ptr = reinterpret_cast<unsigned int*>(aligned);
    unsigned int newval = *ptr, oldval;
    do {
      RHS previous = __uint2bool(newval, offset);
      RHS next = previous && rhs;
      oldval = newval;
      newval = __bool2uint(newval, next, offset);
      newval = atomicCAS(ptr, oldval, newval);
    } while (oldval != newval);
#else
#if __cplusplus >= 202002L 
    std::atomic_ref<RHS> atomic(lhs);
    RHS oldval = atomic.load();
    RHS newval;
    do {
      newval = oldval && rhs;
    } while (!atomic.compare_exchange_weak(oldval, newval));
#else
    // No atomic logical operations so use compare and swap
    TypePunning::Alias<int8_t,bool> oldval, newval;
    TypePunning::Pointer<int8_t> pointer((void*)&lhs);
    do {
      oldval.load(pointer);
      newval = oldval.as_two() && rhs;
    } while (!__sync_bool_compare_and_swap((int8_t*)pointer,
                    oldval.as_one(), newval.as_one()));
#endif
#endif
  }

  template<> __CUDA_HD__ inline
  void MinReduction<bool>::fold<true>(RHS &rhs1, RHS rhs2)
  {
    if (rhs1 && !rhs2)
      rhs1 = false;
  }

  template<> __CUDA_HD__ inline
  void MinReduction<bool>::fold<false>(RHS &rhs1, RHS rhs2)
  {
#if defined(__CUDA_ARCH__) || defined(__HIP_DEVICE_COMPILE__)
    // GPU atomics need 4 byte alignment
    const uintptr_t unaligned = reinterpret_cast<uintptr_t>(&rhs1);
    const unsigned offset = unaligned % sizeof(unsigned int);
    const uintptr_t aligned = unaligned - offset;
    unsigned int *ptr = reinterpret_cast<unsigned int*>(aligned);
    unsigned int newval = *ptr, oldval;
    do {
      RHS previous = __uint2bool(newval, offset);
      RHS next = previous && rhs2;
      oldval = newval;
      newval = __bool2uint(newval, next, offset);
      newval = atomicCAS(ptr, oldval, newval);
    } while (oldval != newval);
#else
#if __cplusplus >= 202002L 
    std::atomic_ref<RHS> atomic(rhs1);
    RHS oldval = atomic.load();
    RHS newval;
    do {
      newval = oldval && rhs2;
    } while (!atomic.compare_exchange_weak(oldval, newval));
#else
    // No atomic logical operations so use compare and swap
    TypePunning::Alias<int8_t,bool> oldval, newval;
    TypePunning::Pointer<int8_t> pointer((void*)&rhs1);
    do {
      oldval.load(pointer);
      newval = oldval.as_two() && rhs2;
    } while (!__sync_bool_compare_and_swap((int8_t*)pointer,
          oldval.as_one(), newval.as_one()));
#endif
#endif
  }

  template<> __CUDA_HD__ inline
  void MinReduction<int8_t>::apply<true>(LHS &lhs, RHS rhs)
  {
    if (rhs < lhs)
      lhs = rhs;
  }

  template<> __CUDA_HD__ inline
  void MinReduction<int8_t>::apply<false>(LHS &lhs, RHS rhs)
  {
#if defined(__CUDA_ARCH__) || defined(__HIP_DEVICE_COMPILE__)
    // GPU atomics need 4 byte alignment
    const uintptr_t unaligned = reinterpret_cast<uintptr_t>(&lhs);
    const unsigned offset = unaligned % sizeof(int);
    const uintptr_t aligned = unaligned - offset;
    int *ptr = reinterpret_cast<int*>(aligned);
    int newval = *ptr, oldval;
    do {
      RHS previous = __int2byte(newval, offset);
      RHS next = __MIN__(previous, rhs);
      oldval = newval;
      newval = __byte2int(newval, next, offset);
      newval = atomicCAS(ptr, oldval, newval);
    } while (oldval != newval);
#else
#if __cplusplus >= 202002L 
    std::atomic_ref<RHS> atomic(lhs);
    RHS oldval = atomic.load();
    RHS newval;
    do {
      newval = __MIN__(oldval, rhs);
    } while (!atomic.compare_exchange_weak(oldval, newval));
#else
    // No atomic logical operations so use compare and swap
    RHS oldval, newval;
    TypePunning::Pointer<RHS> pointer((void*)&lhs);
    do {
      oldval = *pointer;
      newval = __MIN__(oldval, rhs);
    } while (!__sync_bool_compare_and_swap((RHS*)pointer, oldval, newval));
#endif
#endif
  }

  template<> __CUDA_HD__ inline
  void MinReduction<int8_t>::fold<true>(RHS &rhs1, RHS rhs2)
  {
    if (rhs2 < rhs1)
      rhs1 = rhs2;
  }

  template<> __CUDA_HD__ inline
  void MinReduction<int8_t>::fold<false>(RHS &rhs1, RHS rhs2)
  {
#if defined(__CUDA_ARCH__) || defined(__HIP_DEVICE_COMPILE__)
    // GPU atomics need 4 byte alignment
    const uintptr_t unaligned = reinterpret_cast<uintptr_t>(&rhs1);
    const unsigned offset = unaligned % sizeof(int);
    const uintptr_t aligned = unaligned - offset;
    int *ptr = reinterpret_cast<int*>(aligned);
    int newval = *ptr, oldval;
    do {
      RHS previous = __int2byte(newval, offset);
      RHS next = __MIN__(previous, rhs2);
      oldval = newval;
      newval = __byte2int(newval, next, offset);
      newval = atomicCAS(ptr, oldval, newval);
    } while (oldval != newval);
#else
#if __cplusplus >= 202002L 
    std::atomic_ref<RHS> atomic(rhs1);
    RHS oldval = atomic.load();
    RHS newval;
    do {
      newval = __MIN__(oldval, rhs2);
    } while (!atomic.compare_exchange_weak(oldval, newval));
#else
    // No atomic logical operations so use compare and swap
    RHS oldval, newval;
    TypePunning::Pointer<RHS> pointer((void*)&rhs1);
    do {
      oldval = *pointer;
      newval = __MIN__(oldval, rhs2);
    } while (!__sync_bool_compare_and_swap((RHS*)pointer, oldval, newval));
#endif
#endif
  }

  template<> __CUDA_HD__ inline
  void MinReduction<int16_t>::apply<true>(LHS &lhs, RHS rhs)
  {
    if (rhs < lhs)
      lhs = rhs;
  }

  template<> __CUDA_HD__ inline
  void MinReduction<int16_t>::apply<false>(LHS &lhs, RHS rhs)
  {
#if defined(__CUDA_ARCH__) || defined(__HIP_DEVICE_COMPILE__)
#if __CUDA_ARCH__ >= 700
    RHS newval = lhs, oldval;
    // Type punning like this is illegal in C++ but the
    // CUDA manual has an example just like it so fuck it
    unsigned short int *ptr = (unsigned short int*)&lhs;
    do {
      oldval = newval;
      newval = __MIN__(newval, rhs);
      newval = __ushort_as_short(atomicCAS(ptr,
            __short_as_ushort(oldval), __short_as_ushort(newval)));
    } while (oldval != newval);
#else
    // 16-bit atomics are not supported prior to volta
    // 32-bit GPU atomics need 4 byte alignment
    const uintptr_t unaligned = reinterpret_cast<uintptr_t>(&lhs);
    const unsigned offset = unaligned % sizeof(unsigned int);
    const uintptr_t aligned = unaligned - offset;
    unsigned int *ptr = reinterpret_cast<unsigned int*>(aligned);
    RHS newval = lhs, oldval, other;
    if (offset == 0) {
      other = *((&lhs)+1);
      do {
        oldval = newval;
        newval = __MIN__(newval, rhs);
        const unsigned int result = atomicCAS(ptr,
            __hiloshort2uint(other, oldval), __hiloshort2uint(other, newval));
        newval = __uint2loshort(result);
        other = __uint2hishort(result);
      } while (oldval != newval);
    } else {
      other = *((&lhs)-1);
      do {
        oldval = newval;
        newval = __MIN__(newval, rhs);
        const unsigned int result = atomicCAS(ptr,
            __hiloshort2uint(oldval, other), __hiloshort2uint(newval, other));
        other = __uint2loshort(result);
        newval = __uint2hishort(result);
      } while (oldval != newval);
    }
#endif
#else
#if __cplusplus >= 202002L 
    std::atomic_ref<RHS> atomic(lhs);
    RHS oldval = atomic.load();
    RHS newval;
    do {
      newval = __MIN__(oldval, rhs);
    } while (!atomic.compare_exchange_weak(oldval, newval));
#else
    // No atomic logical operations so use compare and swap
    RHS oldval, newval;
    TypePunning::Pointer<RHS> pointer((void*)&lhs);
    do {
      oldval = *pointer;
      newval = __MIN__(oldval, rhs);
    } while (!__sync_bool_compare_and_swap((RHS*)pointer, oldval, newval));
#endif
#endif
  }

  template<> __CUDA_HD__ inline
  void MinReduction<int16_t>::fold<true>(RHS &rhs1, RHS rhs2)
  {
    if (rhs2 < rhs1)
      rhs1 = rhs2;
  }

  template<> __CUDA_HD__ inline
  void MinReduction<int16_t>::fold<false>(RHS &rhs1, RHS rhs2)
  {
#if defined(__CUDA_ARCH__) || defined(__HIP_DEVICE_COMPILE__)
#if __CUDA_ARCH__ >= 700
    RHS newval = rhs1, oldval;
    // Type punning like this is illegal in C++ but the
    // CUDA manual has an example just like it so fuck it
    unsigned short int *ptr = (unsigned short int*)&rhs1;
    do {
      oldval = newval;
      newval = __MIN__(newval, rhs2);
      newval = __ushort_as_short(atomicCAS(ptr,
            __short_as_ushort(oldval), __short_as_ushort(newval)));
    } while (oldval != newval);
#else
    // 16-bit atomics are not supported prior to volta
    // 32-bit GPU atomics need 4 byte alignment
    const uintptr_t unaligned = reinterpret_cast<uintptr_t>(&rhs1);
    const unsigned offset = unaligned % sizeof(unsigned int);
    const uintptr_t aligned = unaligned - offset;
    unsigned int *ptr = reinterpret_cast<unsigned int*>(aligned);
    RHS newval = rhs1, oldval, other;
    if (offset == 0) {
      other = *((&rhs1)+1);
      do {
        oldval = newval;
        newval = __MIN__(newval, rhs2);
        const unsigned int result = atomicCAS(ptr,
            __hiloshort2uint(other, oldval), __hiloshort2uint(other, newval));
        newval = __uint2loshort(result);
        other = __uint2hishort(result);
      } while (oldval != newval);
    } else {
      other = *((&rhs1)-1);
      do {
        oldval = newval;
        newval = __MIN__(newval, rhs2);
        const unsigned int result = atomicCAS(ptr,
            __hiloshort2uint(oldval, other), __hiloshort2uint(newval, other));
        other = __uint2loshort(result);
        newval = __uint2hishort(result);
      } while (oldval != newval);
    }
#endif
#else
#if __cplusplus >= 202002L 
    std::atomic_ref<RHS> atomic(rhs1);
    RHS oldval = atomic.load();
    RHS newval;
    do {
      newval = __MIN__(oldval, rhs2);
    } while (!atomic.compare_exchange_weak(oldval, newval));
#else
    // No atomic logical operations so use compare and swap
    RHS oldval, newval;
    TypePunning::Pointer<RHS> pointer((void*)&rhs1);
    do {
      oldval = *pointer;
      newval = __MIN__(oldval, rhs2);
    } while (!__sync_bool_compare_and_swap((RHS*)pointer, oldval, newval));
#endif
#endif
  }

  template<> __CUDA_HD__ inline
  void MinReduction<int32_t>::apply<true>(LHS &lhs, RHS rhs)
  {
    if (rhs < lhs)
      lhs = rhs;
  }

  template<> __CUDA_HD__ inline
  void MinReduction<int32_t>::apply<false>(LHS &lhs, RHS rhs)
  {
#if defined(__CUDA_ARCH__) || defined(__HIP_DEVICE_COMPILE__)
    atomicMin(&lhs, rhs);
#else
#if __cplusplus >= 202002L 
    std::atomic_ref<RHS> atomic(lhs);
    RHS oldval = atomic.load();
    RHS newval;
    do {
      newval = __MIN__(oldval, rhs);
    } while (!atomic.compare_exchange_weak(oldval, newval));
#else
    // No atomic logical operations so use compare and swap
    RHS oldval, newval;
    TypePunning::Pointer<RHS> pointer((void*)&lhs);
    do {
      oldval = *pointer;
      newval = __MIN__(oldval, rhs);
    } while (!__sync_bool_compare_and_swap((RHS*)pointer, oldval, newval));
#endif
#endif
  }

  template<> __CUDA_HD__ inline
  void MinReduction<int32_t>::fold<true>(RHS &rhs1, RHS rhs2)
  {
    if (rhs2 < rhs1)
      rhs1 = rhs2;
  }

  template<> __CUDA_HD__ inline
  void MinReduction<int32_t>::fold<false>(RHS &rhs1, RHS rhs2)
  {
#if defined(__CUDA_ARCH__) || defined(__HIP_DEVICE_COMPILE__)
    atomicMin(&rhs1, rhs2);
#else
#if __cplusplus >= 202002L 
    std::atomic_ref<RHS> atomic(rhs1);
    RHS oldval = atomic.load();
    RHS newval;
    do {
      newval = __MIN__(oldval, rhs2);
    } while (!atomic.compare_exchange_weak(oldval, newval));
#else
    // No atomic logical operations so use compare and swap
    RHS oldval, newval;
    TypePunning::Pointer<RHS> pointer((void*)&rhs1);
    do {
      oldval = *pointer;
      newval = __MIN__(oldval, rhs2);
    } while (!__sync_bool_compare_and_swap((RHS*)pointer, oldval, newval));
#endif
#endif
  }

  template<> __CUDA_HD__ inline
  void MinReduction<int64_t>::apply<true>(LHS &lhs, RHS rhs)
  {
    if (rhs < lhs)
      lhs = rhs;
  }

  template<> __CUDA_HD__ inline
  void MinReduction<int64_t>::apply<false>(LHS &lhs, RHS rhs)
  {
#if defined(__CUDA_ARCH__) || defined(__HIP_DEVICE_COMPILE__)
    // Apparently there is no signed 64bit int atomic yet
    RHS newval = lhs, oldval;
    // Type punning like this is illegal in C++ but the
    // CUDA manual has an example just like it so fuck it
    unsigned long long int *ptr = (unsigned long long int*)&lhs;
    do {
      oldval = newval;
      newval = __MIN__(newval, rhs);
      newval = __ulonglong_as_longlong(atomicCAS(ptr,
            __longlong_as_ulonglong(oldval), __longlong_as_ulonglong(newval)));
    } while (oldval != newval);
#else
#if __cplusplus >= 202002L 
    std::atomic_ref<RHS> atomic(lhs);
    RHS oldval = atomic.load();
    RHS newval;
    do {
      newval = __MIN__(oldval, rhs);
    } while (!atomic.compare_exchange_weak(oldval, newval));
#else
    // No atomic logical operations so use compare and swap
    RHS oldval, newval;
    TypePunning::Pointer<RHS> pointer((void*)&lhs);
    do {
      oldval = *pointer;
      newval = __MIN__(oldval, rhs);
    } while (!__sync_bool_compare_and_swap((RHS*)pointer, oldval, newval));
#endif
#endif
  }

  template<> __CUDA_HD__ inline
  void MinReduction<int64_t>::fold<true>(RHS &rhs1, RHS rhs2)
  {
    if (rhs2 < rhs1)
      rhs1 = rhs2;
  }

  template<> __CUDA_HD__ inline
  void MinReduction<int64_t>::fold<false>(RHS &rhs1, RHS rhs2)
  {
#if defined(__CUDA_ARCH__) || defined(__HIP_DEVICE_COMPILE__)
    // Apparently there is no signed 64bit int atomic yet
    RHS newval = rhs1, oldval;
    // Type punning like this is illegal in C++ but the
    // CUDA manual has an example just like it so fuck it
    unsigned long long int *ptr = (unsigned long long int*)&rhs1;
    do {
      oldval = newval;
      newval = __MIN__(newval, rhs2);
      newval = __ulonglong_as_longlong(atomicCAS(ptr,
            __longlong_as_ulonglong(oldval), __longlong_as_ulonglong(newval)));
    } while (oldval != newval);
#else
#if __cplusplus >= 202002L 
    std::atomic_ref<RHS> atomic(rhs1);
    RHS oldval = atomic.load();
    RHS newval;
    do {
      newval = __MIN__(oldval, rhs2);
    } while (!atomic.compare_exchange_weak(oldval, newval));
#else
    // No atomic logical operations so use compare and swap
    RHS oldval, newval;
    TypePunning::Pointer<RHS> pointer((void*)&rhs1);
    do {
      oldval = *pointer;
      newval = __MIN__(oldval, rhs2);
    } while (!__sync_bool_compare_and_swap((RHS*)pointer, oldval, newval));
#endif
#endif
  }

  template<> __CUDA_HD__ inline
  void MinReduction<uint8_t>::apply<true>(LHS &lhs, RHS rhs)
  {
    if (rhs < lhs)
      lhs = rhs;
  }

  template<> __CUDA_HD__ inline
  void MinReduction<uint8_t>::apply<false>(LHS &lhs, RHS rhs)
  {
#if defined(__CUDA_ARCH__) || defined(__HIP_DEVICE_COMPILE__)
    // GPU atomics need 4 byte alignment
    const uintptr_t unaligned = reinterpret_cast<uintptr_t>(&lhs);
    const unsigned offset = unaligned % sizeof(unsigned int);
    const uintptr_t aligned = unaligned - offset;
    unsigned int *ptr = reinterpret_cast<unsigned int*>(aligned);
    unsigned int newval = *ptr, oldval;
    do {
      RHS previous = __uint2ubyte(newval, offset);
      RHS next = __MIN__(previous, rhs);
      oldval = newval;
      newval = __ubyte2uint(newval, next, offset);
      newval = atomicCAS(ptr, oldval, newval);
    } while (oldval != newval);
#else
#if __cplusplus >= 202002L 
    std::atomic_ref<RHS> atomic(lhs);
    RHS oldval = atomic.load();
    RHS newval;
    do {
      newval = __MIN__(oldval, rhs);
    } while (!atomic.compare_exchange_weak(oldval, newval));
#else
    // No atomic logical operations so use compare and swap
    RHS oldval, newval;
    TypePunning::Pointer<RHS> pointer((void*)&lhs);
    do {
      oldval = *pointer;
      newval = __MIN__(oldval, rhs);
    } while (!__sync_bool_compare_and_swap((RHS*)pointer, oldval, newval));
#endif
#endif
  }

  template<> __CUDA_HD__ inline
  void MinReduction<uint8_t>::fold<true>(RHS &rhs1, RHS rhs2)
  {
    if (rhs2 < rhs1)
      rhs1 = rhs2;
  }

  template<> __CUDA_HD__ inline
  void MinReduction<uint8_t>::fold<false>(RHS &rhs1, RHS rhs2)
  {
#if defined(__CUDA_ARCH__) || defined(__HIP_DEVICE_COMPILE__)
    // GPU atomics need 4 byte alignment
    const uintptr_t unaligned = reinterpret_cast<uintptr_t>(&rhs1);
    const unsigned offset = unaligned % sizeof(unsigned int);
    const uintptr_t aligned = unaligned - offset;
    unsigned int *ptr = reinterpret_cast<unsigned int*>(aligned);
    unsigned int newval = *ptr, oldval;
    do {
      RHS previous = __uint2ubyte(newval, offset);
      RHS next = __MIN__(previous, rhs2);
      oldval = newval;
      newval = __ubyte2uint(newval, next, offset);
      newval = atomicCAS(ptr, oldval, newval);
    } while (oldval != newval);
#else
#if __cplusplus >= 202002L 
    std::atomic_ref<RHS> atomic(rhs1);
    RHS oldval = atomic.load();
    RHS newval;
    do {
      newval = __MIN__(oldval, rhs2);
    } while (!atomic.compare_exchange_weak(oldval, newval));
#else
    // No atomic logical operations so use compare and swap
    RHS oldval, newval;
    TypePunning::Pointer<RHS> pointer((void*)&rhs1);
    do {
      oldval = *pointer;
      newval = __MIN__(oldval, rhs2);
    } while (!__sync_bool_compare_and_swap((RHS*)pointer, oldval, newval));
#endif
#endif
  }

  template<> __CUDA_HD__ inline
  void MinReduction<uint16_t>::apply<true>(LHS &lhs, RHS rhs)
  {
    if (rhs < lhs)
      lhs = rhs;
  }

  template<> __CUDA_HD__ inline 
  void MinReduction<uint16_t>::apply<false>(LHS &lhs, RHS rhs)
  {
#if defined(__CUDA_ARCH__) || defined(__HIP_DEVICE_COMPILE__)
#if __CUDA_ARCH__ >= 700
    RHS newval = lhs, oldval;
    do {
      oldval = newval;
      newval = __MIN__(newval, rhs);
      newval = atomicCAS(&lhs, oldval, newval);
    } while (oldval != newval);
#else
    // 16-bit atomics are not supported prior to volta
    // 32-bit GPU atomics need 4 byte alignment
    const uintptr_t unaligned = reinterpret_cast<uintptr_t>(&lhs);
    const unsigned offset = unaligned % sizeof(unsigned int);
    const uintptr_t aligned = unaligned - offset;
    unsigned int *ptr = reinterpret_cast<unsigned int*>(aligned);
    RHS newval = lhs, oldval, other;
    if (offset == 0) {
      other = *((&lhs)+1);
      do {
        oldval = newval;
        newval = __MIN__(newval, rhs);
        const unsigned int result = atomicCAS(ptr,
            __hiloushort2uint(other, oldval), __hiloushort2uint(other, newval));
        newval = __uint2loushort(result);
        other = __uint2hiushort(result);
      } while (oldval != newval);
    } else {
      other = *((&lhs)-1);
      do {
        oldval = newval;
        newval = __MIN__(newval, rhs);
        const unsigned int result = atomicCAS(ptr,
            __hiloushort2uint(oldval, other), __hiloushort2uint(newval, other));
        other = __uint2loushort(result);
        newval = __uint2hiushort(result);
      } while (oldval != newval);
    }
#endif
#else
#if __cplusplus >= 202002L 
    std::atomic_ref<RHS> atomic(lhs);
    RHS oldval = atomic.load();
    RHS newval;
    do {
      newval = __MIN__(oldval, rhs);
    } while (!atomic.compare_exchange_weak(oldval, newval));
#else
    // No atomic logical operations so use compare and swap
    RHS oldval, newval;
    TypePunning::Pointer<RHS> pointer((void*)&lhs);
    do {
      oldval = *pointer;
      newval = __MIN__(oldval, rhs);
    } while (!__sync_bool_compare_and_swap((RHS*)pointer, oldval, newval));
#endif
#endif
  }

  template<> __CUDA_HD__ inline
  void MinReduction<uint16_t>::fold<true>(RHS &rhs1, RHS rhs2)
  {
    if (rhs2 < rhs1)
      rhs1 = rhs2;
  }

  template<> __CUDA_HD__ inline
  void MinReduction<uint16_t>::fold<false>(RHS &rhs1, RHS rhs2)
  {
#if defined(__CUDA_ARCH__) || defined(__HIP_DEVICE_COMPILE__)
#if __CUDA_ARCH__ >= 700
    RHS newval = rhs1, oldval;
    do {
      oldval = newval;
      newval = __MIN__(newval, rhs2);
      newval = atomicCAS(&rhs1, oldval, newval);
    } while (oldval != newval);
#else
    // 16-bit atomics are not supported prior to volta
    // 32-bit GPU atomics need 4 byte alignment
    const uintptr_t unaligned = reinterpret_cast<uintptr_t>(&rhs1);
    const unsigned offset = unaligned % sizeof(unsigned int);
    const uintptr_t aligned = unaligned - offset;
    unsigned int *ptr = reinterpret_cast<unsigned int*>(aligned);
    RHS newval = rhs1, oldval, other;
    if (offset == 0) {
      other = *((&rhs1)+1);
      do {
        oldval = newval;
        newval = __MIN__(newval, rhs2);
        const unsigned int result = atomicCAS(ptr,
            __hiloushort2uint(other, oldval), __hiloushort2uint(other, newval));
        newval = __uint2loushort(result);
        other = __uint2hiushort(result);
      } while (oldval != newval);
    } else {
      other = *((&rhs1)-1);
      do {
        oldval = newval;
        newval = __MIN__(newval, rhs2);
        const unsigned int result = atomicCAS(ptr,
            __hiloushort2uint(oldval, other), __hiloushort2uint(newval, other));
        other = __uint2loushort(result);
        newval = __uint2hiushort(result);
      } while (oldval != newval);
    }
#endif
#else
#if __cplusplus >= 202002L 
    std::atomic_ref<RHS> atomic(rhs1);
    RHS oldval = atomic.load();
    RHS newval;
    do {
      newval = __MIN__(oldval, rhs2);
    } while (!atomic.compare_exchange_weak(oldval, newval));
#else
    // No atomic logical operations so use compare and swap
    RHS oldval, newval;
    TypePunning::Pointer<RHS> pointer((void*)&rhs1);
    do {
      oldval = *pointer;
      newval = __MIN__(oldval, rhs2);
    } while (!__sync_bool_compare_and_swap((RHS*)pointer, oldval, newval));
#endif
#endif
  }

  template<> __CUDA_HD__ inline
  void MinReduction<uint32_t>::apply<true>(LHS &lhs, RHS rhs)
  {
    if (rhs < lhs)
      lhs = rhs;
  }

  template<> __CUDA_HD__ inline
  void MinReduction<uint32_t>::apply<false>(LHS &lhs, RHS rhs)
  {
#if defined(__CUDA_ARCH__) || defined(__HIP_DEVICE_COMPILE__)
    atomicMin(&lhs, rhs); 
#else
#if __cplusplus >= 202002L 
    std::atomic_ref<RHS> atomic(lhs);
    RHS oldval = atomic.load();
    RHS newval;
    do {
      newval = __MIN__(oldval, rhs);
    } while (!atomic.compare_exchange_weak(oldval, newval));
#else
    // No atomic logical operations so use compare and swap
    RHS oldval, newval;
    TypePunning::Pointer<RHS> pointer((void*)&lhs);
    do {
      oldval = *pointer;
      newval = __MIN__(oldval, rhs);
    } while (!__sync_bool_compare_and_swap((RHS*)pointer, oldval, newval));
#endif
#endif
  }

  template<> __CUDA_HD__ inline
  void MinReduction<uint32_t>::fold<true>(RHS &rhs1, RHS rhs2)
  {
    if (rhs2 < rhs1)
      rhs1 = rhs2;
  }

  template<> __CUDA_HD__ inline
  void MinReduction<uint32_t>::fold<false>(RHS &rhs1, RHS rhs2)
  {
#if defined(__CUDA_ARCH__) || defined(__HIP_DEVICE_COMPILE__)
    atomicMin(&rhs1, rhs2); 
#else
#if __cplusplus >= 202002L 
    std::atomic_ref<RHS> atomic(rhs1);
    RHS oldval = atomic.load();
    RHS newval;
    do {
      newval = __MIN__(oldval, rhs2);
    } while (!atomic.compare_exchange_weak(oldval, newval));
#else
    // No atomic logical operations so use compare and swap
    RHS oldval, newval;
    TypePunning::Pointer<RHS> pointer((void*)&rhs1);
    do {
      oldval = *pointer;
      newval = __MIN__(oldval, rhs2);
    } while (!__sync_bool_compare_and_swap((RHS*)pointer, oldval, newval));
#endif
#endif
  }

  template<> __CUDA_HD__ inline
  void MinReduction<uint64_t>::apply<true>(LHS &lhs, RHS rhs)
  {
    if (rhs < lhs)
      lhs = rhs;
  }

  template<> __CUDA_HD__ inline
  void MinReduction<uint64_t>::apply<false>(LHS &lhs, RHS rhs)
  {
#if defined(__CUDA_ARCH__) || defined(__HIP_DEVICE_COMPILE__)
#if __CUDACC_VER_MAJOR__ < 11
    // Older versions of CUDA don't have 64-bit atomicMin
    unsigned long long *target = (unsigned long long *)&lhs;
    unsigned long long oldval, newval = lhs;
    do {
      oldval = newval;
      newval = __MIN__(newval, rhs);
      newval = atomicCAS(target, oldval, newval);
    } while (oldval != newval);
#else
    atomicMin((unsigned long long*)&lhs, (unsigned long long)rhs);
#endif
#else
#if __cplusplus >= 202002L 
    std::atomic_ref<RHS> atomic(lhs);
    RHS oldval = atomic.load();
    RHS newval;
    do {
      newval = __MIN__(oldval, rhs);
    } while (!atomic.compare_exchange_weak(oldval, newval));
#else
    // No atomic logical operations so use compare and swap
    RHS oldval, newval;
    TypePunning::Pointer<RHS> pointer((void*)&lhs);
    do {
      oldval = *pointer;
      newval = __MIN__(oldval, rhs);
    } while (!__sync_bool_compare_and_swap((RHS*)pointer, oldval, newval));
#endif
#endif
  }

  template<> __CUDA_HD__ inline
  void MinReduction<uint64_t>::fold<true>(RHS &rhs1, RHS rhs2)
  {
    if (rhs2 < rhs1)
      rhs1 = rhs2;
  }

  template<> __CUDA_HD__ inline
  void MinReduction<uint64_t>::fold<false>(RHS &rhs1, RHS rhs2)
  {
#if defined(__CUDA_ARCH__) || defined(__HIP_DEVICE_COMPILE__)
#if __CUDACC_VER_MAJOR__ < 11
    // Older versions of CUDA don't have 64-bit atomicMin
    unsigned long long *target = (unsigned long long *)&rhs1;
    unsigned long long oldval, newval = rhs1;
    do {
      oldval = newval;
      newval = __MIN__(newval, rhs2);
      newval = atomicCAS(target, oldval, newval);
    } while (oldval != newval);
#else
    atomicMin((unsigned long long*)&rhs1, (unsigned long long)rhs2);
#endif
#else
#if __cplusplus >= 202002L 
    std::atomic_ref<RHS> atomic(rhs1);
    RHS oldval = atomic.load();
    RHS newval;
    do {
      newval = __MIN__(oldval, rhs2);
    } while (!atomic.compare_exchange_weak(oldval, newval));
#else
    // No atomic logical operations so use compare and swap
    RHS oldval, newval;
    TypePunning::Pointer<RHS> pointer((void*)&rhs1);
    do {
      oldval = *pointer;
      newval = __MIN__(oldval, rhs2);
    } while (!__sync_bool_compare_and_swap((RHS*)pointer, oldval, newval));
#endif
#endif
  }

#ifdef LEGION_REDOP_HALF
  template<> __CUDA_HD__ inline
  void MinReduction<__half>::apply<true>(LHS &lhs, RHS rhs)
  {
    if (rhs < lhs)
      lhs = rhs;
  }

  template<> __CUDA_HD__ inline
  void MinReduction<__half>::apply<false>(LHS &lhs, RHS rhs)
  {
#if defined(__CUDA_ARCH__) || defined(__HIP_DEVICE_COMPILE__)
#if __CUDA_ARCH__ >= 700
    RHS newval = lhs, oldval;
    // Type punning like this is illegal in C++ but the
    // CUDA manual has an example just like it so fuck it
    unsigned short int *ptr = (unsigned short int*)&lhs;
    do {
      oldval = newval;
      newval = __MIN__(newval, rhs);
      newval = __ushort_as_half(atomicCAS(ptr,
            __half_as_ushort(oldval), __half_as_ushort(newval)));
    } while (oldval != newval);
#else
    // 16-bit atomics are not supported prior to volta
    // 32-bit GPU atomics need 4 byte alignment
    const uintptr_t unaligned = reinterpret_cast<uintptr_t>(&lhs);
    const unsigned offset = unaligned % sizeof(unsigned int);
    const uintptr_t aligned = unaligned - offset;
    unsigned int *ptr = reinterpret_cast<unsigned int*>(aligned);
    RHS newval = lhs, oldval, other;
    if (offset == 0) {
      other = *((&lhs)+1);
      do {
        oldval = newval;
        newval = __MIN__(newval, rhs);
        const unsigned int result = atomicCAS(ptr,
            __hilohalf2uint(other, oldval), __hilohalf2uint(other, newval));
        newval = __uint2lohalf(result);
        other = __uint2hihalf(result);
      } while (oldval != newval);
    } else {
      other = *((&lhs)-1);
      do {
        oldval = newval;
        newval = __MIN__(newval, rhs);
        const unsigned int result = atomicCAS(ptr,
            __hilohalf2uint(oldval, other), __hilohalf2uint(newval, other));
        other = __uint2lohalf(result);
        newval = __uint2hihalf(result);
      } while (oldval != newval);
    }
#endif
#else
#if __cplusplus >= 202002L
    std::atomic_ref<RHS> atomic(lhs);
    RHS oldval = atomic.load();
    RHS newval;
    do {
      newval = __MIN__(oldval, rhs);
    } while (!atomic.compare_exchange_weak(oldval, newval));
#else
    // No atomic floating point operations so use compare and swap
    TypePunning::Alias<int32_t,std::array<short,2> > oldval, newval;
    TypePunning::AlignedPointer<int32_t> pointer((void*)&lhs);
    const unsigned offset = pointer.offset() / sizeof(__half);
    do {
      oldval.load(pointer);
      std::array<short,2> next = oldval.as_two();
      next[offset] = __convert_float_to_halfint(__MIN__(
          __convert_halfint_to_float(next[offset]), float(rhs)));
      newval = next;
    } while (!__sync_bool_compare_and_swap((int32_t*)pointer, 
          oldval.as_one(), newval.as_one()));
#endif
#endif
  }

  template<> __CUDA_HD__ inline
  void MinReduction<__half>::fold<true>(RHS &rhs1, RHS rhs2)
  {
#if defined(__CUDA_ARCH__) || defined(__HIP_DEVICE_COMPILE__)
    if (rhs2 < rhs1)
      rhs1 = rhs2;
#else
    if ((*reinterpret_cast<uint16_t*>(&rhs2)) < (*reinterpret_cast<uint16_t*>(&rhs1)))
      rhs1 = rhs2;
#endif
  }

  template<> __CUDA_HD__ inline
  void MinReduction<__half>::fold<false>(RHS &rhs1, RHS rhs2)
  {
#if defined(__CUDA_ARCH__) || defined(__HIP_DEVICE_COMPILE__)
#if __CUDA_ARCH__ >= 700
    RHS newval = rhs1, oldval;
    // Type punning like this is illegal in C++ but the
    // CUDA manual has an example just like it so fuck it
    unsigned short int *ptr = (unsigned short int*)&rhs1;
    do {
      oldval = newval;
      newval = __MIN__(newval, rhs2);
      newval = __ushort_as_half(atomicCAS(ptr,
            __half_as_ushort(oldval), __half_as_ushort(newval)));
    } while (oldval != newval);
#else
    // 16-bit atomics are not supported prior to volta
    // 32-bit GPU atomics need 4 byte alignment
    const uintptr_t unaligned = reinterpret_cast<uintptr_t>(&rhs1);
    const unsigned offset = unaligned % sizeof(unsigned int);
    const uintptr_t aligned = unaligned - offset;
    unsigned int *ptr = reinterpret_cast<unsigned int*>(aligned);
    RHS newval = rhs1, oldval, other;
    if (offset == 0) {
      other = *((&rhs1)+1);
      do {
        oldval = newval;
        newval = __MIN__(newval, rhs2);
        const unsigned int result = atomicCAS(ptr,
            __hilohalf2uint(other, oldval), __hilohalf2uint(other, newval));
        newval = __uint2lohalf(result);
        other = __uint2hihalf(result);
      } while (oldval != newval);
    } else {
      other = *((&rhs1)-1);
      do {
        oldval = newval;
        newval = __MIN__(newval, rhs2);
        const unsigned int result = atomicCAS(ptr,
            __hilohalf2uint(oldval, other), __hilohalf2uint(newval, other));
        other = __uint2lohalf(result);
        newval = __uint2hihalf(result);
      } while (oldval != newval);
    }
#endif
#else
#if __cplusplus >= 202002L
    std::atomic_ref<RHS> atomic(rhs1);
    RHS oldval = atomic.load();
    RHS newval;
    do {
      newval = __MIN__(oldval, rhs2);
    } while (!atomic.compare_exchange_weak(oldval, newval));
#else
    // No atomic floating point operations so use compare and swap
    TypePunning::Alias<int32_t,std::array<short,2> > oldval, newval;
    TypePunning::AlignedPointer<int32_t,alignof(int32_t)> pointer((void*)&rhs1);
    const unsigned offset = pointer.offset() / sizeof(__half);
    do {
      oldval.load(pointer);
      std::array<short,2> next = oldval.as_two();
      next[offset] = __convert_float_to_halfint(__MIN__(
          __convert_halfint_to_float(next[offset]), float(rhs2)));
      newval = next;
    } while (!__sync_bool_compare_and_swap((int32_t*)pointer,
          oldval.as_one(), newval.as_one()));
#endif
#endif
  }
#endif // LEGION_REDOP_HALF

  template<> __CUDA_HD__ inline
  void MinReduction<float>::apply<true>(LHS &lhs, RHS rhs)
  {
    if (rhs < lhs)
      lhs = rhs;
  }

  template<> __CUDA_HD__ inline
  void MinReduction<float>::apply<false>(LHS &lhs, RHS rhs)
  {
#if defined(__CUDA_ARCH__) || defined(__HIP_DEVICE_COMPILE__)
    RHS newval = lhs, oldval;
    // Type punning like this is illegal in C++ but the
    // CUDA manual has an example just like it so fuck it
    int *ptr = (int*)&lhs;
    do {
      oldval = newval;
      newval = __MIN__(newval, rhs);
      newval = __int_as_float(atomicCAS(ptr,
            __float_as_int(oldval), __float_as_int(newval)));
    } while (oldval != newval);
#else
#if __cplusplus >= 202002L
    std::atomic_ref<RHS> atomic(lhs);
    RHS oldval = atomic.load();
    RHS newval;
    do {
      newval = __MIN__(oldval, rhs);
    } while (!atomic.compare_exchange_weak(oldval, newval));
#else
    // No atomic floating point operations so use compare and swap 
    TypePunning::Alias<int32_t,float> oldval, newval;
    TypePunning::Pointer<int32_t> pointer((void*)&lhs);
    do {
      oldval.load(pointer);
      newval = __MIN__(oldval.as_two(), rhs);
    } while (!__sync_bool_compare_and_swap((int32_t*)pointer,
          oldval.as_one(), newval.as_one()));
#endif
#endif
  }

  template<> __CUDA_HD__ inline
  void MinReduction<float>::fold<true>(RHS &rhs1, RHS rhs2)
  {
    if (rhs2 < rhs1)
      rhs1 = rhs2;
  }

  template<> __CUDA_HD__ inline
  void MinReduction<float>::fold<false>(RHS &rhs1, RHS rhs2)
  {
#if defined(__CUDA_ARCH__) || defined(__HIP_DEVICE_COMPILE__)
    RHS newval = rhs1, oldval;
    // Type punning like this is illegal in C++ but the
    // CUDA manual has an example just like it so fuck it
    int *ptr = (int*)&rhs1;
    do {
      oldval = newval;
      newval = __MIN__(newval, rhs2);
      newval = __int_as_float(atomicCAS(ptr,
            __float_as_int(oldval), __float_as_int(newval)));
    } while (oldval != newval);
#else
#if __cplusplus >= 202002L
    std::atomic_ref<RHS> atomic(rhs1);
    RHS oldval = atomic.load();
    RHS newval;
    do {
      newval = __MIN__(oldval, rhs2);
    } while (!atomic.compare_exchange_weak(oldval, newval));
#else
    // No atomic floating point operations so use compare and swap 
    TypePunning::Alias<int32_t,float> oldval, newval;
    TypePunning::Pointer<int32_t> pointer((void*)&rhs1);
    do {
      oldval.load(pointer);
      newval = __MIN__(oldval.as_two(), rhs2);
    } while (!__sync_bool_compare_and_swap((int32_t*)pointer,
          oldval.as_one(), newval.as_one()));
#endif
#endif
  }

  template<> __CUDA_HD__ inline
  void MinReduction<double>::apply<true>(LHS &lhs, RHS rhs)
  {
    if (rhs < lhs)
      lhs = rhs;
  }

  template<> __CUDA_HD__ inline
  void MinReduction<double>::apply<false>(LHS &lhs, RHS rhs)
  {
#if defined(__CUDA_ARCH__) || defined(__HIP_DEVICE_COMPILE__)
    RHS newval = lhs, oldval;
    // Type punning like this is illegal in C++ but the
    // CUDA manual has an example just like it so fuck it
    unsigned long long *ptr = (unsigned long long*)&lhs;
    do {
      oldval = newval;
      newval = __MIN__(newval, rhs);
      newval = __ulonglong_as_double(atomicCAS(ptr,
            __double_as_ulonglong(oldval), __double_as_ulonglong(newval)));
    } while (oldval != newval);
#else
#if __cplusplus >= 202002L
    std::atomic_ref<RHS> atomic(lhs);
    RHS oldval = atomic.load();
    RHS newval;
    do {
      newval = __MIN__(oldval, rhs);
    } while (!atomic.compare_exchange_weak(oldval, newval));
#else
    // No atomic floating point operations so use compare and swap 
    TypePunning::Alias<int64_t,double> oldval, newval;
    TypePunning::Pointer<int64_t> pointer((void*)&lhs);
    do {
      oldval.load(pointer);
      newval = __MIN__(oldval.as_two(), rhs);
    } while (!__sync_bool_compare_and_swap((int64_t*)pointer,
          oldval.as_one(), newval.as_one()));
#endif
#endif
  }

  template<> __CUDA_HD__ inline
  void MinReduction<double>::fold<true>(RHS &rhs1, RHS rhs2)
  {
    if (rhs2 < rhs1)
      rhs1 = rhs2;
  }

  template<> __CUDA_HD__ inline
  void MinReduction<double>::fold<false>(RHS &rhs1, RHS rhs2)
  {
#if defined(__CUDA_ARCH__) || defined(__HIP_DEVICE_COMPILE__)
    RHS newval = rhs1, oldval;
    // Type punning like this is illegal in C++ but the
    // CUDA manual has an example just like it so fuck it
    unsigned long long *ptr = (unsigned long long*)&rhs1;
    do {
      oldval = newval;
      newval = __MIN__(newval, rhs2);
      newval = __ulonglong_as_double(atomicCAS(ptr,
            __double_as_ulonglong(oldval), __double_as_ulonglong(newval)));
    } while (oldval != newval);
#else
#if __cplusplus >= 202002L
    std::atomic_ref<RHS> atomic(rhs1);
    RHS oldval = atomic.load();
    RHS newval;
    do {
      newval = __MIN__(oldval, rhs2);
    } while (!atomic.compare_exchange_weak(oldval, newval));
#else
    // No atomic floating point operations so use compare and swap 
    TypePunning::Alias<int64_t,double> oldval, newval;
    TypePunning::Pointer<int64_t> pointer((void*)&rhs1);
    do {
      oldval.load(pointer);
      newval = __MIN__(oldval.as_two(), rhs2);
    } while (!__sync_bool_compare_and_swap((int64_t*)pointer,
          oldval.as_one(), newval.as_one()));
#endif
#endif
  }

#ifdef LEGION_REDOP_COMPLEX
#ifdef LEGION_REDOP_HALF
  template<> __CUDA_HD__ inline
  void MinReduction<complex<__half> >::apply<true>(LHS &lhs, RHS rhs)
  {
    if (rhs < lhs)
      lhs = rhs;
  }

  template<> __CUDA_HD__ inline
  void MinReduction<complex<__half> >::apply<false>(LHS &lhs, RHS rhs)
  {
#if defined(__CUDA_ARCH__) || defined(__HIP_DEVICE_COMPILE__)
    RHS newval = lhs, oldval;
    // Type punning like this is illegal in C++ but the
    // CUDA manual has an example just like it so fuck it
    unsigned int *ptr = (unsigned int*)&lhs;
    do {
      oldval = newval;
      newval = __MIN__(newval, rhs);
      newval = __uint_as_complex(atomicCAS(ptr,
            __complex_as_uint(oldval), __complex_as_uint(newval)));
    } while (oldval != newval);
#else
    TypePunning::Alias<int32_t,complex<__half> > oldval, newval;
    TypePunning::Pointer<int32_t> pointer((void*)&lhs);
    do {
      oldval.load(pointer);
      newval = __MIN__(oldval.as_two(), rhs);
    } while (!__sync_bool_compare_and_swap((int32_t*)pointer,
                      oldval.as_one(), newval.as_one()));
#endif
  }

  template<> __CUDA_HD__ inline
  void MinReduction<complex<__half> >::fold<true>(RHS &rhs1, RHS rhs2)
  {
    if (rhs2 < rhs1)
      rhs1 = rhs2;
  }

  template<> __CUDA_HD__ inline
  void MinReduction<complex<__half> >::fold<false>(RHS &rhs1, RHS rhs2)
  {
#if defined(__CUDA_ARCH__) || defined(__HIP_DEVICE_COMPILE__)
    RHS newval = rhs1, oldval;
    // Type punning like this is illegal in C++ but the
    // CUDA manual has an example just like it so fuck it
    unsigned int *ptr = (unsigned int*)&rhs1;
    do {
      oldval = newval;
      newval = __MIN__(newval, rhs2);
      newval = __uint_as_complex(atomicCAS(ptr,
            __complex_as_uint(oldval), __complex_as_uint(newval)));
    } while (oldval != newval);
#else
    TypePunning::Alias<int32_t,complex<__half> > oldval, newval;
    TypePunning::Pointer<int32_t> pointer((void*)&rhs1);
    do {
      oldval.load(pointer);
      newval = __MIN__(oldval.as_two(), rhs2);
    } while (!__sync_bool_compare_and_swap((int32_t*)pointer,
                      oldval.as_one(), newval.as_one()));
#endif
  }
#endif // LEGION_REDOP_HALF

  template<> __CUDA_HD__ inline
  void MinReduction<complex<float> >::apply<true>(LHS &lhs, RHS rhs)
  {
    if (rhs < lhs)
      lhs = rhs;
  }

  template<> __CUDA_HD__ inline
  void MinReduction<complex<float> >::apply<false>(LHS &lhs, RHS rhs)
  {
#if defined(__CUDA_ARCH__) || defined(__HIP_DEVICE_COMPILE__)
    RHS newval = lhs, oldval;
    // Type punning like this is illegal in C++ but the
    // CUDA manual has an example just like it so fuck it
    unsigned long long *ptr = (unsigned long long*)&lhs;
    do {
      oldval = newval;
      newval = __MIN__(newval, rhs);
      newval = __ulonglong_as_complex(atomicCAS(ptr,
            __complex_as_ulonglong(oldval), __complex_as_ulonglong(newval)));
    } while (oldval != newval);
#else
    TypePunning::Alias<int64_t,complex<float> > oldval, newval;
    TypePunning::Pointer<int64_t> pointer((void*)&lhs);
    do {
      oldval.load(pointer);
      newval = __MIN__(oldval.as_two(), rhs);
    } while (!__sync_bool_compare_and_swap((int64_t*)pointer,
                      oldval.as_one(), newval.as_one()));
#endif
  }

  template<> __CUDA_HD__ inline
  void MinReduction<complex<float> >::fold<true>(RHS &rhs1, RHS rhs2)
  {
    if (rhs2 < rhs1)
      rhs1 = rhs2;
  }

  template<> __CUDA_HD__ inline
  void MinReduction<complex<float> >::fold<false>(RHS &rhs1, RHS rhs2)
  {
#if defined(__CUDA_ARCH__) || defined(__HIP_DEVICE_COMPILE__)
    RHS newval = rhs1, oldval;
    // Type punning like this is illegal in C++ but the
    // CUDA manual has an example just like it so fuck it
    unsigned long long *ptr = (unsigned long long*)&rhs1;
    do {
      oldval = newval;
      newval = __MIN__(newval, rhs2);
      newval = __ulonglong_as_complex(atomicCAS(ptr,
            __complex_as_ulonglong(oldval), __complex_as_ulonglong(newval)));
    } while (oldval != newval);
#else
#if __cplusplus >= 202002L
    std::atomic_ref<RHS> atomic(rhs1);
    RHS oldval = atomic.load();
    RHS newval;
    do {
      newval = __MIN__(oldval, rhs2);
    } while (!atomic.compare_exchange_weak(oldval, newval));
#else
    TypePunning::Alias<int64_t,complex<float> > oldval, newval;
    TypePunning::Pointer<int64_t> pointer((void*)&rhs1);
    do {
      oldval.load(pointer);
      newval = __MIN__(oldval.as_two(), rhs2);
    } while (!__sync_bool_compare_and_swap((int64_t*)pointer,
                      oldval.as_one(), newval.as_one()));
#endif
#endif
  }
#endif // LEGION_REDOP_COMPLEX

  template<> __CUDA_HD__ inline
  void OrReduction<int8_t>::apply<true>(LHS &lhs, RHS rhs)
  {
    lhs |= rhs;
  }

  template<> __CUDA_HD__ inline
  void OrReduction<int8_t>::apply<false>(LHS &lhs, RHS rhs)
  {
#if defined(__CUDA_ARCH__) || defined(__HIP_DEVICE_COMPILE__)
    // GPU atomics need 4 byte alignment
    const uintptr_t unaligned = reinterpret_cast<uintptr_t>(&lhs);
    const unsigned offset = unaligned % sizeof(int);
    const uintptr_t aligned = unaligned - offset;
    int *ptr = reinterpret_cast<int*>(aligned);
    int newval = *ptr, oldval;
    do {
      RHS previous = __int2byte(newval, offset);
      RHS next = previous | rhs;
      oldval = newval;
      newval = __byte2int(newval, next, offset);
      newval = atomicCAS(ptr, oldval, newval);
    } while (oldval != newval);
#else
#if __cplusplus >= 202002L 
    std::atomic_ref<RHS> atomic(lhs);
    RHS oldval = atomic.load();
    RHS newval;
    do {
      newval = oldval | rhs;
    } while (!atomic.compare_exchange_weak(oldval, newval));
#else
    // No atomic logical operations so use compare and swap
    RHS oldval, newval;
    TypePunning::Pointer<RHS> pointer((void*)&lhs);
    do {
      oldval = *pointer;
      newval = oldval | rhs;
    } while (!__sync_bool_compare_and_swap((RHS*)pointer, oldval, newval));
#endif
#endif
  }

  template<> __CUDA_HD__ inline
  void OrReduction<int8_t>::fold<true>(RHS &rhs1, RHS rhs2)
  {
    rhs1 |= rhs2;
  }

  template<> __CUDA_HD__ inline
  void OrReduction<int8_t>::fold<false>(RHS &rhs1, RHS rhs2)
  {
#if defined(__CUDA_ARCH__) || defined(__HIP_DEVICE_COMPILE__)
    // GPU atomics need 4 byte alignment
    const uintptr_t unaligned = reinterpret_cast<uintptr_t>(&rhs1);
    const unsigned offset = unaligned % sizeof(int);
    const uintptr_t aligned = unaligned - offset;
    int *ptr = reinterpret_cast<int*>(aligned);
    int newval = *ptr, oldval;
    do {
      RHS previous = __int2byte(newval, offset);
      RHS next = previous | rhs2;
      oldval = newval;
      newval = __byte2int(newval, next, offset);
      newval = atomicCAS(ptr, oldval, newval);
    } while (oldval != newval);
#else
#if __cplusplus >= 202002L 
    std::atomic_ref<RHS> atomic(rhs1);
    RHS oldval = atomic.load();
    RHS newval;
    do {
      newval = oldval | rhs2;
    } while (!atomic.compare_exchange_weak(oldval, newval));
#else
    // No atomic logical operations so use compare and swap
    RHS oldval, newval;
    TypePunning::Pointer<RHS> pointer((void*)&rhs1);
    do {
      oldval = *pointer;
      newval = oldval | rhs2;
    } while (!__sync_bool_compare_and_swap((RHS*)pointer, oldval, newval));
#endif
#endif
  }

  template<> __CUDA_HD__ inline
  void OrReduction<int16_t>::apply<true>(LHS &lhs, RHS rhs)
  {
    lhs |= rhs;
  }

  template<> __CUDA_HD__ inline
  void OrReduction<int16_t>::apply<false>(LHS &lhs, RHS rhs)
  {
#if defined(__CUDA_ARCH__) || defined(__HIP_DEVICE_COMPILE__)
#if __CUDA_ARCH__ >= 700
    RHS newval = lhs, oldval;
    // Type punning like this is illegal in C++ but the
    // CUDA manual has an example just like it so fuck it
    unsigned short int *ptr = (unsigned short int*)&lhs;
    do {
      oldval = newval;
      newval |= rhs;
      newval = __ushort_as_short(atomicCAS(ptr,
            __short_as_ushort(oldval), __short_as_ushort(newval)));
    } while (oldval != newval);
#else
    // 16-bit atomics are not supported prior to volta
    // 32-bit GPU atomics need 4 byte alignment
    const uintptr_t unaligned = reinterpret_cast<uintptr_t>(&lhs);
    const unsigned offset = unaligned % sizeof(unsigned int);
    const uintptr_t aligned = unaligned - offset;
    unsigned int *ptr = reinterpret_cast<unsigned int*>(aligned);
    RHS newval = lhs, oldval, other;
    if (offset == 0) {
      other = *((&lhs)+1);
      do {
        oldval = newval;
        newval |= rhs;
        const unsigned int result = atomicCAS(ptr,
            __hiloshort2uint(other, oldval), __hiloshort2uint(other, newval));
        newval = __uint2loshort(result);
        other = __uint2hishort(result);
      } while (oldval != newval);
    } else {
      other = *((&lhs)-1);
      do {
        oldval = newval;
        newval |= rhs;
        const unsigned int result = atomicCAS(ptr,
            __hiloshort2uint(oldval, other), __hiloshort2uint(newval, other));
        other = __uint2loshort(result);
        newval = __uint2hishort(result);
      } while (oldval != newval);
    }
#endif
#else
#if __cplusplus >= 202002L 
    std::atomic_ref<RHS> atomic(lhs);
    RHS oldval = atomic.load();
    RHS newval;
    do {
      newval = oldval | rhs;
    } while (!atomic.compare_exchange_weak(oldval, newval));
#else
    // No atomic logical operations so use compare and swap
    RHS oldval, newval;
    TypePunning::Pointer<RHS> pointer((void*)&lhs);
    do {
      oldval = *pointer;
      newval = oldval | rhs;
    } while (!__sync_bool_compare_and_swap((RHS*)pointer, oldval, newval));
#endif
#endif
  }

  template<> __CUDA_HD__ inline
  void OrReduction<int16_t>::fold<true>(RHS &rhs1, RHS rhs2)
  {
    rhs1 |= rhs2;
  }

  template<> __CUDA_HD__ inline
  void OrReduction<int16_t>::fold<false>(RHS &rhs1, RHS rhs2)
  {
#if defined(__CUDA_ARCH__) || defined(__HIP_DEVICE_COMPILE__)
#if __CUDA_ARCH__ >= 700
    RHS newval = rhs1, oldval;
    // Type punning like this is illegal in C++ but the
    // CUDA manual has an example just like it so fuck it
    unsigned short int *ptr = (unsigned short int*)&rhs1;
    do {
      oldval = newval;
      newval |= rhs2;
      newval = __ushort_as_short(atomicCAS(ptr,
            __short_as_ushort(oldval), __short_as_ushort(newval)));
    } while (oldval != newval);
#else
    // 16-bit atomics are not supported prior to volta
    // 32-bit GPU atomics need 4 byte alignment
    const uintptr_t unaligned = reinterpret_cast<uintptr_t>(&rhs1);
    const unsigned offset = unaligned % sizeof(unsigned int);
    const uintptr_t aligned = unaligned - offset;
    unsigned int *ptr = reinterpret_cast<unsigned int*>(aligned);
    RHS newval = rhs1, oldval, other;
    if (offset == 0) {
      other = *((&rhs1)+1);
      do {
        oldval = newval;
        newval |= rhs2;
        const unsigned int result = atomicCAS(ptr,
            __hiloshort2uint(other, oldval), __hiloshort2uint(other, newval));
        newval = __uint2loshort(result);
        other = __uint2hishort(result);
      } while (oldval != newval);
    } else {
      other = *((&rhs1)-1);
      do {
        oldval = newval;
        newval |= rhs2;
        const unsigned int result = atomicCAS(ptr,
            __hiloshort2uint(oldval, other), __hiloshort2uint(newval, other));
        other = __uint2loshort(result);
        newval = __uint2hishort(result);
      } while (oldval != newval);
    }
#endif
#else
#if __cplusplus >= 202002L 
    std::atomic_ref<RHS> atomic(rhs1);
    RHS oldval = atomic.load();
    RHS newval;
    do {
      newval = oldval | rhs2;
    } while (!atomic.compare_exchange_weak(oldval, newval));
#else
    // No atomic logical operations so use compare and swap
    RHS oldval, newval;
    TypePunning::Pointer<RHS> pointer((void*)&rhs1);
    do {
      oldval = *pointer;
      newval = oldval | rhs2;
    } while (!__sync_bool_compare_and_swap((RHS*)pointer, oldval, newval));
#endif
#endif
  }

  template<> __CUDA_HD__ inline
  void OrReduction<int32_t>::apply<true>(LHS &lhs, RHS rhs)
  {
    lhs |= rhs;
  }

  template<> __CUDA_HD__ inline
  void OrReduction<int32_t>::apply<false>(LHS &lhs, RHS rhs)
  {
#if defined(__CUDA_ARCH__) || defined(__HIP_DEVICE_COMPILE__)
    atomicOr(&lhs, rhs);
#else
#if __cplusplus >= 202002L 
    std::atomic_ref<RHS> atomic(lhs);
    RHS oldval = atomic.load();
    RHS newval;
    do {
      newval = oldval | rhs;
    } while (!atomic.compare_exchange_weak(oldval, newval));
#else
    // No atomic logical operations so use compare and swap
    RHS oldval, newval;
    TypePunning::Pointer<RHS> pointer((void*)&lhs);
    do {
      oldval = *pointer;
      newval = oldval | rhs;
    } while (!__sync_bool_compare_and_swap((RHS*)pointer, oldval, newval));
#endif
#endif
  }

  template<> __CUDA_HD__ inline
  void OrReduction<int32_t>::fold<true>(RHS &rhs1, RHS rhs2)
  {
    rhs1 |= rhs2;
  }

  template<> __CUDA_HD__ inline
  void OrReduction<int32_t>::fold<false>(RHS &rhs1, RHS rhs2)
  {
#if defined(__CUDA_ARCH__) || defined(__HIP_DEVICE_COMPILE__)
    atomicOr(&rhs1, rhs2); 
#else
#if __cplusplus >= 202002L 
    std::atomic_ref<RHS> atomic(rhs1);
    RHS oldval = atomic.load();
    RHS newval;
    do {
      newval = oldval | rhs2;
    } while (!atomic.compare_exchange_weak(oldval, newval));
#else
    // No atomic logical operations so use compare and swap
    RHS oldval, newval;
    TypePunning::Pointer<RHS> pointer((void*)&rhs1);
    do {
      oldval = *pointer;
      newval = oldval | rhs2;
    } while (!__sync_bool_compare_and_swap((RHS*)pointer, oldval, newval));
#endif
#endif
  }

  template<> __CUDA_HD__ inline
  void OrReduction<int64_t>::apply<true>(LHS &lhs, RHS rhs)
  {
    lhs |= rhs;
  }

  template<> __CUDA_HD__ inline
  void OrReduction<int64_t>::apply<false>(LHS &lhs, RHS rhs)
  {
#if defined(__CUDA_ARCH__) || defined(__HIP_DEVICE_COMPILE__)
    // Apparently there is no signed 64bit int atomic yet
    RHS newval = lhs, oldval;
    // Type punning like this is illegal in C++ but the
    // CUDA manual has an example just like it so fuck it
    unsigned long long int *ptr = (unsigned long long int*)&lhs;
    do {
      oldval = newval;
      newval |= rhs;
      newval = __ulonglong_as_longlong(atomicCAS(ptr,
            __longlong_as_ulonglong(oldval), __longlong_as_ulonglong(newval)));
    } while (oldval != newval);
#else
#if __cplusplus >= 202002L 
    std::atomic_ref<RHS> atomic(lhs);
    RHS oldval = atomic.load();
    RHS newval;
    do {
      newval = oldval | rhs;
    } while (!atomic.compare_exchange_weak(oldval, newval));
#else
    // No atomic logical operations so use compare and swap
    RHS oldval, newval;
    TypePunning::Pointer<RHS> pointer((void*)&lhs);
    do {
      oldval = *pointer;
      newval = oldval | rhs;
    } while (!__sync_bool_compare_and_swap((RHS*)pointer, oldval, newval));
#endif
#endif
  }

  template<> __CUDA_HD__ inline
  void OrReduction<int64_t>::fold<true>(RHS &rhs1, RHS rhs2)
  {
    rhs1 |= rhs2;
  }

  template<> __CUDA_HD__ inline
  void OrReduction<int64_t>::fold<false>(RHS &rhs1, RHS rhs2)
  {
#if defined(__CUDA_ARCH__) || defined(__HIP_DEVICE_COMPILE__)
    // Apparently there is no signed 64bit int atomic yet
    RHS newval = rhs1, oldval;
    // Type punning like this is illegal in C++ but the
    // CUDA manual has an example just like it so fuck it
    unsigned long long int *ptr = (unsigned long long int*)&rhs1;
    do {
      oldval = newval;
      newval |= rhs2;
      newval = __ulonglong_as_longlong(atomicCAS(ptr,
            __longlong_as_ulonglong(oldval), __longlong_as_ulonglong(newval)));
    } while (oldval != newval);
#else
#if __cplusplus >= 202002L 
    std::atomic_ref<RHS> atomic(rhs1);
    RHS oldval = atomic.load();
    RHS newval;
    do {
      newval = oldval | rhs2;
    } while (!atomic.compare_exchange_weak(oldval, newval));
#else
    // No atomic logical operations so use compare and swap
    RHS oldval, newval;
    TypePunning::Pointer<RHS> pointer((void*)&rhs1);
    do {
      oldval = *pointer;
      newval = oldval | rhs2;
    } while (!__sync_bool_compare_and_swap((RHS*)pointer, oldval, newval));
#endif
#endif
  }

  template<> __CUDA_HD__ inline
  void OrReduction<uint8_t>::apply<true>(LHS &lhs, RHS rhs)
  {
    lhs |= rhs;
  }

  template<> __CUDA_HD__ inline
  void OrReduction<uint8_t>::apply<false>(LHS &lhs, RHS rhs)
  {
#if defined(__CUDA_ARCH__) || defined(__HIP_DEVICE_COMPILE__)
    // GPU atomics need 4 byte alignment
    const uintptr_t unaligned = reinterpret_cast<uintptr_t>(&lhs);
    const unsigned offset = unaligned % sizeof(unsigned int);
    const uintptr_t aligned = unaligned - offset;
    unsigned int *ptr = reinterpret_cast<unsigned int*>(aligned);
    unsigned int newval = *ptr, oldval;
    do {
      RHS previous = __uint2ubyte(newval, offset);
      RHS next = previous | rhs;
      oldval = newval;
      newval = __ubyte2uint(newval, next, offset);
      newval = atomicCAS(ptr, oldval, newval);
    } while (oldval != newval);
#else
#if __cplusplus >= 202002L 
    std::atomic_ref<RHS> atomic(lhs);
    RHS oldval = atomic.load();
    RHS newval;
    do {
      newval = oldval | rhs;
    } while (!atomic.compare_exchange_weak(oldval, newval));
#else
    // No atomic logical operations so use compare and swap
    RHS oldval, newval;
    TypePunning::Pointer<RHS> pointer((void*)&lhs);
    do {
      oldval = *pointer;
      newval = oldval | rhs;
    } while (!__sync_bool_compare_and_swap((RHS*)pointer, oldval, newval));
#endif
#endif
  }

  template<> __CUDA_HD__ inline
  void OrReduction<uint8_t>::fold<true>(RHS &rhs1, RHS rhs2)
  {
    rhs1 |= rhs2;
  }

  template<> __CUDA_HD__ inline
  void OrReduction<uint8_t>::fold<false>(RHS &rhs1, RHS rhs2)
  {
#if defined(__CUDA_ARCH__) || defined(__HIP_DEVICE_COMPILE__)
    // GPU atomics need 4 byte alignment
    const uintptr_t unaligned = reinterpret_cast<uintptr_t>(&rhs1);
    const unsigned offset = unaligned % sizeof(unsigned int);
    const uintptr_t aligned = unaligned - offset;
    unsigned int *ptr = reinterpret_cast<unsigned int*>(aligned);
    unsigned int newval = *ptr, oldval;
    do {
      RHS previous = __uint2ubyte(newval, offset);
      RHS next = previous | rhs2;
      oldval = newval;
      newval = __ubyte2uint(newval, next, offset);
      newval = atomicCAS(ptr, oldval, newval);
    } while (oldval != newval);
#else
#if __cplusplus >= 202002L 
    std::atomic_ref<RHS> atomic(rhs1);
    RHS oldval = atomic.load();
    RHS newval;
    do {
      newval = oldval | rhs2;
    } while (!atomic.compare_exchange_weak(oldval, newval));
#else
    // No atomic logical operations so use compare and swap
    RHS oldval, newval;
    TypePunning::Pointer<RHS> pointer((void*)&rhs1);
    do {
      oldval = *pointer;
      newval = oldval | rhs2;
    } while (!__sync_bool_compare_and_swap((RHS*)pointer, oldval, newval));
#endif
#endif
  }

  template<> __CUDA_HD__ inline
  void OrReduction<uint16_t>::apply<true>(LHS &lhs, RHS rhs)
  {
    lhs |= rhs;
  }

  template<> __CUDA_HD__ inline 
  void OrReduction<uint16_t>::apply<false>(LHS &lhs, RHS rhs)
  {
#if defined(__CUDA_ARCH__) || defined(__HIP_DEVICE_COMPILE__)
#if __CUDA_ARCH__ >= 700
    RHS newval = lhs, oldval;
    do {
      oldval = newval;
      newval |= rhs;
      newval = atomicCAS(&lhs, oldval, newval);
    } while (oldval != newval);
#else
    // 16-bit atomics are not supported prior to volta
    // 32-bit GPU atomics need 4 byte alignment
    const uintptr_t unaligned = reinterpret_cast<uintptr_t>(&lhs);
    const unsigned offset = unaligned % sizeof(unsigned int);
    const uintptr_t aligned = unaligned - offset;
    unsigned int *ptr = reinterpret_cast<unsigned int*>(aligned);
    RHS newval = lhs, oldval, other;
    if (offset == 0) {
      other = *((&lhs)+1);
      do {
        oldval = newval;
        newval |= rhs;
        const unsigned int result = atomicCAS(ptr,
            __hiloushort2uint(other, oldval), __hiloushort2uint(other, newval));
        newval = __uint2loushort(result);
        other = __uint2hiushort(result);
      } while (oldval != newval);
    } else {
      other = *((&lhs)-1);
      do {
        oldval = newval;
        newval |= rhs;
        const unsigned int result = atomicCAS(ptr,
            __hiloushort2uint(oldval, other), __hiloushort2uint(newval, other));
        other = __uint2loushort(result);
        newval = __uint2hiushort(result);
      } while (oldval != newval);
    }
#endif
#else
#if __cplusplus >= 202002L 
    std::atomic_ref<RHS> atomic(lhs);
    RHS oldval = atomic.load();
    RHS newval;
    do {
      newval = oldval | rhs;
    } while (!atomic.compare_exchange_weak(oldval, newval));
#else
    // No atomic logical operations so use compare and swap
    RHS oldval, newval;
    TypePunning::Pointer<RHS> pointer((void*)&lhs);
    do {
      oldval = *pointer;
      newval = oldval | rhs;
    } while (!__sync_bool_compare_and_swap((RHS*)pointer, oldval, newval));
#endif
#endif
  }

  template<> __CUDA_HD__ inline
  void OrReduction<uint16_t>::fold<true>(RHS &rhs1, RHS rhs2)
  {
    rhs1 |= rhs2;
  }

  template<> __CUDA_HD__ inline
  void OrReduction<uint16_t>::fold<false>(RHS &rhs1, RHS rhs2)
  {
#if defined(__CUDA_ARCH__) || defined(__HIP_DEVICE_COMPILE__)
#if __CUDA_ARCH__ >= 700
    RHS newval = rhs1, oldval;
    do {
      oldval = newval;
      newval |= rhs2;
      newval = atomicCAS(&rhs1, oldval, newval);
    } while (oldval != newval);
#else
    // 16-bit atomics are not supported prior to volta
    // 32-bit GPU atomics need 4 byte alignment
    const uintptr_t unaligned = reinterpret_cast<uintptr_t>(&rhs1);
    const unsigned offset = unaligned % sizeof(unsigned int);
    const uintptr_t aligned = unaligned - offset;
    unsigned int *ptr = reinterpret_cast<unsigned int*>(aligned);
    RHS newval = rhs1, oldval, other;
    if (offset == 0) {
      other = *((&rhs1)+1);
      do {
        oldval = newval;
        newval |= rhs2;
        const unsigned int result = atomicCAS(ptr,
            __hiloushort2uint(other, oldval), __hiloushort2uint(other, newval));
        newval = __uint2loushort(result);
        other = __uint2hiushort(result);
      } while (oldval != newval);
    } else {
      other = *((&rhs1)-1);
      do {
        oldval = newval;
        newval |= rhs2;
        const unsigned int result = atomicCAS(ptr,
            __hiloushort2uint(oldval, other), __hiloushort2uint(newval, other));
        other = __uint2loushort(result);
        newval = __uint2hiushort(result);
      } while (oldval != newval);
    }
#endif
#else
#if __cplusplus >= 202002L 
    std::atomic_ref<RHS> atomic(rhs1);
    RHS oldval = atomic.load();
    RHS newval;
    do {
      newval = oldval | rhs2;
    } while (!atomic.compare_exchange_weak(oldval, newval));
#else
    // No atomic logical operations so use compare and swap
    RHS oldval, newval;
    TypePunning::Pointer<RHS> pointer((void*)&rhs1);
    do {
      oldval = *pointer;
      newval = oldval | rhs2;
    } while (!__sync_bool_compare_and_swap((RHS*)pointer, oldval, newval));
#endif
#endif
  }

  template<> __CUDA_HD__ inline
  void OrReduction<uint32_t>::apply<true>(LHS &lhs, RHS rhs)
  {
    lhs |= rhs;
  }

  template<> __CUDA_HD__ inline
  void OrReduction<uint32_t>::apply<false>(LHS &lhs, RHS rhs)
  {
#if defined(__CUDA_ARCH__) || defined(__HIP_DEVICE_COMPILE__)
    atomicOr(&lhs, rhs);
#else
#if __cplusplus >= 202002L 
    std::atomic_ref<RHS> atomic(lhs);
    RHS oldval = atomic.load();
    RHS newval;
    do {
      newval = oldval | rhs;
    } while (!atomic.compare_exchange_weak(oldval, newval));
#else
    // No atomic logical operations so use compare and swap
    RHS oldval, newval;
    TypePunning::Pointer<RHS> pointer((void*)&lhs);
    do {
      oldval = *pointer;
      newval = oldval | rhs;
    } while (!__sync_bool_compare_and_swap((RHS*)pointer, oldval, newval));
#endif
#endif
  }

  template<> __CUDA_HD__ inline
  void OrReduction<uint32_t>::fold<true>(RHS &rhs1, RHS rhs2)
  {
    rhs1 |= rhs2;
  }

  template<> __CUDA_HD__ inline
  void OrReduction<uint32_t>::fold<false>(RHS &rhs1, RHS rhs2)
  {
#if defined(__CUDA_ARCH__) || defined(__HIP_DEVICE_COMPILE__)
    atomicOr(&rhs1, rhs2); 
#else
#if __cplusplus >= 202002L 
    std::atomic_ref<RHS> atomic(rhs1);
    RHS oldval = atomic.load();
    RHS newval;
    do {
      newval = oldval | rhs2;
    } while (!atomic.compare_exchange_weak(oldval, newval));
#else
    // No atomic logical operations so use compare and swap
    RHS oldval, newval;
    TypePunning::Pointer<RHS> pointer((void*)&rhs1);
    do {
      oldval = *pointer;
      newval = oldval | rhs2;
    } while (!__sync_bool_compare_and_swap((RHS*)pointer, oldval, newval));
#endif
#endif
  }

  template<> __CUDA_HD__ inline
  void OrReduction<uint64_t>::apply<true>(LHS &lhs, RHS rhs)
  {
    lhs |= rhs;
  }

  template<> __CUDA_HD__ inline
  void OrReduction<uint64_t>::apply<false>(LHS &lhs, RHS rhs)
  {
#if defined(__CUDA_ARCH__) || defined(__HIP_DEVICE_COMPILE__)
#if __CUDACC_VER_MAJOR__ < 11
    // Older versions of CUDA don't have 64-bit atomicOr
    unsigned long long *target = (unsigned long long *)&lhs;
    unsigned long long oldval, newval = lhs;
    do {
      oldval = newval;
      newval |= rhs;
      newval = atomicCAS(target, oldval, newval);
    } while (oldval != newval);
#else
    atomicOr((unsigned long long*)&lhs, (unsigned long long)rhs);
#endif
#else
#if __cplusplus >= 202002L 
    std::atomic_ref<RHS> atomic(lhs);
    RHS oldval = atomic.load();
    RHS newval;
    do {
      newval = oldval | rhs;
    } while (!atomic.compare_exchange_weak(oldval, newval));
#else
    // No atomic logical operations so use compare and swap
    RHS oldval, newval;
    TypePunning::Pointer<RHS> pointer((void*)&lhs);
    do {
      oldval = *pointer;
      newval = oldval | rhs;
    } while (!__sync_bool_compare_and_swap((RHS*)pointer, oldval, newval));
#endif
#endif
  }

  template<> __CUDA_HD__ inline
  void OrReduction<uint64_t>::fold<true>(RHS &rhs1, RHS rhs2)
  {
    rhs1 |= rhs2;
  }

  template<> __CUDA_HD__ inline
  void OrReduction<uint64_t>::fold<false>(RHS &rhs1, RHS rhs2)
  {
#if defined(__CUDA_ARCH__) || defined(__HIP_DEVICE_COMPILE__)
#if __CUDACC_VER_MAJOR__ < 11
    // Older versions of CUDA don't have 64-bit atomicOr
    unsigned long long *target = (unsigned long long *)&rhs1;
    unsigned long long oldval, newval = rhs1;
    do {
      oldval = newval;
      newval |= rhs2;
      newval = atomicCAS(target, oldval, newval);
    } while (oldval != newval);
#else
    atomicOr((unsigned long long*)&rhs1, (unsigned long long)rhs2);
#endif
#else
#if __cplusplus >= 202002L 
    std::atomic_ref<RHS> atomic(rhs1);
    RHS oldval = atomic.load();
    RHS newval;
    do {
      newval = oldval | rhs2;
    } while (!atomic.compare_exchange_weak(oldval, newval));
#else
    // No atomic logical operations so use compare and swap
    RHS oldval, newval;
    TypePunning::Pointer<RHS> pointer((void*)&rhs1);
    do {
      oldval = *pointer;
      newval = oldval | rhs2;
    } while (!__sync_bool_compare_and_swap((RHS*)pointer, oldval, newval));
#endif
#endif
  }

  template<> __CUDA_HD__ inline
  void AndReduction<int8_t>::apply<true>(LHS &lhs, RHS rhs)
  {
    lhs &= rhs;
  }

  template<> __CUDA_HD__ inline
  void AndReduction<int8_t>::apply<false>(LHS &lhs, RHS rhs)
  {
#if defined(__CUDA_ARCH__) || defined(__HIP_DEVICE_COMPILE__)
    // GPU atomics need 4 byte alignment
    const uintptr_t unaligned = reinterpret_cast<uintptr_t>(&lhs);
    const unsigned offset = unaligned % sizeof(int);
    const uintptr_t aligned = unaligned - offset;
    int *ptr = reinterpret_cast<int*>(aligned);
    int newval = *ptr, oldval;
    do {
      RHS previous = __int2byte(newval, offset);
      RHS next = previous & rhs;
      oldval = newval;
      newval = __byte2int(newval, next, offset);
      newval = atomicCAS(ptr, oldval, newval);
    } while (oldval != newval);
#else
#if __cplusplus >= 202002L 
    std::atomic_ref<RHS> atomic(lhs);
    RHS oldval = atomic.load();
    RHS newval;
    do {
      newval = oldval & rhs;
    } while (!atomic.compare_exchange_weak(oldval, newval));
#else
    // No atomic logical operations so use compare and swap
    RHS oldval, newval;
    TypePunning::Pointer<RHS> pointer((void*)&lhs);
    do {
      oldval = *pointer;
      newval = oldval & rhs;
    } while (!__sync_bool_compare_and_swap((RHS*)pointer, oldval, newval));
#endif
#endif
  }

  template<> __CUDA_HD__ inline
  void AndReduction<int8_t>::fold<true>(RHS &rhs1, RHS rhs2)
  {
    rhs1 &= rhs2;
  }

  template<> __CUDA_HD__ inline
  void AndReduction<int8_t>::fold<false>(RHS &rhs1, RHS rhs2)
  {
#if defined(__CUDA_ARCH__) || defined(__HIP_DEVICE_COMPILE__)
    // GPU atomics need 4 byte alignment
    const uintptr_t unaligned = reinterpret_cast<uintptr_t>(&rhs1);
    const unsigned offset = unaligned % sizeof(int);
    const uintptr_t aligned = unaligned - offset;
    int *ptr = reinterpret_cast<int*>(aligned);
    int newval = *ptr, oldval;
    do {
      RHS previous = __int2byte(newval, offset);
      RHS next = previous & rhs2;
      oldval = newval;
      newval = __byte2int(newval, next, offset);
      newval = atomicCAS(ptr, oldval, newval);
    } while (oldval != newval);
#else
#if __cplusplus >= 202002L 
    std::atomic_ref<RHS> atomic(rhs1);
    RHS oldval = atomic.load();
    RHS newval;
    do {
      newval = oldval & rhs2;
    } while (!atomic.compare_exchange_weak(oldval, newval));
#else
    // No atomic logical operations so use compare and swap
    RHS oldval, newval;
    TypePunning::Pointer<RHS> pointer((void*)&rhs1);
    do {
      oldval = *pointer;
      newval = oldval & rhs2;
    } while (!__sync_bool_compare_and_swap((RHS*)pointer, oldval, newval));
#endif
#endif
  }

  template<> __CUDA_HD__ inline
  void AndReduction<int16_t>::apply<true>(LHS &lhs, RHS rhs)
  {
    lhs &= rhs;
  }

  template<> __CUDA_HD__ inline
  void AndReduction<int16_t>::apply<false>(LHS &lhs, RHS rhs)
  {
#if defined(__CUDA_ARCH__) || defined(__HIP_DEVICE_COMPILE__)
#if __CUDA_ARCH__ >= 700
    RHS newval = lhs, oldval;
    // Type punning like this is illegal in C++ but the
    // CUDA manual has an example just like it so fuck it
    unsigned short int *ptr = (unsigned short int*)&lhs;
    do {
      oldval = newval;
      newval &= rhs;
      newval = __ushort_as_short(atomicCAS(ptr,
            __short_as_ushort(oldval), __short_as_ushort(newval)));
    } while (oldval != newval);
#else
    // 16-bit atomics are not supported prior to volta
    // 32-bit GPU atomics need 4 byte alignment
    const uintptr_t unaligned = reinterpret_cast<uintptr_t>(&lhs);
    const unsigned offset = unaligned % sizeof(unsigned int);
    const uintptr_t aligned = unaligned - offset;
    unsigned int *ptr = reinterpret_cast<unsigned int*>(aligned);
    RHS newval = lhs, oldval, other;
    if (offset == 0) {
      other = *((&lhs)+1);
      do {
        oldval = newval;
        newval &= rhs;
        const unsigned int result = atomicCAS(ptr,
            __hiloshort2uint(other, oldval), __hiloshort2uint(other, newval));
        newval = __uint2loshort(result);
        other = __uint2hishort(result);
      } while (oldval != newval);
    } else {
      other = *((&lhs)-1);
      do {
        oldval = newval;
        newval &= rhs;
        const unsigned int result = atomicCAS(ptr,
            __hiloshort2uint(oldval, other), __hiloshort2uint(newval, other));
        other = __uint2loshort(result);
        newval = __uint2hishort(result);
      } while (oldval != newval);
    }
#endif
#else
#if __cplusplus >= 202002L 
    std::atomic_ref<RHS> atomic(lhs);
    RHS oldval = atomic.load();
    RHS newval;
    do {
      newval = oldval & rhs;
    } while (!atomic.compare_exchange_weak(oldval, newval));
#else
    // No atomic logical operations so use compare and swap
    RHS oldval, newval;
    TypePunning::Pointer<RHS> pointer((void*)&lhs);
    do {
      oldval = *pointer;
      newval = oldval & rhs;
    } while (!__sync_bool_compare_and_swap((RHS*)pointer, oldval, newval));
#endif
#endif
  }

  template<> __CUDA_HD__ inline
  void AndReduction<int16_t>::fold<true>(RHS &rhs1, RHS rhs2)
  {
    rhs1 &= rhs2;
  }

  template<> __CUDA_HD__ inline
  void AndReduction<int16_t>::fold<false>(RHS &rhs1, RHS rhs2)
  {
#if defined(__CUDA_ARCH__) || defined(__HIP_DEVICE_COMPILE__)
#if __CUDA_ARCH__ >= 700
    RHS newval = rhs1, oldval;
    // Type punning like this is illegal in C++ but the
    // CUDA manual has an example just like it so fuck it
    unsigned short int *ptr = (unsigned short int*)&rhs1;
    do {
      oldval = newval;
      newval &= rhs2;
      newval = __ushort_as_short(atomicCAS(ptr,
            __short_as_ushort(oldval), __short_as_ushort(newval)));
    } while (oldval != newval);
#else
    // 16-bit atomics are not supported prior to volta
    // 32-bit GPU atomics need 4 byte alignment
    const uintptr_t unaligned = reinterpret_cast<uintptr_t>(&rhs1);
    const unsigned offset = unaligned % sizeof(unsigned int);
    const uintptr_t aligned = unaligned - offset;
    unsigned int *ptr = reinterpret_cast<unsigned int*>(aligned);
    RHS newval = rhs1, oldval, other;
    if (offset == 0) {
      other = *((&rhs1)+1);
      do {
        oldval = newval;
        newval &= rhs2;
        const unsigned int result = atomicCAS(ptr,
            __hiloshort2uint(other, oldval), __hiloshort2uint(other, newval));
        newval = __uint2loshort(result);
        other = __uint2hishort(result);
      } while (oldval != newval);
    } else {
      other = *((&rhs1)-1);
      do {
        oldval = newval;
        newval &= rhs2;
        const unsigned int result = atomicCAS(ptr,
            __hiloshort2uint(oldval, other), __hiloshort2uint(newval, other));
        other = __uint2loshort(result);
        newval = __uint2hishort(result);
      } while (oldval != newval);
    }
#endif
#else
#if __cplusplus >= 202002L 
    std::atomic_ref<RHS> atomic(rhs1);
    RHS oldval = atomic.load();
    RHS newval;
    do {
      newval = oldval & rhs2;
    } while (!atomic.compare_exchange_weak(oldval, newval));
#else
    // No atomic logical operations so use compare and swap
    RHS oldval, newval;
    TypePunning::Pointer<RHS> pointer((void*)&rhs1);
    do {
      oldval = *pointer;
      newval = oldval & rhs2;
    } while (!__sync_bool_compare_and_swap((RHS*)pointer, oldval, newval));
#endif
#endif
  }

  template<> __CUDA_HD__ inline
  void AndReduction<int32_t>::apply<true>(LHS &lhs, RHS rhs)
  {
    lhs &= rhs;
  }

  template<> __CUDA_HD__ inline
  void AndReduction<int32_t>::apply<false>(LHS &lhs, RHS rhs)
  {
#if defined(__CUDA_ARCH__) || defined(__HIP_DEVICE_COMPILE__)
    atomicAnd(&lhs, rhs); 
#else
#if __cplusplus >= 202002L 
    std::atomic_ref<RHS> atomic(lhs);
    RHS oldval = atomic.load();
    RHS newval;
    do {
      newval = oldval & rhs;
    } while (!atomic.compare_exchange_weak(oldval, newval));
#else
    // No atomic logical operations so use compare and swap
    RHS oldval, newval;
    TypePunning::Pointer<RHS> pointer((void*)&lhs);
    do {
      oldval = *pointer;
      newval = oldval & rhs;
    } while (!__sync_bool_compare_and_swap((RHS*)pointer, oldval, newval));
#endif
#endif
  }

  template<> __CUDA_HD__ inline
  void AndReduction<int32_t>::fold<true>(RHS &rhs1, RHS rhs2)
  {
    rhs1 &= rhs2;
  }

  template<> __CUDA_HD__ inline
  void AndReduction<int32_t>::fold<false>(RHS &rhs1, RHS rhs2)
  {
#if defined(__CUDA_ARCH__) || defined(__HIP_DEVICE_COMPILE__)
    atomicAnd(&rhs1, rhs2); 
#else
#if __cplusplus >= 202002L 
    std::atomic_ref<RHS> atomic(rhs1);
    RHS oldval = atomic.load();
    RHS newval;
    do {
      newval = oldval & rhs2;
    } while (!atomic.compare_exchange_weak(oldval, newval));
#else
    // No atomic logical operations so use compare and swap
    RHS oldval, newval;
    TypePunning::Pointer<RHS> pointer((void*)&rhs1);
    do {
      oldval = *pointer;
      newval = oldval & rhs2;
    } while (!__sync_bool_compare_and_swap((RHS*)pointer, oldval, newval));
#endif
#endif
  }

  template<> __CUDA_HD__ inline
  void AndReduction<int64_t>::apply<true>(LHS &lhs, RHS rhs)
  {
    lhs &= rhs;
  }

  template<> __CUDA_HD__ inline
  void AndReduction<int64_t>::apply<false>(LHS &lhs, RHS rhs)
  {
#if defined(__CUDA_ARCH__) || defined(__HIP_DEVICE_COMPILE__)
    // Apparently there is no signed 64bit int atomic yet
    RHS newval = lhs, oldval;
    // Type punning like this is illegal in C++ but the
    // CUDA manual has an example just like it so fuck it
    unsigned long long int *ptr = (unsigned long long int*)&lhs;
    do {
      oldval = newval;
      newval &= rhs;
      newval = __ulonglong_as_longlong(atomicCAS(ptr,
            __longlong_as_ulonglong(oldval), __longlong_as_ulonglong(newval)));
    } while (oldval != newval);
#else
#if __cplusplus >= 202002L 
    std::atomic_ref<RHS> atomic(lhs);
    RHS oldval = atomic.load();
    RHS newval;
    do {
      newval = oldval & rhs;
    } while (!atomic.compare_exchange_weak(oldval, newval));
#else
    // No atomic logical operations so use compare and swap
    RHS oldval, newval;
    TypePunning::Pointer<RHS> pointer((void*)&lhs);
    do {
      oldval = *pointer;
      newval = oldval & rhs;
    } while (!__sync_bool_compare_and_swap((RHS*)pointer, oldval, newval));
#endif
#endif
  }

  template<> __CUDA_HD__ inline
  void AndReduction<int64_t>::fold<true>(RHS &rhs1, RHS rhs2)
  {
    rhs1 &= rhs2;
  }

  template<> __CUDA_HD__ inline
  void AndReduction<int64_t>::fold<false>(RHS &rhs1, RHS rhs2)
  {
#if defined(__CUDA_ARCH__) || defined(__HIP_DEVICE_COMPILE__)
    // Apparently there is no signed 64bit int atomic yet
    RHS newval = rhs1, oldval;
    // Type punning like this is illegal in C++ but the
    // CUDA manual has an example just like it so fuck it
    unsigned long long int *ptr = (unsigned long long int*)&rhs1;
    do {
      oldval = newval;
      newval &= rhs2;
      newval = __ulonglong_as_longlong(atomicCAS(ptr,
            __longlong_as_ulonglong(oldval), __longlong_as_ulonglong(newval)));
    } while (oldval != newval);
#else
#if __cplusplus >= 202002L 
    std::atomic_ref<RHS> atomic(rhs1);
    RHS oldval = atomic.load();
    RHS newval;
    do {
      newval = oldval & rhs2;
    } while (!atomic.compare_exchange_weak(oldval, newval));
#else
    // No atomic logical operations so use compare and swap
    RHS oldval, newval;
    TypePunning::Pointer<RHS> pointer((void*)&rhs1);
    do {
      oldval = *pointer;
      newval = oldval & rhs2;
    } while (!__sync_bool_compare_and_swap((RHS*)pointer, oldval, newval));
#endif
#endif
  }

  template<> __CUDA_HD__ inline
  void AndReduction<uint8_t>::apply<true>(LHS &lhs, RHS rhs)
  {
    lhs &= rhs;
  }

  template<> __CUDA_HD__ inline
  void AndReduction<uint8_t>::apply<false>(LHS &lhs, RHS rhs)
  {
#if defined(__CUDA_ARCH__) || defined(__HIP_DEVICE_COMPILE__)
    // GPU atomics need 4 byte alignment
    const uintptr_t unaligned = reinterpret_cast<uintptr_t>(&lhs);
    const unsigned offset = unaligned % sizeof(unsigned int);
    const uintptr_t aligned = unaligned - offset;
    unsigned int *ptr = reinterpret_cast<unsigned int*>(aligned);
    unsigned int newval = *ptr, oldval;
    do {
      RHS previous = __uint2ubyte(newval, offset);
      RHS next = previous & rhs;
      oldval = newval;
      newval = __ubyte2uint(newval, next, offset);
      newval = atomicCAS(ptr, oldval, newval);
    } while (oldval != newval);
#else
#if __cplusplus >= 202002L 
    std::atomic_ref<RHS> atomic(lhs);
    RHS oldval = atomic.load();
    RHS newval;
    do {
      newval = oldval & rhs;
    } while (!atomic.compare_exchange_weak(oldval, newval));
#else
    // No atomic logical operations so use compare and swap
    RHS oldval, newval;
    TypePunning::Pointer<RHS> pointer((void*)&lhs);
    do {
      oldval = *pointer;
      newval = oldval & rhs;
    } while (!__sync_bool_compare_and_swap((RHS*)pointer, oldval, newval));
#endif
#endif
  }

  template<> __CUDA_HD__ inline
  void AndReduction<uint8_t>::fold<true>(RHS &rhs1, RHS rhs2)
  {
    rhs1 &= rhs2;
  }

  template<> __CUDA_HD__ inline
  void AndReduction<uint8_t>::fold<false>(RHS &rhs1, RHS rhs2)
  {
#if defined(__CUDA_ARCH__) || defined(__HIP_DEVICE_COMPILE__)
    // GPU atomics need 4 byte alignment
    const uintptr_t unaligned = reinterpret_cast<uintptr_t>(&rhs1);
    const unsigned offset = unaligned % sizeof(unsigned int);
    const uintptr_t aligned = unaligned - offset;
    unsigned int *ptr = reinterpret_cast<unsigned int*>(aligned);
    unsigned int newval = *ptr, oldval;
    do {
      RHS previous = __uint2ubyte(newval, offset);
      RHS next = previous & rhs2;
      oldval = newval;
      newval = __ubyte2uint(newval, next, offset);
      newval = atomicCAS(ptr, oldval, newval);
    } while (oldval != newval);
#else
#if __cplusplus >= 202002L 
    std::atomic_ref<RHS> atomic(rhs1);
    RHS oldval = atomic.load();
    RHS newval;
    do {
      newval = oldval & rhs2;
    } while (!atomic.compare_exchange_weak(oldval, newval));
#else
    // No atomic logical operations so use compare and swap
    RHS oldval, newval;
    TypePunning::Pointer<RHS> pointer((void*)&rhs1);
    do {
      oldval = *pointer;
      newval = oldval & rhs2;
    } while (!__sync_bool_compare_and_swap((RHS*)pointer, oldval, newval));
#endif
#endif
  }

  template<> __CUDA_HD__ inline
  void AndReduction<uint16_t>::apply<true>(LHS &lhs, RHS rhs)
  {
    lhs &= rhs;
  }

  template<> __CUDA_HD__ inline 
  void AndReduction<uint16_t>::apply<false>(LHS &lhs, RHS rhs)
  {
#if defined(__CUDA_ARCH__) || defined(__HIP_DEVICE_COMPILE__)
#if __CUDA_ARCH__ >= 700
    RHS newval = lhs, oldval;
    do {
      oldval = newval;
      newval &= rhs;
      newval = atomicCAS(&lhs, oldval, newval);
    } while (oldval != newval);
#else
    // 16-bit atomics are not supported prior to volta
    // 32-bit GPU atomics need 4 byte alignment
    const uintptr_t unaligned = reinterpret_cast<uintptr_t>(&lhs);
    const unsigned offset = unaligned % sizeof(unsigned int);
    const uintptr_t aligned = unaligned - offset;
    unsigned int *ptr = reinterpret_cast<unsigned int*>(aligned);
    RHS newval = lhs, oldval, other;
    if (offset == 0) {
      other = *((&lhs)+1);
      do {
        oldval = newval;
        newval &= rhs;
        const unsigned int result = atomicCAS(ptr,
            __hiloushort2uint(other, oldval), __hiloushort2uint(other, newval));
        newval = __uint2loushort(result);
        other = __uint2hiushort(result);
      } while (oldval != newval);
    } else {
      other = *((&lhs)-1);
      do {
        oldval = newval;
        newval &= rhs;
        const unsigned int result = atomicCAS(ptr,
            __hiloushort2uint(oldval, other), __hiloushort2uint(newval, other));
        other = __uint2loushort(result);
        newval = __uint2hiushort(result);
      } while (oldval != newval);
    }
#endif   
#else
#if __cplusplus >= 202002L 
    std::atomic_ref<RHS> atomic(lhs);
    RHS oldval = atomic.load();
    RHS newval;
    do {
      newval = oldval & rhs;
    } while (!atomic.compare_exchange_weak(oldval, newval));
#else
    // No atomic logical operations so use compare and swap
    RHS oldval, newval;
    TypePunning::Pointer<RHS> pointer((void*)&lhs);
    do {
      oldval = *pointer;
      newval = oldval & rhs;
    } while (!__sync_bool_compare_and_swap((RHS*)pointer, oldval, newval));
#endif
#endif
  }

  template<> __CUDA_HD__ inline
  void AndReduction<uint16_t>::fold<true>(RHS &rhs1, RHS rhs2)
  {
    rhs1 &= rhs2;
  }

  template<> __CUDA_HD__ inline
  void AndReduction<uint16_t>::fold<false>(RHS &rhs1, RHS rhs2)
  {
#if defined(__CUDA_ARCH__) || defined(__HIP_DEVICE_COMPILE__)
#if __CUDA_ARCH__ >= 700
    RHS newval = rhs1, oldval;
    do {
      oldval = newval;
      newval &= rhs2;
      newval = atomicCAS(&rhs1, oldval, newval);
    } while (oldval != newval);
#else
    // 16-bit atomics are not supported prior to volta
    // 32-bit GPU atomics need 4 byte alignment
    const uintptr_t unaligned = reinterpret_cast<uintptr_t>(&rhs1);
    const unsigned offset = unaligned % sizeof(unsigned int);
    const uintptr_t aligned = unaligned - offset;
    unsigned int *ptr = reinterpret_cast<unsigned int*>(aligned);
    RHS newval = rhs1, oldval, other;
    if (offset == 0) {
      other = *((&rhs1)+1);
      do {
        oldval = newval;
        newval &= rhs2;
        const unsigned int result = atomicCAS(ptr,
            __hiloushort2uint(other, oldval), __hiloushort2uint(other, newval));
        newval = __uint2loushort(result);
        other = __uint2hiushort(result);
      } while (oldval != newval);
    } else {
      other = *((&rhs1)-1);
      do {
        oldval = newval;
        newval &= rhs2;
        const unsigned int result = atomicCAS(ptr,
            __hiloushort2uint(oldval, other), __hiloushort2uint(newval, other));
        other = __uint2loushort(result);
        newval = __uint2hiushort(result);
      } while (oldval != newval);
    }
#endif
#else
#if __cplusplus >= 202002L 
    std::atomic_ref<RHS> atomic(rhs1);
    RHS oldval = atomic.load();
    RHS newval;
    do {
      newval = oldval & rhs2;
    } while (!atomic.compare_exchange_weak(oldval, newval));
#else
    // No atomic logical operations so use compare and swap
    RHS oldval, newval;
    TypePunning::Pointer<RHS> pointer((void*)&rhs1);
    do {
      oldval = *pointer;
      newval = oldval & rhs2;
    } while (!__sync_bool_compare_and_swap((RHS*)pointer, oldval, newval));
#endif
#endif
  }

  template<> __CUDA_HD__ inline
  void AndReduction<uint32_t>::apply<true>(LHS &lhs, RHS rhs)
  {
    lhs &= rhs;
  }

  template<> __CUDA_HD__ inline
  void AndReduction<uint32_t>::apply<false>(LHS &lhs, RHS rhs)
  {
#if defined(__CUDA_ARCH__) || defined(__HIP_DEVICE_COMPILE__)
    atomicAnd(&lhs, rhs); 
#else
#if __cplusplus >= 202002L 
    std::atomic_ref<RHS> atomic(lhs);
    RHS oldval = atomic.load();
    RHS newval;
    do {
      newval = oldval & rhs;
    } while (!atomic.compare_exchange_weak(oldval, newval));
#else
    // No atomic logical operations so use compare and swap
    RHS oldval, newval;
    TypePunning::Pointer<RHS> pointer((void*)&lhs);
    do {
      oldval = *pointer;
      newval = oldval & rhs;
    } while (!__sync_bool_compare_and_swap((RHS*)pointer, oldval, newval));
#endif
#endif
  }

  template<> __CUDA_HD__ inline
  void AndReduction<uint32_t>::fold<true>(RHS &rhs1, RHS rhs2)
  {
    rhs1 &= rhs2;
  }

  template<> __CUDA_HD__ inline
  void AndReduction<uint32_t>::fold<false>(RHS &rhs1, RHS rhs2)
  {
#if defined(__CUDA_ARCH__) || defined(__HIP_DEVICE_COMPILE__)
    atomicAnd(&rhs1, rhs2); 
#else
#if __cplusplus >= 202002L 
    std::atomic_ref<RHS> atomic(rhs1);
    RHS oldval = atomic.load();
    RHS newval;
    do {
      newval = oldval & rhs2;
    } while (!atomic.compare_exchange_weak(oldval, newval));
#else
    // No atomic logical operations so use compare and swap
    RHS oldval, newval;
    TypePunning::Pointer<RHS> pointer((void*)&rhs1);
    do {
      oldval = *pointer;
      newval = oldval & rhs2;
    } while (!__sync_bool_compare_and_swap((RHS*)pointer, oldval, newval));
#endif
#endif
  }

  template<> __CUDA_HD__ inline
  void AndReduction<uint64_t>::apply<true>(LHS &lhs, RHS rhs)
  {
    lhs &= rhs;
  }

  template<> __CUDA_HD__ inline
  void AndReduction<uint64_t>::apply<false>(LHS &lhs, RHS rhs)
  {
#if defined(__CUDA_ARCH__) || defined(__HIP_DEVICE_COMPILE__)
#if __CUDACC_VER_MAJOR__ < 11
    // Older versions of CUDA don't have 64-bit atomicAnd
    unsigned long long *target = (unsigned long long *)&lhs;
    unsigned long long oldval, newval = lhs;
    do {
      oldval = newval;
      newval &= rhs;
      newval = atomicCAS(target, oldval, newval);
    } while (oldval != newval);
#else
    atomicAnd((unsigned long long*)&lhs, (unsigned long long)rhs);
#endif
#else
#if __cplusplus >= 202002L 
    std::atomic_ref<RHS> atomic(lhs);
    RHS oldval = atomic.load();
    RHS newval;
    do {
      newval = oldval & rhs;
    } while (!atomic.compare_exchange_weak(oldval, newval));
#else
    // No atomic logical operations so use compare and swap
    RHS oldval, newval;
    TypePunning::Pointer<RHS> pointer((void*)&lhs);
    do {
      oldval = *pointer;
      newval = oldval & rhs;
    } while (!__sync_bool_compare_and_swap((RHS*)pointer, oldval, newval));
#endif
#endif
  }

  template<> __CUDA_HD__ inline
  void AndReduction<uint64_t>::fold<true>(RHS &rhs1, RHS rhs2)
  {
    rhs1 &= rhs2;
  }

  template<> __CUDA_HD__ inline
  void AndReduction<uint64_t>::fold<false>(RHS &rhs1, RHS rhs2)
  {
#if defined(__CUDA_ARCH__) || defined(__HIP_DEVICE_COMPILE__)
#if __CUDACC_VER_MAJOR__ < 11
    // Older versions of CUDA don't have 64-bit atomicAnd
    unsigned long long *target = (unsigned long long *)&rhs1;
    unsigned long long oldval, newval = rhs1;
    do {
      oldval = newval;
      newval &= rhs2;
      newval = atomicCAS(target, oldval, newval);
    } while (oldval != newval);
#else
    atomicAnd((unsigned long long*)&rhs1, (unsigned long long)rhs2);
#endif
#else
#if __cplusplus >= 202002L 
    std::atomic_ref<RHS> atomic(rhs1);
    RHS oldval = atomic.load();
    RHS newval;
    do {
      newval = oldval & rhs2;
    } while (!atomic.compare_exchange_weak(oldval, newval));
#else
    // No atomic logical operations so use compare and swap
    RHS oldval, newval;
    TypePunning::Pointer<RHS> pointer((void*)&rhs1);
    do {
      oldval = *pointer;
      newval = oldval & rhs2;
    } while (!__sync_bool_compare_and_swap((RHS*)pointer, oldval, newval));
#endif
#endif
  }

  template<> __CUDA_HD__ inline
  void XorReduction<bool>::apply<true>(LHS &lhs, RHS rhs)
  {
    lhs = lhs ^ rhs;
  }

  template<> __CUDA_HD__ inline
  void XorReduction<bool>::apply<false>(LHS &lhs, RHS rhs)
  {
#if defined(__CUDA_ARCH__) || defined(__HIP_DEVICE_COMPILE__)
    // GPU atomics need 4 byte alignment
    const uintptr_t unaligned = reinterpret_cast<uintptr_t>(&lhs);
    const unsigned offset = unaligned % sizeof(unsigned int);
    const uintptr_t aligned = unaligned - offset;
    unsigned int *ptr = reinterpret_cast<unsigned int*>(aligned);
    unsigned int newval = *ptr, oldval;
    do {
      RHS previous = __uint2bool(newval, offset);
      RHS next = previous ^ rhs;
      oldval = newval;
      newval = __bool2uint(newval, next, offset);
      newval = atomicCAS(ptr, oldval, newval);
    } while (oldval != newval);
#else
#if __cplusplus >= 202002L 
    std::atomic_ref<RHS> atomic(lhs);
    RHS oldval = atomic.load();
    RHS newval;
    do {
      newval = oldval != rhs;
    } while (!atomic.compare_exchange_weak(oldval, newval));
#else
    // No atomic logical operations so use compare and swap
    TypePunning::Alias<int8_t,bool> oldval, newval;
    TypePunning::Pointer<int8_t> pointer((void*)&lhs);
    do {
      oldval.load(pointer);
      newval = oldval.as_two() != rhs;
    } while (!__sync_bool_compare_and_swap((int8_t*)pointer,
                    oldval.as_one(), newval.as_one()));
#endif
#endif
  }

  template<> __CUDA_HD__ inline
  void XorReduction<bool>::fold<true>(RHS &rhs1, RHS rhs2)
  {
    rhs1 = rhs1 ^ rhs2;
  }

  template<> __CUDA_HD__ inline
  void XorReduction<bool>::fold<false>(RHS &rhs1, RHS rhs2)
  {
#if defined(__CUDA_ARCH__) || defined(__HIP_DEVICE_COMPILE__)
    // GPU atomics need 4 byte alignment
    const uintptr_t unaligned = reinterpret_cast<uintptr_t>(&rhs1);
    const unsigned offset = unaligned % sizeof(unsigned int);
    const uintptr_t aligned = unaligned - offset;
    unsigned int *ptr = reinterpret_cast<unsigned int*>(aligned);
    unsigned int newval = *ptr, oldval;
    do {
      RHS previous = __uint2bool(newval, offset);
      RHS next = previous ^ rhs2;
      oldval = newval;
      newval = __bool2uint(newval, next, offset);
      newval = atomicCAS(ptr, oldval, newval);
    } while (oldval != newval);
#else
#if __cplusplus >= 202002L 
    std::atomic_ref<RHS> atomic(rhs1);
    RHS oldval = atomic.load();
    RHS newval;
    do {
      newval = oldval != rhs2;
    } while (!atomic.compare_exchange_weak(oldval, newval));
#else
    // No atomic logical operations so use compare and swap
    TypePunning::Alias<int8_t,bool> oldval, newval;
    TypePunning::Pointer<int8_t> pointer((void*)&rhs1);
    do {
      oldval.load(pointer);
      newval = oldval.as_two() != rhs2;
    } while (!__sync_bool_compare_and_swap((int8_t*)pointer,
          oldval.as_one(), newval.as_one()));
#endif
#endif
  }

  template<> __CUDA_HD__ inline
  void XorReduction<int8_t>::apply<true>(LHS &lhs, RHS rhs)
  {
    lhs ^= rhs;
  }

  template<> __CUDA_HD__ inline
  void XorReduction<int8_t>::apply<false>(LHS &lhs, RHS rhs)
  {
#if defined(__CUDA_ARCH__) || defined(__HIP_DEVICE_COMPILE__)
    // GPU atomics need 4 byte alignment
    const uintptr_t unaligned = reinterpret_cast<uintptr_t>(&lhs);
    const unsigned offset = unaligned % sizeof(int);
    const uintptr_t aligned = unaligned - offset;
    int *ptr = reinterpret_cast<int*>(aligned);
    int newval = *ptr, oldval;
    do {
      RHS previous = __int2byte(newval, offset);
      RHS next = previous ^ rhs;
      oldval = newval;
      newval = __byte2int(newval, next, offset);
      newval = atomicCAS(ptr, oldval, newval);
    } while (oldval != newval);
#else
#if __cplusplus >= 202002L 
    std::atomic_ref<RHS> atomic(lhs);
    RHS oldval = atomic.load();
    RHS newval;
    do {
      newval = oldval ^ rhs;
    } while (!atomic.compare_exchange_weak(oldval, newval));
#else
    // No atomic logical operations so use compare and swap
    RHS oldval, newval;
    TypePunning::Pointer<RHS> pointer((void*)&lhs);
    do {
      oldval = *pointer;
      newval = oldval ^ rhs;
    } while (!__sync_bool_compare_and_swap((RHS*)pointer, oldval, newval));
#endif
#endif
  }

  template<> __CUDA_HD__ inline
  void XorReduction<int8_t>::fold<true>(RHS &rhs1, RHS rhs2)
  {
    rhs1 ^= rhs2;
  }

  template<> __CUDA_HD__ inline
  void XorReduction<int8_t>::fold<false>(RHS &rhs1, RHS rhs2)
  {
#if defined(__CUDA_ARCH__) || defined(__HIP_DEVICE_COMPILE__)
    // GPU atomics need 4 byte alignment
    const uintptr_t unaligned = reinterpret_cast<uintptr_t>(&rhs1);
    const unsigned offset = unaligned % sizeof(int);
    const uintptr_t aligned = unaligned - offset;
    int *ptr = reinterpret_cast<int*>(aligned);
    int newval = *ptr, oldval;
    do {
      RHS previous = __int2byte(newval, offset);
      RHS next = previous ^ rhs2;
      oldval = newval;
      newval = __byte2int(newval, next, offset);
      newval = atomicCAS(ptr, oldval, newval);
    } while (oldval != newval);
#else
#if __cplusplus >= 202002L 
    std::atomic_ref<RHS> atomic(rhs1);
    RHS oldval = atomic.load();
    RHS newval;
    do {
      newval = oldval ^ rhs2;
    } while (!atomic.compare_exchange_weak(oldval, newval));
#else
    // No atomic logical operations so use compare and swap
    RHS oldval, newval;
    TypePunning::Pointer<RHS> pointer((void*)&rhs1);
    do {
      oldval = *pointer;
      newval = oldval ^ rhs2;
    } while (!__sync_bool_compare_and_swap((RHS*)pointer, oldval, newval));
#endif
#endif
  }

  template<> __CUDA_HD__ inline
  void XorReduction<int16_t>::apply<true>(LHS &lhs, RHS rhs)
  {
    lhs ^= rhs;
  }

  template<> __CUDA_HD__ inline
  void XorReduction<int16_t>::apply<false>(LHS &lhs, RHS rhs)
  {
#if defined(__CUDA_ARCH__) || defined(__HIP_DEVICE_COMPILE__)
#if __CUDA_ARCH__ >= 700
    RHS newval = lhs, oldval;
    // Type punning like this is illegal in C++ but the
    // CUDA manual has an example just like it so fuck it
    unsigned short int *ptr = (unsigned short int*)&lhs;
    do {
      oldval = newval;
      newval ^= rhs;
      newval = __ushort_as_short(atomicCAS(ptr,
            __short_as_ushort(oldval), __short_as_ushort(newval)));
    } while (oldval != newval);
#else
    // 16-bit atomics are not supported prior to volta
    // 32-bit GPU atomics need 4 byte alignment
    const uintptr_t unaligned = reinterpret_cast<uintptr_t>(&lhs);
    const unsigned offset = unaligned % sizeof(unsigned int);
    const uintptr_t aligned = unaligned - offset;
    unsigned int *ptr = reinterpret_cast<unsigned int*>(aligned);
    RHS newval = lhs, oldval, other;
    if (offset == 0) {
      other = *((&lhs)+1);
      do {
        oldval = newval;
        newval ^= rhs;
        const unsigned int result = atomicCAS(ptr,
            __hiloshort2uint(other, oldval), __hiloshort2uint(other, newval));
        newval = __uint2loshort(result);
        other = __uint2hishort(result);
      } while (oldval != newval);
    } else {
      other = *((&lhs)-1);
      do {
        oldval = newval;
        newval ^= rhs;
        const unsigned int result = atomicCAS(ptr,
            __hiloshort2uint(oldval, other), __hiloshort2uint(newval, other));
        other = __uint2loshort(result);
        newval = __uint2hishort(result);
      } while (oldval != newval);
    }
#endif
#else
#if __cplusplus >= 202002L 
    std::atomic_ref<RHS> atomic(lhs);
    RHS oldval = atomic.load();
    RHS newval;
    do {
      newval = oldval ^ rhs;
    } while (!atomic.compare_exchange_weak(oldval, newval));
#else
    // No atomic logical operations so use compare and swap
    RHS oldval, newval;
    TypePunning::Pointer<RHS> pointer((void*)&lhs);
    do {
      oldval = *pointer;
      newval = oldval ^ rhs;
    } while (!__sync_bool_compare_and_swap((RHS*)pointer, oldval, newval));
#endif
#endif
  }

  template<> __CUDA_HD__ inline
  void XorReduction<int16_t>::fold<true>(RHS &rhs1, RHS rhs2)
  {
    rhs1 ^= rhs2;
  }

  template<> __CUDA_HD__ inline
  void XorReduction<int16_t>::fold<false>(RHS &rhs1, RHS rhs2)
  {
#if defined(__CUDA_ARCH__) || defined(__HIP_DEVICE_COMPILE__)
#if __CUDA_ARCH__ >= 700
    RHS newval = rhs1, oldval;
    // Type punning like this is illegal in C++ but the
    // CUDA manual has an example just like it so fuck it
    unsigned short int *ptr = (unsigned short int*)&rhs1;
    do {
      oldval = newval;
      newval ^= rhs2;
      newval = __ushort_as_short(atomicCAS(ptr,
            __short_as_ushort(oldval), __short_as_ushort(newval)));
    } while (oldval != newval);
#else
    // 16-bit atomics are not supported prior to volta
    // 32-bit GPU atomics need 4 byte alignment
    const uintptr_t unaligned = reinterpret_cast<uintptr_t>(&rhs1);
    const unsigned offset = unaligned % sizeof(unsigned int);
    const uintptr_t aligned = unaligned - offset;
    unsigned int *ptr = reinterpret_cast<unsigned int*>(aligned);
    RHS newval = rhs1, oldval, other;
    if (offset == 0) {
      other = *((&rhs1)+1);
      do {
        oldval = newval;
        newval ^= rhs2;
        const unsigned int result = atomicCAS(ptr,
            __hiloshort2uint(other, oldval), __hiloshort2uint(other, newval));
        newval = __uint2loshort(result);
        other = __uint2hishort(result);
      } while (oldval != newval);
    } else {
      other = *((&rhs1)-1);
      do {
        oldval = newval;
        newval ^= rhs2;
        const unsigned int result = atomicCAS(ptr,
            __hiloshort2uint(oldval, other), __hiloshort2uint(newval, other));
        other = __uint2loshort(result);
        newval = __uint2hishort(result);
      } while (oldval != newval);
    }
#endif
#else
#if __cplusplus >= 202002L 
    std::atomic_ref<RHS> atomic(rhs1);
    RHS oldval = atomic.load();
    RHS newval;
    do {
      newval = oldval ^ rhs2;
    } while (!atomic.compare_exchange_weak(oldval, newval));
#else
    // No atomic logical operations so use compare and swap
    RHS oldval, newval;
    TypePunning::Pointer<RHS> pointer((void*)&rhs1);
    do {
      oldval = *pointer;
      newval = oldval ^ rhs2;
    } while (!__sync_bool_compare_and_swap((RHS*)pointer, oldval, newval));
#endif
#endif
  }

  template<> __CUDA_HD__ inline
  void XorReduction<int32_t>::apply<true>(LHS &lhs, RHS rhs)
  {
    lhs ^= rhs;
  }

  template<> __CUDA_HD__ inline
  void XorReduction<int32_t>::apply<false>(LHS &lhs, RHS rhs)
  {
#if defined(__CUDA_ARCH__) || defined(__HIP_DEVICE_COMPILE__)
    atomicXor(&lhs, rhs);
#else
#if __cplusplus >= 202002L 
    std::atomic_ref<RHS> atomic(lhs);
    RHS oldval = atomic.load();
    RHS newval;
    do {
      newval = oldval ^ rhs;
    } while (!atomic.compare_exchange_weak(oldval, newval));
#else
    // No atomic logical operations so use compare and swap
    RHS oldval, newval;
    TypePunning::Pointer<RHS> pointer((void*)&lhs);
    do {
      oldval = *pointer;
      newval = oldval ^ rhs;
    } while (!__sync_bool_compare_and_swap((RHS*)pointer, oldval, newval));
#endif
#endif
  }

  template<> __CUDA_HD__ inline
  void XorReduction<int32_t>::fold<true>(RHS &rhs1, RHS rhs2)
  {
    rhs1 ^= rhs2;
  }

  template<> __CUDA_HD__ inline
  void XorReduction<int32_t>::fold<false>(RHS &rhs1, RHS rhs2)
  {
#if defined(__CUDA_ARCH__) || defined(__HIP_DEVICE_COMPILE__)
    atomicXor(&rhs1, rhs2); 
#else
#if __cplusplus >= 202002L 
    std::atomic_ref<RHS> atomic(rhs1);
    RHS oldval = atomic.load();
    RHS newval;
    do {
      newval = oldval ^ rhs2;
    } while (!atomic.compare_exchange_weak(oldval, newval));
#else
    // No atomic logical operations so use compare and swap
    RHS oldval, newval;
    TypePunning::Pointer<RHS> pointer((void*)&rhs1);
    do {
      oldval = *pointer;
      newval = oldval ^ rhs2;
    } while (!__sync_bool_compare_and_swap((RHS*)pointer, oldval, newval));
#endif
#endif
  }

  template<> __CUDA_HD__ inline
  void XorReduction<int64_t>::apply<true>(LHS &lhs, RHS rhs)
  {
    lhs ^= rhs;
  }

  template<> __CUDA_HD__ inline
  void XorReduction<int64_t>::apply<false>(LHS &lhs, RHS rhs)
  {
#if defined(__CUDA_ARCH__) || defined(__HIP_DEVICE_COMPILE__)
    // Apparently there is no signed 64bit int atomic yet
    RHS newval = lhs, oldval;
    // Type punning like this is illegal in C++ but the
    // CUDA manual has an example just like it so fuck it
    unsigned long long int *ptr = (unsigned long long int*)&lhs;
    do {
      oldval = newval;
      newval ^= rhs;
      newval = __ulonglong_as_longlong(atomicCAS(ptr,
            __longlong_as_ulonglong(oldval), __longlong_as_ulonglong(newval)));
    } while (oldval != newval);
#else
#if __cplusplus >= 202002L 
    std::atomic_ref<RHS> atomic(lhs);
    RHS oldval = atomic.load();
    RHS newval;
    do {
      newval = oldval ^ rhs;
    } while (!atomic.compare_exchange_weak(oldval, newval));
#else
    // No atomic logical operations so use compare and swap
    RHS oldval, newval;
    TypePunning::Pointer<RHS> pointer((void*)&lhs);
    do {
      oldval = *pointer;
      newval = oldval ^ rhs;
    } while (!__sync_bool_compare_and_swap((RHS*)pointer, oldval, newval));
#endif
#endif
  }

  template<> __CUDA_HD__ inline
  void XorReduction<int64_t>::fold<true>(RHS &rhs1, RHS rhs2)
  {
    rhs1 ^= rhs2;
  }

  template<> __CUDA_HD__ inline
  void XorReduction<int64_t>::fold<false>(RHS &rhs1, RHS rhs2)
  {
#if defined(__CUDA_ARCH__) || defined(__HIP_DEVICE_COMPILE__)
    // Apparently there is no signed 64bit int atomic yet
    RHS newval = rhs1, oldval;
    // Type punning like this is illegal in C++ but the
    // CUDA manual has an example just like it so fuck it
    unsigned long long int *ptr = (unsigned long long int*)&rhs1;
    do {
      oldval = newval;
      newval ^= rhs2;
      newval = __ulonglong_as_longlong(atomicCAS(ptr,
            __longlong_as_ulonglong(oldval), __longlong_as_ulonglong(newval)));
    } while (oldval != newval);
#else
#if __cplusplus >= 202002L 
    std::atomic_ref<RHS> atomic(rhs1);
    RHS oldval = atomic.load();
    RHS newval;
    do {
      newval = oldval ^ rhs2;
    } while (!atomic.compare_exchange_weak(oldval, newval));
#else
    // No atomic logical operations so use compare and swap
    RHS oldval, newval;
    TypePunning::Pointer<RHS> pointer((void*)&rhs1);
    do {
      oldval = *pointer;
      newval = oldval ^ rhs2;
    } while (!__sync_bool_compare_and_swap((RHS*)pointer, oldval, newval));
#endif
#endif
  }

  template<> __CUDA_HD__ inline
  void XorReduction<uint8_t>::apply<true>(LHS &lhs, RHS rhs)
  {
    lhs ^= rhs;
  }

  template<> __CUDA_HD__ inline
  void XorReduction<uint8_t>::apply<false>(LHS &lhs, RHS rhs)
  {
#if defined(__CUDA_ARCH__) || defined(__HIP_DEVICE_COMPILE__)
    // GPU atomics need 4 byte alignment
    const uintptr_t unaligned = reinterpret_cast<uintptr_t>(&lhs);
    const unsigned offset = unaligned % sizeof(unsigned int);
    const uintptr_t aligned = unaligned - offset;
    unsigned int *ptr = reinterpret_cast<unsigned int*>(aligned);
    unsigned int newval = *ptr, oldval;
    do {
      RHS previous = __uint2ubyte(newval, offset);
      RHS next = previous ^ rhs;
      oldval = newval;
      newval = __ubyte2uint(newval, next, offset);
      newval = atomicCAS(ptr, oldval, newval);
    } while (oldval != newval);
#else
#if __cplusplus >= 202002L 
    std::atomic_ref<RHS> atomic(lhs);
    RHS oldval = atomic.load();
    RHS newval;
    do {
      newval = oldval ^ rhs;
    } while (!atomic.compare_exchange_weak(oldval, newval));
#else
    // No atomic logical operations so use compare and swap
    RHS oldval, newval;
    TypePunning::Pointer<RHS> pointer((void*)&lhs);
    do {
      oldval = *pointer;
      newval = oldval ^ rhs;
    } while (!__sync_bool_compare_and_swap((RHS*)pointer, oldval, newval));
#endif
#endif
  }

  template<> __CUDA_HD__ inline
  void XorReduction<uint8_t>::fold<true>(RHS &rhs1, RHS rhs2)
  {
    rhs1 ^= rhs2;
  }

  template<> __CUDA_HD__ inline
  void XorReduction<uint8_t>::fold<false>(RHS &rhs1, RHS rhs2)
  {
#if defined(__CUDA_ARCH__) || defined(__HIP_DEVICE_COMPILE__)
    // GPU atomics need 4 byte alignment
    const uintptr_t unaligned = reinterpret_cast<uintptr_t>(&rhs1);
    const unsigned offset = unaligned % sizeof(unsigned int);
    const uintptr_t aligned = unaligned - offset;
    unsigned int *ptr = reinterpret_cast<unsigned int*>(aligned);
    unsigned int newval = *ptr, oldval;
    do {
      RHS previous = __uint2ubyte(newval, offset);
      RHS next = previous ^ rhs2;
      oldval = newval;
      newval = __ubyte2uint(newval, next, offset);
      newval = atomicCAS(ptr, oldval, newval);
    } while (oldval != newval);
#else
#if __cplusplus >= 202002L 
    std::atomic_ref<RHS> atomic(rhs1);
    RHS oldval = atomic.load();
    RHS newval;
    do {
      newval = oldval ^ rhs2;
    } while (!atomic.compare_exchange_weak(oldval, newval));
#else
    // No atomic logical operations so use compare and swap
    RHS oldval, newval;
    TypePunning::Pointer<RHS> pointer((void*)&rhs1);
    do {
      oldval = *pointer;
      newval = oldval ^ rhs2;
    } while (!__sync_bool_compare_and_swap((RHS*)pointer, oldval, newval));
#endif
#endif
  }

  template<> __CUDA_HD__ inline
  void XorReduction<uint16_t>::apply<true>(LHS &lhs, RHS rhs)
  {
    lhs ^= rhs;
  }

  template<> __CUDA_HD__ inline 
  void XorReduction<uint16_t>::apply<false>(LHS &lhs, RHS rhs)
  {
#if defined(__CUDA_ARCH__) || defined(__HIP_DEVICE_COMPILE__)
#if __CUDA_ARCH__ >= 700
    RHS newval = lhs, oldval;
    do {
      oldval = newval;
      newval ^= rhs;
      newval = atomicCAS(&lhs, oldval, newval);
    } while (oldval != newval);
#else
    // 16-bit atomics are not supported prior to volta
    // 32-bit GPU atomics need 4 byte alignment
    const uintptr_t unaligned = reinterpret_cast<uintptr_t>(&lhs);
    const unsigned offset = unaligned % sizeof(unsigned int);
    const uintptr_t aligned = unaligned - offset;
    unsigned int *ptr = reinterpret_cast<unsigned int*>(aligned);
    RHS newval = lhs, oldval, other;
    if (offset == 0) {
      other = *((&lhs)+1);
      do {
        oldval = newval;
        newval ^= rhs;
        const unsigned int result = atomicCAS(ptr,
            __hiloushort2uint(other, oldval), __hiloushort2uint(other, newval));
        newval = __uint2loushort(result);
        other = __uint2hiushort(result);
      } while (oldval != newval);
    } else {
      other = *((&lhs)-1);
      do {
        oldval = newval;
        newval ^= rhs;
        const unsigned int result = atomicCAS(ptr,
            __hiloushort2uint(oldval, other), __hiloushort2uint(newval, other));
        other = __uint2loushort(result);
        newval = __uint2hiushort(result);
      } while (oldval != newval);
    }
#endif
#else
#if __cplusplus >= 202002L 
    std::atomic_ref<RHS> atomic(lhs);
    RHS oldval = atomic.load();
    RHS newval;
    do {
      newval = oldval ^ rhs;
    } while (!atomic.compare_exchange_weak(oldval, newval));
#else
    // No atomic logical operations so use compare and swap
    RHS oldval, newval;
    TypePunning::Pointer<RHS> pointer((void*)&lhs);
    do {
      oldval = *pointer;
      newval = oldval ^ rhs;
    } while (!__sync_bool_compare_and_swap((RHS*)pointer, oldval, newval));
#endif
#endif
  }

  template<> __CUDA_HD__ inline
  void XorReduction<uint16_t>::fold<true>(RHS &rhs1, RHS rhs2)
  {
    rhs1 ^= rhs2;
  }

  template<> __CUDA_HD__ inline
  void XorReduction<uint16_t>::fold<false>(RHS &rhs1, RHS rhs2)
  {
#if defined(__CUDA_ARCH__) || defined(__HIP_DEVICE_COMPILE__)
#if __CUDA_ARCH__ >= 700
    RHS newval = rhs1, oldval;
    do {
      oldval = newval;
      newval ^= rhs2;
      newval = atomicCAS(&rhs1, oldval, newval);
    } while (oldval != newval);
#else
    // 16-bit atomics are not supported prior to volta
    // 32-bit GPU atomics need 4 byte alignment
    const uintptr_t unaligned = reinterpret_cast<uintptr_t>(&rhs1);
    const unsigned offset = unaligned % sizeof(unsigned int);
    const uintptr_t aligned = unaligned - offset;
    unsigned int *ptr = reinterpret_cast<unsigned int*>(aligned);
    RHS newval = rhs1, oldval, other;
    if (offset == 0) {
      other = *((&rhs1)+1);
      do {
        oldval = newval;
        newval ^= rhs2;
        const unsigned int result = atomicCAS(ptr,
            __hiloushort2uint(other, oldval), __hiloushort2uint(other, newval));
        newval = __uint2loushort(result);
        other = __uint2hiushort(result);
      } while (oldval != newval);
    } else {
      other = *((&rhs1)-1);
      do {
        oldval = newval;
        newval ^= rhs2;
        const unsigned int result = atomicCAS(ptr,
            __hiloushort2uint(oldval, other), __hiloushort2uint(newval, other));
        other = __uint2loushort(result);
        newval = __uint2hiushort(result);
      } while (oldval != newval);
    }
#endif
#else
#if __cplusplus >= 202002L 
    std::atomic_ref<RHS> atomic(rhs1);
    RHS oldval = atomic.load();
    RHS newval;
    do {
      newval = oldval ^ rhs2;
    } while (!atomic.compare_exchange_weak(oldval, newval));
#else
    // No atomic logical operations so use compare and swap
    RHS oldval, newval;
    TypePunning::Pointer<RHS> pointer((void*)&rhs1);
    do {
      oldval = *pointer;
      newval = oldval ^ rhs2;
    } while (!__sync_bool_compare_and_swap((RHS*)pointer, oldval, newval));
#endif
#endif
  }

  template<> __CUDA_HD__ inline
  void XorReduction<uint32_t>::apply<true>(LHS &lhs, RHS rhs)
  {
    lhs ^= rhs;
  }

  template<> __CUDA_HD__ inline
  void XorReduction<uint32_t>::apply<false>(LHS &lhs, RHS rhs)
  {
#if defined(__CUDA_ARCH__) || defined(__HIP_DEVICE_COMPILE__)
    atomicXor(&lhs, rhs); 
#else
#if __cplusplus >= 202002L 
    std::atomic_ref<RHS> atomic(lhs);
    RHS oldval = atomic.load();
    RHS newval;
    do {
      newval = oldval ^ rhs;
    } while (!atomic.compare_exchange_weak(oldval, newval));
#else
    // No atomic logical operations so use compare and swap
    RHS oldval, newval;
    TypePunning::Pointer<RHS> pointer((void*)&lhs);
    do {
      oldval = *pointer;
      newval = oldval ^ rhs;
    } while (!__sync_bool_compare_and_swap((RHS*)pointer, oldval, newval));
#endif
#endif
  }

  template<> __CUDA_HD__ inline
  void XorReduction<uint32_t>::fold<true>(RHS &rhs1, RHS rhs2)
  {
    rhs1 ^= rhs2;
  }

  template<> __CUDA_HD__ inline
  void XorReduction<uint32_t>::fold<false>(RHS &rhs1, RHS rhs2)
  {
#if defined(__CUDA_ARCH__) || defined(__HIP_DEVICE_COMPILE__)
    atomicXor(&rhs1, rhs2); 
#else
#if __cplusplus >= 202002L 
    std::atomic_ref<RHS> atomic(rhs1);
    RHS oldval = atomic.load();
    RHS newval;
    do {
      newval = oldval ^ rhs2;
    } while (!atomic.compare_exchange_weak(oldval, newval));
#else
    // No atomic logical operations so use compare and swap
    RHS oldval, newval;
    TypePunning::Pointer<RHS> pointer((void*)&rhs1);
    do {
      oldval = *pointer;
      newval = oldval ^ rhs2;
    } while (!__sync_bool_compare_and_swap((RHS*)pointer, oldval, newval));
#endif
#endif
  }

  template<> __CUDA_HD__ inline
  void XorReduction<uint64_t>::apply<true>(LHS &lhs, RHS rhs)
  {
    lhs ^= rhs;
  }

  template<> __CUDA_HD__ inline
  void XorReduction<uint64_t>::apply<false>(LHS &lhs, RHS rhs)
  {
#if defined(__CUDA_ARCH__) || defined(__HIP_DEVICE_COMPILE__)
#if __CUDACC_VER_MAJOR__ < 11
    // Older versions of CUDA don't have 64-bit atomicXor
    unsigned long long *target = (unsigned long long *)&lhs;
    unsigned long long oldval, newval = lhs;
    do {
      oldval = newval;
      newval ^= rhs;
      newval = atomicCAS(target, oldval, newval);
    } while (oldval != newval);
#else
    atomicXor((unsigned long long*)&lhs, (unsigned long long)rhs);
#endif
#else
#if __cplusplus >= 202002L 
    std::atomic_ref<RHS> atomic(lhs);
    RHS oldval = atomic.load();
    RHS newval;
    do {
      newval = oldval ^ rhs;
    } while (!atomic.compare_exchange_weak(oldval, newval));
#else
    // No atomic logical operations so use compare and swap
    RHS oldval, newval;
    TypePunning::Pointer<RHS> pointer((void*)&lhs);
    do {
      oldval = *pointer;
      newval = oldval ^ rhs;
    } while (!__sync_bool_compare_and_swap((RHS*)pointer, oldval, newval));
#endif
#endif
  }

  template<> __CUDA_HD__ inline
  void XorReduction<uint64_t>::fold<true>(RHS &rhs1, RHS rhs2)
  {
    rhs1 ^= rhs2;
  }

  template<> __CUDA_HD__ inline
  void XorReduction<uint64_t>::fold<false>(RHS &rhs1, RHS rhs2)
  {
#if defined(__CUDA_ARCH__) || defined(__HIP_DEVICE_COMPILE__)
#if __CUDACC_VER_MAJOR__ < 11
    // Older versions of CUDA don't have 64-bit atomicXor
    unsigned long long *target = (unsigned long long *)&rhs1;
    unsigned long long oldval, newval = rhs1;
    do {
      oldval = newval;
      newval ^= rhs2;
      newval = atomicCAS(target, oldval, newval);
    } while (oldval != newval);
#else
    atomicXor((unsigned long long*)&rhs1, (unsigned long long)rhs2);
#endif
#else
#if __cplusplus >= 202002L 
    std::atomic_ref<RHS> atomic(rhs1);
    RHS oldval = atomic.load();
    RHS newval;
    do {
      newval = oldval ^ rhs2;
    } while (!atomic.compare_exchange_weak(oldval, newval));
#else
    // No atomic logical operations so use compare and swap
    RHS oldval, newval;
    TypePunning::Pointer<RHS> pointer((void*)&rhs1);
    do {
      oldval = *pointer;
      newval = oldval ^ rhs2;
    } while (!__sync_bool_compare_and_swap((RHS*)pointer, oldval, newval));
#endif
#endif
  }

}; // namespace Legion

#undef __MAX__
#undef __MIN__
<|MERGE_RESOLUTION|>--- conflicted
+++ resolved
@@ -74,13 +74,8 @@
         memcpy(&ptr, &p, sizeof(ptr));
         return ptr % ALIGNMENT;
       }
-<<<<<<< HEAD
-      inline operator T*(void) const { return pointer; }
-      inline T operator*(void) const { return pointer[off]; } 
-=======
       inline operator T*(void) const { return (T*)pointer; }
       inline T operator*(void) const { return *pointer; }
->>>>>>> b858d442
       inline size_t offset(void) const { return off; }
     private:
       size_t off;

--- conflicted
+++ resolved
@@ -530,12 +530,8 @@
       void invoke_mapper_replicated(MustEpochOp *must_epoch_owner);
       RtEvent map_all_regions(ApEvent user_event, MustEpochOp *must_epoch_owner,
                               const DeferMappingArgs *defer_args);
-<<<<<<< HEAD
-      void perform_post_mapping(const PhysicalTraceInfo &trace_info);
+      void perform_post_mapping(const TraceInfo &trace_info);
       void replicate_task(void);
-=======
-      void perform_post_mapping(const TraceInfo &trace_info);
->>>>>>> a14982d7
     protected:
       void pack_single_task(Serializer &rez, AddressSpaceID target);
       void unpack_single_task(Deserializer &derez, 

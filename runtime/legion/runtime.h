/* Copyright 2018 Stanford University, NVIDIA Corporation
 *
 * Licensed under the Apache License, Version 2.0 (the "License");
 * you may not use this file except in compliance with the License.
 * You may obtain a copy of the License at
 *
 *     http://www.apache.org/licenses/LICENSE-2.0
 *
 * Unless required by applicable law or agreed to in writing, software
 * distributed under the License is distributed on an "AS IS" BASIS,
 * WITHOUT WARRANTIES OR CONDITIONS OF ANY KIND, either express or implied.
 * See the License for the specific language governing permissions and
 * limitations under the License.
 */


#ifndef __RUNTIME_H__
#define __RUNTIME_H__

#include "legion.h"
#include "legion/legion_spy.h"
#include "legion/region_tree.h"
#include "legion/mapper_manager.h"
#include "legion/legion_analysis.h"
#include "legion/legion_utilities.h"
#include "legion/legion_profiling.h"
#include "legion/legion_allocation.h"
#include "legion/garbage_collection.h"

#define REPORT_LEGION_FATAL(code, fmt, ...)               \
{                                                         \
char message[4096];                                       \
snprintf(message, 4096, fmt, ##__VA_ARGS__);              \
Legion::Internal::Runtime::report_fatal_message(          \
code, __FILE__, __LINE__, message);                       \
}

#define REPORT_LEGION_ERROR(code, fmt, ...)               \
{                                                         \
char message[4096];                                       \
snprintf(message, 4096, fmt, ##__VA_ARGS__);              \
Legion::Internal::Runtime::report_error_message(          \
code, __FILE__, __LINE__, message);                       \
}

#define REPORT_LEGION_WARNING(code, fmt, ...)             \
{                                                         \
char message[4096];                                       \
snprintf(message, 4096, fmt, ##__VA_ARGS__);              \
Legion::Internal::Runtime::report_warning_message(        \
code, __FILE__, __LINE__, message);                       \
}

namespace Legion {
#ifndef DISABLE_PARTITION_SHIM
#define PARTITION_SHIM_MAPPER_ID                      (1729)
  // An internal namespace with some classes for providing help
  // with backwards compatibility for partitioning operations
  namespace PartitionShim {

    template<int COLOR_DIM>
    class ColorPoints : public TaskLauncher {
    public:
      ColorPoints(const Coloring &coloring, LogicalRegion region,
                  FieldID color_field, FieldID pointer_field);
      ColorPoints(const PointColoring &coloring, LogicalRegion region,
                  FieldID color_field, FieldID pointer_field);
    protected:
      Serializer rez;
    public:
      static TaskID TASK_ID;
      static void register_task(void);
      static void cpu_variant(const Task *task,
          const std::vector<PhysicalRegion> &regions, 
          Context ctx, Runtime *runtime);
    };

    template<int COLOR_DIM, int RANGE_DIM>
    class ColorRects : public TaskLauncher {
    public:
      ColorRects(const DomainColoring &coloring, LogicalRegion region,
                 FieldID color_field, FieldID range_field);
      ColorRects(const MultiDomainColoring &coloring, LogicalRegion region, 
                 FieldID color_field, FieldID range_field);
    public:
      ColorRects(const DomainPointColoring &coloring,
          LogicalRegion region, FieldID color_field, FieldID range_field);
      ColorRects(const MultiDomainPointColoring &coloring,
          LogicalRegion region, FieldID color_field, FieldID range_field);
    public:
      ColorRects(const Coloring &coloring, LogicalRegion region,
                 FieldID color_field, FieldID range_field);
      ColorRects(const PointColoring &coloring, LogicalRegion region,
                 FieldID color_field, FieldID range_field);
    protected:
      Serializer rez;
    public:
      static TaskID TASK_ID;
      static void register_task(void);
      static void cpu_variant(const Task *task,
          const std::vector<PhysicalRegion> &regions, 
          Context ctx, Runtime *runtime);
    };
  };
#endif

  namespace Internal { 

    // Special helper for when we need a dummy context
#define DUMMY_CONTEXT       0

    /**
     * A class for deduplicating memory used with task arguments
     * and knowing when to collect the data associated with it
     */
    class AllocManager : public Collectable,
                         public LegionHeapify<AllocManager> {
    public:
      static const AllocationType alloc_type = ALLOC_MANAGER_ALLOC;
    public:
      AllocManager(size_t arglen)
        : Collectable(), 
          allocation(legion_malloc(ALLOC_INTERNAL_ALLOC, arglen)), 
          allocation_size(arglen) { }
      AllocManager(const AllocManager &rhs)
        : Collectable(), allocation(NULL), allocation_size(0)
      { assert(false); /*should never be called*/ }
      ~AllocManager(void)
      { legion_free(ALLOC_INTERNAL_ALLOC, allocation, allocation_size); }
    public:
      AllocManager& operator=(const AllocManager &rhs)
      { assert(false); /*should never be called*/ return *this; }
    public:
      inline void* get_allocation(void) const { return allocation; }
      inline size_t get_allocation_size(void) const
      { return allocation_size; }
    private:
      void *const allocation;
      size_t allocation_size;
    };

    /**
     * \class ArgumentMapImpl
     * An argument map implementation that provides
     * the backing store for an argument map handle.
     * Argument maps maintain pairs of domain points
     * and task arguments.  To make re-use of argument
     * maps efficient with small deltas, argument map
     * implementations provide a nice versionining system
     * with all argument map implementations sharing
     * a single backing store to de-duplicate domain
     * points and values.
     */
    class ArgumentMapImpl : public Collectable,
                            public LegionHeapify<ArgumentMapImpl> {
    public:
      static const AllocationType alloc_type = ARGUMENT_MAP_ALLOC;
    public:
      ArgumentMapImpl(void);
      ArgumentMapImpl(const FutureMap &rhs);
      ArgumentMapImpl(const ArgumentMapImpl &impl);
      ~ArgumentMapImpl(void);
    public:
      ArgumentMapImpl& operator=(const ArgumentMapImpl &rhs);
    public:
      bool has_point(const DomainPoint &point);
      void set_point(const DomainPoint &point, const TaskArgument &arg,
                     bool replace);
      bool remove_point(const DomainPoint &point);
      TaskArgument get_point(const DomainPoint &point);
    public:
      FutureMapImpl* freeze(TaskContext *ctx);
      void unfreeze(void);
    public:
      Runtime *const runtime;
    private:
      FutureMapImpl *future_map;
      std::map<DomainPoint,Future> arguments;
      bool equivalent; // argument and future_map the same
    };

    /**
     * \class FutureImpl
     * The base implementation of a future object.  The runtime
     * manages future implementation objects and knows how to
     * copy them from one node to another.  Future implementations
     * are always made first on the owner node and then moved
     * remotely.  We use the distributed collectable scheme
     * to manage garbage collection of distributed futures
     */
    class FutureImpl : public DistributedCollectable,
                       public LegionHeapify<FutureImpl> {
    public:
      static const AllocationType alloc_type = FUTURE_ALLOC;
    public:
      struct ContributeCollectiveArgs : 
        public LgTaskArgs<ContributeCollectiveArgs> {
      public:
        static const LgTaskID TASK_ID = LG_CONTRIBUTE_COLLECTIVE_ID;
      public:
        ContributeCollectiveArgs(FutureImpl *i, DynamicCollective d, unsigned c)
          : LgTaskArgs<ContributeCollectiveArgs>(implicit_provenance),
            impl(i), dc(d), count(c) { }
      public:
        FutureImpl *const impl;
        const DynamicCollective dc;
        const unsigned count;
      };
    public:
      FutureImpl(Runtime *rt, bool register_future, DistributedID did, 
                 AddressSpaceID owner_space, Operation *op = NULL);
      FutureImpl(const FutureImpl &rhs);
      virtual ~FutureImpl(void);
    public:
      FutureImpl& operator=(const FutureImpl &rhs);
    public:
      virtual VirtualChannelKind get_virtual_channel(void) const 
        { return DEFAULT_VIRTUAL_CHANNEL; }
    public:
      void get_void_result(bool silence_warnings = true);
      void* get_untyped_result(bool silence_warnings = true);
      bool is_empty(bool block, bool silence_warnings = true);
      bool is_ready(void);
      size_t get_untyped_size(void);
      ApEvent get_ready_event(void) const { return ready_event; }
    public:
      // This will simply save the value of the future
      void set_result(const void *args, size_t arglen, bool own);
      // This will save the value of the future locally
      void unpack_future(Deserializer &derez);
      // Cause the future value to complete
      void complete_future(void);
      // Reset the future in case we need to restart the
      // computation for resiliency reasons
      bool reset_future(void);
      // A special function for predicates to peek
      // at the boolean value of a future if it is set
      bool get_boolean_value(bool &valid);
    public:
      virtual void notify_active(ReferenceMutator *mutator);
      virtual void notify_valid(ReferenceMutator *mutator);
      virtual void notify_invalid(ReferenceMutator *mutator);
      virtual void notify_inactive(ReferenceMutator *mutator);
    public:
      void register_dependence(Operation *consumer_op);
    protected:
      void mark_sampled(void);
      void broadcast_result(void);
      void register_waiter(AddressSpaceID sid);
    public:
      void record_future_registered(ReferenceMutator *creator);
      static void handle_future_result(Deserializer &derez, Runtime *rt);
      static void handle_future_subscription(Deserializer &derez, Runtime *rt);
    public:
      void contribute_to_collective(const DynamicCollective &dc,unsigned count);
      static void handle_contribute_to_collective(const void *args);
    public:
      // These three fields are only valid on the owner node
      Operation *const producer_op;
      const GenerationID op_gen;
#ifdef LEGION_SPY
      const UniqueID producer_uid;
#endif
    private:
      FRIEND_ALL_RUNTIME_CLASSES
      mutable LocalLock future_lock;
      ApUserEvent ready_event;
      void *result; 
      size_t result_size;
      volatile bool empty;
      volatile bool sampled;
      // On the owner node, keep track of the registered waiters
      std::set<AddressSpaceID> registered_waiters;
    };

    /**
     * \class FutureMapImpl
     * The base implementation of a future map object. Note
     * that this is now a distributed collectable object too
     * that can be used to find the name of a future for a
     * given point anywhere in the machine.
     */
    class FutureMapImpl : public DistributedCollectable,
                          public LegionHeapify<FutureMapImpl> {
    public:
      static const AllocationType alloc_type = FUTURE_MAP_ALLOC;
    public:
      FutureMapImpl(TaskContext *ctx, Operation *op, 
                    Runtime *rt, DistributedID did, AddressSpaceID owner_space);
      FutureMapImpl(TaskContext *ctx, Runtime *rt, 
                    DistributedID did, AddressSpaceID owner_space,
                    bool register_now = true); // empty map
      FutureMapImpl(const FutureMapImpl &rhs);
      virtual ~FutureMapImpl(void);
    public:
      FutureMapImpl& operator=(const FutureMapImpl &rhs);
    public:
      virtual void notify_active(ReferenceMutator *mutator);
      virtual void notify_valid(ReferenceMutator *mutator);
      virtual void notify_invalid(ReferenceMutator *mutator);
      virtual void notify_inactive(ReferenceMutator *mutator);
    public:
      virtual Future get_future(const DomainPoint &point, 
                                bool allow_empty = false);
      void set_future(const DomainPoint &point, FutureImpl *impl,
                      ReferenceMutator *mutator);
      void get_void_result(const DomainPoint &point, 
                            bool silence_warnings = true);
      virtual void wait_all_results(bool silence_warnings = true);
      void complete_all_futures(void);
      bool reset_all_futures(void);
    public:
      virtual void get_all_futures(std::map<DomainPoint,Future> &futures);
      void set_all_futures(const std::map<DomainPoint,Future> &futures);
#ifdef DEBUG_LEGION
    public:
      void add_valid_domain(const Domain &d);
      void add_valid_point(const DomainPoint &dp);
#endif
    public:
      void record_future_map_registered(ReferenceMutator *creator);
      static void handle_future_map_future_request(Deserializer &derez,
                              Runtime *runtime, AddressSpaceID source);
      static void handle_future_map_future_response(Deserializer &derez,
                                                    Runtime *runtime);
    public:
      TaskContext *const context;
      // Either an index space task or a must epoch op
      Operation *const op;
      const GenerationID op_gen;
<<<<<<< HEAD
    protected:
=======
    private:
      mutable LocalLock future_map_lock;
>>>>>>> bf15c418
      ApEvent ready_event;
      std::map<DomainPoint,Future> futures;
      bool valid;
#ifdef DEBUG_LEGION
    protected:
      std::vector<Domain> valid_domains;
      std::set<DomainPoint> valid_points;
#endif
    };

    /**
     * \class ReplFutureMapImpl
     * This a special kind of future map that is created
     * in control replication contexts
     */
    class ReplFutureMapImpl : public FutureMapImpl {
    public:
      ReplFutureMapImpl(ReplicateContext *ctx, Operation *op, 
                        const Domain &shard_domain, Runtime *rt, 
                        DistributedID did, AddressSpaceID owner_space);
      ReplFutureMapImpl(const ReplFutureMapImpl &rhs);
      virtual ~ReplFutureMapImpl(void);
    public:
      ReplFutureMapImpl& operator=(const ReplFutureMapImpl &rhs);
    public:
      // Override this so we can trigger our deletion barrier
      virtual void notify_inactive(ReferenceMutator *mutator);
    public:
      virtual Future get_future(const DomainPoint &point,
                                bool allow_empty = false);
      virtual void get_all_futures(std::map<DomainPoint,Future> &futures);
      virtual void wait_all_results(bool silence_warnings = true);
    public:
      void set_sharding_function(ShardingFunction *function);
      void handle_future_map_request(Deserializer &derez);
    public:
      static void handle_future_map_response(Deserializer &derez,
                                             Runtime *runtime);
    public:
      ReplicateContext *const repl_ctx;
      const Domain shard_domain;
      const ApBarrier future_map_barrier;
      const CollectiveID collective_index; // in case we have to do all-to-all
    protected:
      RtUserEvent sharding_function_ready;
      ShardingFunction *sharding_function;
      bool collective_performed;
    };

    /**
     * \class PhysicalRegionImpl
     * The base implementation of a physical region object.
     * Physical region objects are not allowed to move from the
     * node in which they are created.  Like other objects
     * available to both the user and runtime they are reference
     * counted to know when they can be deleted.
     *
     * Note that we don't need to protect physical region impls
     * with any kind of synchronization mechanism since they
     * will only be manipulated by a single task which is 
     * guaranteed to only be running on one processor.
     */
    class PhysicalRegionImpl : public Collectable,
                               public LegionHeapify<PhysicalRegionImpl> {
    public:
      static const AllocationType alloc_type = PHYSICAL_REGION_ALLOC;
    public:
      PhysicalRegionImpl(const RegionRequirement &req, ApEvent ready_event,
                         bool mapped, TaskContext *ctx, MapperID mid,
                         MappingTagID tag, bool leaf, bool virt, Runtime *rt);
      PhysicalRegionImpl(const PhysicalRegionImpl &rhs);
      ~PhysicalRegionImpl(void);
    public:
      PhysicalRegionImpl& operator=(const PhysicalRegionImpl &rhs);
    public:
      inline bool created_accessor(void) const { return made_accessor; }
    public:
      void wait_until_valid(bool silence_warnings, 
                            bool warn = false, const char *src = NULL);
      bool is_valid(void) const;
      bool is_mapped(void) const;
      bool is_external_region(void) const;
      LogicalRegion get_logical_region(void) const;
      LegionRuntime::Accessor::RegionAccessor<
        LegionRuntime::Accessor::AccessorType::Generic>
          get_accessor(bool silence_warnings = true);
      LegionRuntime::Accessor::RegionAccessor<
        LegionRuntime::Accessor::AccessorType::Generic> 
          get_field_accessor(FieldID field, bool silence_warnings = true);
    public:
      void unmap_region(void);
      void remap_region(ApEvent new_ready_event);
      const RegionRequirement& get_requirement(void) const;
      void set_reference(const InstanceRef &references);
      void reset_references(const InstanceSet &instances,ApUserEvent term_event,
                            ApEvent wait_for = ApEvent::NO_AP_EVENT);
      ApEvent get_ready_event(void) const;
      bool has_references(void) const;
      void get_references(InstanceSet &instances) const;
      void get_memories(std::set<Memory>& memories) const;
      void get_fields(std::vector<FieldID>& fields) const;
#if defined(PRIVILEGE_CHECKS) || defined(BOUNDS_CHECKS)
    public:
      const char* get_task_name(void) const;
#endif
#ifdef BOUNDS_CHECKS
    public:
      bool contains_ptr(ptr_t ptr);
      bool contains_point(const DomainPoint &dp);
#endif
    public:
      void get_bounds(void *realm_is, TypeTag type_tag);
      PhysicalInstance get_instance_info(PrivilegeMode mode, 
                                         FieldID fid, size_t field_size, 
                                         void *realm_is, TypeTag type_tag,
                                         bool silence_warnings, 
                                         bool generic_accessor,
                                         bool check_field_size,
                                         ReductionOpID redop);
      void fail_bounds_check(DomainPoint p, FieldID fid, PrivilegeMode mode);
      void fail_bounds_check(Domain d, FieldID fid, PrivilegeMode mode);
    public:
      Runtime *const runtime;
      TaskContext *const context;
      const MapperID map_id;
      const MappingTagID tag;
      const bool leaf_region;
      const bool virtual_mapped;
    private:
      // Event for when the instance ref is ready
      ApEvent ready_event;
      // Instance ref
      InstanceSet references;
      RegionRequirement req;
      bool mapped; // whether it is currently mapped
      bool valid; // whether it is currently valid
      // whether to trigger the termination event
      // upon unmap
      bool trigger_on_unmap;
      bool made_accessor;
      ApUserEvent termination_event;
      ApEvent wait_for_unmap;
#ifdef BOUNDS_CHECKS
    private:
      Domain bounds;
#endif
    };

    /**
     * \class GrantImpl
     * This is the base implementation of a grant object.
     * The grant implementation remembers the locks that
     * must be acquired and gives out an precondition event
     * for acquiring the locks whenever a user attempts
     * to register as using the grant.  Registering requires
     * providing a completion event for the operation which
     * the grant object then knows to use when releasing the
     * locks.  Grants continues accepting registrations
     * until the runtime marks that it is no longer active.
     */
    class GrantImpl : public Collectable, public LegionHeapify<GrantImpl> {
    public:
      static const AllocationType alloc_type = GRANT_ALLOC;
    public:
      struct ReservationRequest {
      public:
        ReservationRequest(void)
          : reservation(Reservation::NO_RESERVATION),
            mode(0), exclusive(true) { }
        ReservationRequest(Reservation r, unsigned m, bool e)
          : reservation(r), mode(m), exclusive(e) { }
      public:
        Reservation reservation;
        unsigned mode;
        bool exclusive;
      };
    public:
      GrantImpl(void);
      GrantImpl(const std::vector<ReservationRequest> &requests);
      GrantImpl(const GrantImpl &rhs);
      ~GrantImpl(void);
    public:
      GrantImpl& operator=(const GrantImpl &rhs);
    public:
      void register_operation(ApEvent completion_event);
      ApEvent acquire_grant(void);
      void release_grant(void);
    public:
      void pack_grant(Serializer &rez);
      void unpack_grant(Deserializer &derez);
    private:
      std::vector<ReservationRequest> requests;
      bool acquired;
      ApEvent grant_event;
      std::set<ApEvent> completion_events;
      mutable LocalLock grant_lock;
    };

    class MPILegionHandshakeImpl : public Collectable,
                       public LegionHeapify<MPILegionHandshakeImpl> {
    public:
      static const AllocationType alloc_type = MPI_HANDSHAKE_ALLOC;
    public:
      MPILegionHandshakeImpl(bool init_in_MPI, int mpi_participants, 
                             int legion_participants);
      MPILegionHandshakeImpl(const MPILegionHandshakeImpl &rhs);
      ~MPILegionHandshakeImpl(void);
    public:
      MPILegionHandshakeImpl& operator=(const MPILegionHandshakeImpl &rhs);
    public:
      void initialize(void);
    public:
      void mpi_handoff_to_legion(void);
      void mpi_wait_on_legion(void);
    public:
      void legion_handoff_to_mpi(void);
      void legion_wait_on_mpi(void);
    public:
      PhaseBarrier get_legion_wait_phase_barrier(void);
      PhaseBarrier get_legion_arrive_phase_barrier(void);
      void advance_legion_handshake(void);
    private:
      const bool init_in_MPI;
      const int mpi_participants;
      const int legion_participants;
    private:
      PhaseBarrier mpi_wait_barrier;
      PhaseBarrier mpi_arrive_barrier;
      PhaseBarrier legion_wait_barrier; // copy of mpi_arrive_barrier
      PhaseBarrier legion_arrive_barrier; // copy of mpi_wait_barrier
    };

    class MPIRankTable {
    public:
      MPIRankTable(Runtime *runtime);
      MPIRankTable(const MPIRankTable &rhs);
      ~MPIRankTable(void);
    public:
      MPIRankTable& operator=(const MPIRankTable &rhs);
    public:
      void perform_rank_exchange(void);
      void handle_mpi_rank_exchange(Deserializer &derez);
    protected:
      bool initiate_exchange(void);
      void send_remainder_stage(void);
      bool send_ready_stages(const int start_stage=1);
      void unpack_exchange(int stage, Deserializer &derez);
      void complete_exchange(void);
    public:
      Runtime *const runtime;
      bool participating;
    public:
      std::map<int,AddressSpace> forward_mapping;
      std::map<AddressSpace,int> reverse_mapping;
    protected:
      mutable LocalLock reservation;
      RtUserEvent done_event;
      std::vector<int> stage_notifications;
      std::vector<bool> sent_stages;
    protected:
      int collective_radix;
      int collective_log_radix;
      int collective_stages;
      int collective_participating_spaces;
      int collective_last_radix;
      // Handle a small race on deciding who gets to
      // trigger the done event
      bool done_triggered;
    }; 

    /**
     * \class ProcessorManager
     * This class manages all the state for a single processor
     * within a given instance of the Internal runtime.  It keeps
     * queues for each of the different stages that operations
     * undergo and also tracks when the scheduling task needs
     * to be run for a processor.
     */
    class ProcessorManager {
    public: 
      struct SchedulerArgs : public LgTaskArgs<SchedulerArgs> {
      public:
        static const LgTaskID TASK_ID = LG_SCHEDULER_ID;
      public:
        SchedulerArgs(Processor p)
          : LgTaskArgs<SchedulerArgs>(0), proc(p) { }
      public:
        const Processor proc;
      }; 
      struct DeferMapperSchedulerArgs : 
        public LgTaskArgs<DeferMapperSchedulerArgs> {
      public:
        static const LgTaskID TASK_ID = LG_DEFER_MAPPER_SCHEDULER_TASK_ID;
      public:
        DeferMapperSchedulerArgs(ProcessorManager *proxy,
                                 MapperID mid, RtEvent defer)
          : LgTaskArgs<DeferMapperSchedulerArgs>(implicit_provenance),
            proxy_this(proxy), map_id(mid), deferral_event(defer) { }
      public:
        ProcessorManager *const proxy_this;
        const MapperID map_id;
        const RtEvent deferral_event;
      };
      struct MapperMessage {
      public:
        MapperMessage(void)
          : target(Processor::NO_PROC), message(NULL), length(0), radix(0) { }
        MapperMessage(Processor t, void *mes, size_t l)
          : target(t), message(mes), length(l), radix(-1) { }
        MapperMessage(void *mes, size_t l, int r)
          : target(Processor::NO_PROC), message(mes), length(l), radix(r) { }
      public:
        Processor target;
        void *message;
        size_t length;
        int radix;
      };
    public:
      ProcessorManager(Processor proc, Processor::Kind proc_kind,
                       Runtime *rt, unsigned default_mappers,  
                       bool no_steal, bool replay);
      ProcessorManager(const ProcessorManager &rhs);
      ~ProcessorManager(void);
    public:
      ProcessorManager& operator=(const ProcessorManager &rhs);
    public:
      void prepare_for_shutdown(void);
    public:
      void startup_mappers(void);
      void add_mapper(MapperID mid, MapperManager *m, 
                      bool check, bool own, bool skip_replay = false);
      void replace_default_mapper(MapperManager *m, bool own);
      MapperManager* find_mapper(MapperID mid) const;
    public:
      void perform_scheduling(void);
      void launch_task_scheduler(void);
      void notify_deferred_mapper(MapperID map_id, RtEvent deferred_event);
      static void handle_defer_mapper(const void *args);
    public:
      void activate_context(InnerContext *context);
      void deactivate_context(InnerContext *context);
      void update_max_context_count(unsigned max_contexts);
    public:
      void process_steal_request(Processor thief, 
                                 const std::vector<MapperID> &thieves);
      void process_advertisement(Processor advertiser, MapperID mid);
    public:
      void add_to_ready_queue(TaskOp *op);
      void add_to_local_ready_queue(Operation *op, LgPriority priority,
                                    RtEvent wait_on);
    public:
      inline void find_visible_memories(std::set<Memory> &visible) const
        { visible = visible_memories; }
    protected:
      void perform_mapping_operations(void);
      void issue_advertisements(MapperID mid);
    protected:
      void increment_active_contexts(void);
      void decrement_active_contexts(void);
    protected:
      void increment_active_mappers(void);
      void decrement_active_mappers(void);
    public:
      // Immutable state
      Runtime *const runtime;
      const Processor local_proc;
      const Processor::Kind proc_kind;
      // Is stealing disabled 
      const bool stealing_disabled;
      // are we doing replay execution
      const bool replay_execution;
    protected:
      // Local queue state
      mutable LocalLock local_queue_lock;
      unsigned next_local_index;
    protected:
      // Scheduling state
      mutable LocalLock queue_lock;
      bool task_scheduler_enabled;
      unsigned total_active_contexts;
      unsigned total_active_mappers;
      struct ContextState {
      public:
        ContextState(void)
          : owned_tasks(0), active(false) { }
      public:
        unsigned owned_tasks;
        bool active;
      };
      std::vector<ContextState> context_states;
    protected:
      // Mapper objects
      std::map<MapperID,std::pair<MapperManager*,bool/*own*/> > mappers;
      // For each mapper something to track its state
      struct MapperState {
      public:
        std::list<TaskOp*> ready_queue;
        RtEvent deferral_event;
        bool added_tasks;
      };
      // State for each mapper for scheduling purposes
      std::map<MapperID,MapperState> mapper_states;
      // Lock for accessing mappers
      mutable LocalLock mapper_lock;
      // The set of visible memories from this processor
      std::set<Memory> visible_memories;
    };

    /**
     * \class MemoryManager
     * The goal of the memory manager is to keep track of all of
     * the physical instances that the runtime knows about in various
     * memories throughout the system.  This will then allow for
     * feedback when mapping to know when memories are nearing
     * their capacity.
     */
    class MemoryManager {
    public:
      enum RequestKind {
        CREATE_INSTANCE_CONSTRAINTS,
        CREATE_INSTANCE_LAYOUT,
        FIND_OR_CREATE_CONSTRAINTS,
        FIND_OR_CREATE_LAYOUT,
        FIND_ONLY_CONSTRAINTS,
        FIND_ONLY_LAYOUT,
      };
      enum InstanceState {
        COLLECTABLE_STATE = 0,
        ACTIVE_STATE = 1,
        PENDING_COLLECTED_STATE = 2, // sticky
        VALID_STATE = 3,
        PENDING_ACQUIRE_STATE = 4,
      };
    public:
      struct InstanceInfo {
      public:
        InstanceInfo(void)
          : current_state(COLLECTABLE_STATE), 
            deferred_collect(RtUserEvent::NO_RT_USER_EVENT),
            instance_size(0), pending_acquires(0), min_priority(0),
            unattached_external(false) { }
      public:
        InstanceState current_state;
        RtUserEvent deferred_collect;
        size_t instance_size;
        unsigned pending_acquires;
        GCPriority min_priority;
        std::map<std::pair<MapperID,Processor>,GCPriority> mapper_priorities;
        // For tracking external instances and whether they can be used
        bool unattached_external;
      };
    public:
      MemoryManager(Memory mem, Runtime *rt);
      MemoryManager(const MemoryManager &rhs);
      ~MemoryManager(void);
    public:
      MemoryManager& operator=(const MemoryManager &rhs);
    public:
      void find_shutdown_preconditions(std::set<ApEvent> &preconditions);
      void prepare_for_shutdown(void);
      void finalize(void);
    public:
      void register_remote_instance(PhysicalManager *manager);
      void unregister_remote_instance(PhysicalManager *manager);
    public:
      void activate_instance(PhysicalManager *manager);
      void deactivate_instance(PhysicalManager *manager);
      void validate_instance(PhysicalManager *manager);
      void invalidate_instance(PhysicalManager *manager);
      bool attempt_acquire(PhysicalManager *manager);
      void complete_acquire(PhysicalManager *manager);
    public:
      bool create_physical_instance(const LayoutConstraintSet &contraints,
                                    const std::vector<LogicalRegion> &regions,
                                    MappingInstance &result, MapperID mapper_id,
                                    Processor processor, bool acquire, 
                                    GCPriority priority, UniqueID creator_id,
                                    bool remote = false);
      bool create_physical_instance(LayoutConstraints *constraints,
                                    const std::vector<LogicalRegion> &regions,
                                    MappingInstance &result, MapperID mapper_id,
                                    Processor processor, bool acquire, 
                                    GCPriority priority, UniqueID creator_id,
                                    bool remote = false);
      bool find_or_create_physical_instance(
                                    const LayoutConstraintSet &constraints,
                                    const std::vector<LogicalRegion> &regions,
                                    MappingInstance &result, bool &created, 
                                    MapperID mapper_id, Processor processor,
                                    bool acquire, GCPriority priority, 
                                    bool tight_region_bounds,
                                    UniqueID creator_id, bool remote = false);
      bool find_or_create_physical_instance(
                                    LayoutConstraints *constraints,
                                    const std::vector<LogicalRegion> &regions,
                                    MappingInstance &result, bool &created, 
                                    MapperID mapper_id, Processor processor,
                                    bool acquire, GCPriority priority, 
                                    bool tight_region_bounds,
                                    UniqueID creator_id, bool remote = false);
      bool find_physical_instance(  const LayoutConstraintSet &constraints,
                                    const std::vector<LogicalRegion> &regions,
                                    MappingInstance &result, bool acquire,
                                    bool tight_bounds, bool remote = false);
      bool find_physical_instance(  LayoutConstraints *constraints,
                                    const std::vector<LogicalRegion> &regions,
                                    MappingInstance &result, bool acquire,
                                    bool tight_bounds, bool remote = false);
      void release_tree_instances(RegionTreeID tid);
      void set_garbage_collection_priority(PhysicalManager *manager,
                                    MapperID mapper_id, Processor proc,
                                    GCPriority priority);
      RtEvent acquire_instances(const std::set<PhysicalManager*> &managers,
                                    std::vector<bool> &results);
      void record_created_instance( PhysicalManager *manager, bool acquire,
                                    MapperID mapper_id, Processor proc,
                                    GCPriority priority, bool remote);
      void record_external_instance(PhysicalManager *manager);
    public:
      void process_instance_request(Deserializer &derez, AddressSpaceID source);
      void process_instance_response(Deserializer &derez,AddressSpaceID source);
      void process_gc_priority_update(Deserializer &derez, AddressSpaceID src);
      void process_never_gc_response(Deserializer &derez);
      void process_acquire_request(Deserializer &derez, AddressSpaceID source);
      void process_acquire_response(Deserializer &derez, AddressSpaceID src);
    protected:
      bool find_satisfying_instance(const LayoutConstraintSet &constraints,
                                    const std::vector<LogicalRegion> &regions,
                                    MappingInstance &result, bool acquire, 
                                    bool tight_region_bounds, bool remote);
      bool find_satisfying_instance(LayoutConstraints *constraints,
                                    const std::vector<LogicalRegion> &regions,
                                    MappingInstance &result, bool acquire, 
                                    bool tight_region_bounds, bool remote);
      bool find_valid_instance(     const LayoutConstraintSet &constraints,
                                    const std::vector<LogicalRegion> &regions,
                                    MappingInstance &result, bool acquire, 
                                    bool tight_region_bounds, bool remote);
      bool find_valid_instance(     LayoutConstraints *constraints,
                                    const std::vector<LogicalRegion> &regions,
                                    MappingInstance &result, bool acquire, 
                                    bool tight_region_bounds, bool remote);
      void release_candidate_references(const std::deque<PhysicalManager*>
                                                        &candidates) const;
    protected:
      // We serialize all allocation attempts in a memory in order to 
      // ensure find_and_create calls will remain atomic
      RtEvent acquire_allocation_privilege(void);
      void release_allocation_privilege(void);
      PhysicalManager* allocate_physical_instance(InstanceBuilder &builder);
    public:
      bool delete_by_size_and_state(const size_t needed_size, 
                                    InstanceState state, bool larger_only); 
      void attach_external_instance(PhysicalManager *manager);
      RtEvent detach_external_instance(PhysicalManager *manager);
    public:
      // The memory that we are managing
      const Memory memory;
      // The owner address space
      const AddressSpaceID owner_space;
      // Is this the owner memory or not
      const bool is_owner;
      // The capacity in bytes of this memory
      const size_t capacity;
      // The remaining capacity in this memory
      size_t remaining_capacity;
      // The runtime we are associate with
      Runtime *const runtime;
    protected:
      // Lock for controlling access to the data
      // structures in this memory manager
      mutable LocalLock manager_lock;
      // We maintain several sets of instances here
      // This is a generic list that tracks all the allocated instances
      // It is only valid on the owner node
      LegionMap<PhysicalManager*,InstanceInfo,
                MEMORY_INSTANCES_ALLOC>::tracked current_instances;
      // Keep track of outstanding requuests for allocations which 
      // will be tried in the order that they arrive
      std::deque<RtUserEvent> pending_allocation_attempts;
    };

    /**
     * \class VirtualChannel
     * This class provides the basic support for sending and receiving
     * messages for a single virtual channel.
     */
    class VirtualChannel {
    public:
      // Implement a three-state state-machine for sending
      // messages.  Either fully self-contained messages
      // or chains of partial messages followed by a final
      // message.
      enum MessageHeader {
        FULL_MESSAGE,
        PARTIAL_MESSAGE,
        FINAL_MESSAGE,
      };
    public:
      VirtualChannel(VirtualChannelKind kind,AddressSpaceID local_address_space,
                     size_t max_message_size, LegionProfiler *profiler);
      VirtualChannel(const VirtualChannel &rhs);
      ~VirtualChannel(void);
    public:
      VirtualChannel& operator=(const VirtualChannel &rhs);
    public:
      void package_message(Serializer &rez, MessageKind k, bool flush,
                           Runtime *runtime, Processor target, 
                           bool response, bool shutdown);
      void process_message(const void *args, size_t arglen, 
                        Runtime *runtime, AddressSpaceID remote_address_space);
      void confirm_shutdown(ShutdownManager *shutdown_manager, bool phase_one);
    private:
      void send_message(bool complete, Runtime *runtime, 
                        Processor target, bool response, bool shutdown);
      void handle_messages(unsigned num_messages, Runtime *runtime, 
                           AddressSpaceID remote_address_space,
                           const char *args, size_t arglen);
      void buffer_messages(unsigned num_messages,
                           const void *args, size_t arglen);
    private:
      mutable LocalLock send_lock;
      char *const sending_buffer;
      unsigned sending_index;
      const size_t sending_buffer_size;
      RtEvent last_message_event;
      MessageHeader header;
      unsigned packaged_messages;
      bool partial;
      // State for receiving messages
      // No lock for receiving messages since we know
      // that they are ordered
      char *receiving_buffer;
      unsigned receiving_index;
      size_t receiving_buffer_size;
      unsigned received_messages;
      bool observed_recent;
    private:
      LegionProfiler *const profiler;
    }; 

    /**
     * \class MessageManager
     * This class manages sending and receiving of message between
     * instances of the Internal runtime residing on different nodes.
     * The manager also abstracts some of the details of sending these
     * messages.  Messages can be accumulated together in bulk messages
     * for performance reason.  The runtime can also place an upper
     * bound on the size of the data communicated between runtimes in
     * an active message, which the message manager then uses to
     * break down larger messages into smaller active messages.
     *
     * On the receiving side, the message manager unpacks the messages
     * that have been sent and then call the appropriate runtime
     * methods for handling the messages.  In cases where larger
     * messages were broken down into smaller messages, then message
     * manager waits until it has received all the active messages
     * before handling the message.
     */
    class MessageManager { 
    public:
      MessageManager(AddressSpaceID remote, 
                     Runtime *rt, size_t max,
                     const std::set<Processor> &procs);
      MessageManager(const MessageManager &rhs);
      ~MessageManager(void);
    public:
      MessageManager& operator=(const MessageManager &rhs);
    public:
      void send_message(Serializer &rez, MessageKind kind, 
                        VirtualChannelKind channel, bool flush, 
                        bool response = false, bool shutdown = false);
      void receive_message(const void *args, size_t arglen);
      void confirm_shutdown(ShutdownManager *shutdown_manager,
                            bool phase_one);
    public:
      const AddressSpaceID remote_address_space;
    private:
      Runtime *const runtime;
      // State for sending messages
      Processor target;
      VirtualChannel *const channels; 
    };

    /**
     * \class ShutdownManager
     * A class for helping to manage the shutdown of the 
     * runtime after the application has finished
     */
    class ShutdownManager {
    public:
      enum ShutdownPhase {
        CHECK_TERMINATION = 1,
        CONFIRM_TERMINATION = 2,
        CHECK_SHUTDOWN = 3,
        CONFIRM_SHUTDOWN = 4,
      };
    public:
      struct RetryShutdownArgs : public LgTaskArgs<RetryShutdownArgs> {
      public:
        static const LgTaskID TASK_ID = LG_RETRY_SHUTDOWN_TASK_ID;
      public:
        RetryShutdownArgs(ShutdownPhase p)
          : LgTaskArgs<RetryShutdownArgs>(0), phase(p) { }
      public:
        const ShutdownPhase phase;
      };
    public:
      ShutdownManager(ShutdownPhase phase, Runtime *rt, AddressSpaceID source,
                      unsigned radix, ShutdownManager *owner = NULL);
      ShutdownManager(const ShutdownManager &rhs);
      ~ShutdownManager(void);
    public:
      ShutdownManager& operator=(const ShutdownManager &rhs);
    public:
      bool attempt_shutdown(void);
      bool handle_response(bool success, const std::set<RtEvent> &to_add);
    protected:
      void finalize(void);
    public:
      static void handle_shutdown_notification(Deserializer &derez, 
                          Runtime *runtime, AddressSpaceID source);
      static void handle_shutdown_response(Deserializer &derez);
    public:
      void record_outstanding_tasks(void);
      void record_recent_message(void);
      void record_pending_message(RtEvent pending_event);
    public:
      const ShutdownPhase phase;
      Runtime *const runtime;
      const AddressSpaceID source; 
      const unsigned radix;
      ShutdownManager *const owner;
    protected:
      mutable LocalLock shutdown_lock;
      unsigned needed_responses;
      std::set<RtEvent> wait_for;
      bool result;
    };

    /**
     * \struct RegionTreeContext
     * A struct for storing the necessary data for managering a context
     * in the region tree.
     */
    class RegionTreeContext {
    public:
      RegionTreeContext(void)
        : ctx(-1) { }
      RegionTreeContext(ContextID c)
        : ctx(c) { }
    public:
      inline bool exists(void) const { return (ctx >= 0); }
      inline ContextID get_id(void) const 
      {
#ifdef DEBUG_LEGION
        assert(exists());
#endif
        return ContextID(ctx);
      }
      inline bool operator==(const RegionTreeContext &rhs) const
      {
        return (ctx == rhs.ctx);
      }
      inline bool operator!=(const RegionTreeContext &rhs) const
      {
        return (ctx != rhs.ctx);
      }
    private:
      int ctx;
    };

    /**
     * \class PendingVariantRegistration
     * A small helper class for deferring the restration of task
     * variants until the runtime is started.
     */
    class PendingVariantRegistration {
    public:
      PendingVariantRegistration(VariantID vid, bool has_return,
                                 const TaskVariantRegistrar &registrar,
                                 const void *user_data, size_t user_data_size,
                                 CodeDescriptor *realm_desc, 
                                 const char *task_name);
      PendingVariantRegistration(const PendingVariantRegistration &rhs);
      ~PendingVariantRegistration(void);
    public:
      PendingVariantRegistration& operator=(
                                      const PendingVariantRegistration &rhs);
    public:
      void perform_registration(Runtime *runtime);
    private:
      VariantID vid;
      bool has_return;
      TaskVariantRegistrar registrar;
      void *user_data;
      size_t user_data_size;
      CodeDescriptor *realm_desc; 
      char *logical_task_name; // optional semantic info to attach to the task
    };

    /**
     * \class TaskImpl
     * This class is used for storing all the meta-data associated 
     * with a logical task
     */
    class TaskImpl : public LegionHeapify<TaskImpl> {
    public:
      static const AllocationType alloc_type = TASK_IMPL_ALLOC;
    public:
      struct SemanticRequestArgs : public LgTaskArgs<SemanticRequestArgs> {
      public:
        static const LgTaskID TASK_ID = LG_TASK_IMPL_SEMANTIC_INFO_REQ_TASK_ID;
      public:
        SemanticRequestArgs(TaskImpl *proxy, SemanticTag t, AddressSpaceID src)
          : LgTaskArgs<SemanticRequestArgs>(implicit_provenance),
            proxy_this(proxy), tag(t), source(src) { }
      public:
        TaskImpl *const proxy_this;
        const SemanticTag tag;
        const AddressSpaceID source;
      };
    public:
      TaskImpl(TaskID tid, Runtime *rt, const char *name = NULL);
      TaskImpl(const TaskImpl &rhs);
      ~TaskImpl(void);
    public:
      TaskImpl& operator=(const TaskImpl &rhs);
    public:
      inline bool returns_value(void) const { return has_return_type; }
    public:
      VariantID get_unique_variant_id(void);
      void add_variant(VariantImpl *impl);
      VariantImpl* find_variant_impl(VariantID variant_id, bool can_fail);
      void find_valid_variants(std::vector<VariantID> &valid_variants, 
                               Processor::Kind kind) const;
    public:
      const char* get_name(bool needs_lock = true);
      void attach_semantic_information(SemanticTag tag, AddressSpaceID source,
         const void *buffer, size_t size, bool is_mutable, bool send_to_owner);
      bool retrieve_semantic_information(SemanticTag tag,
                                         const void *&buffer, size_t &size,
                                         bool can_fail, bool wait_until);
      void send_semantic_info(AddressSpaceID target, SemanticTag tag,
                        const void *value, size_t size, bool is_mutable,
                        RtUserEvent to_trigger = RtUserEvent::NO_RT_USER_EVENT);
      void send_semantic_request(AddressSpaceID target, SemanticTag tag, 
                             bool can_fail, bool wait_until, RtUserEvent ready);
      void process_semantic_request(SemanticTag tag, AddressSpaceID target, 
                             bool can_fail, bool wait_until, RtUserEvent ready);
    public:
      inline AddressSpaceID get_owner_space(void) const
        { return get_owner_space(task_id, runtime); }
      static AddressSpaceID get_owner_space(TaskID task_id, Runtime *runtime);
    public:
      static void handle_semantic_request(Runtime *runtime, 
                          Deserializer &derez, AddressSpaceID source);
      static void handle_semantic_info(Runtime *runtime,
                          Deserializer &derez, AddressSpaceID source);
      static void handle_variant_request(Runtime *runtime,
                          Deserializer &derez, AddressSpaceID source);
    public:
      const TaskID task_id;
      Runtime *const runtime;
      char *const initial_name;
    private:
      mutable LocalLock task_lock;
      std::map<VariantID,VariantImpl*> variants;
      std::map<VariantID,RtEvent> outstanding_requests;
      // VariantIDs that we've handed out but haven't registered yet
      std::set<VariantID> pending_variants;
      std::map<SemanticTag,SemanticInfo> semantic_infos;
      // Track whether all these variants have a return type or not
      bool has_return_type;
      // Track whether all these variants are idempotent or not
      bool all_idempotent;
    };

    /**
     * \class VariantImpl
     * This class is used for storing all the meta-data associated
     * with a particular variant implementation of a task
     */
    class VariantImpl : public LegionHeapify<VariantImpl> { 
    public:
      static const AllocationType alloc_type = VARIANT_IMPL_ALLOC;
    public:
      VariantImpl(Runtime *runtime, VariantID vid, TaskImpl *owner, 
                  const TaskVariantRegistrar &registrar, bool ret_val, 
                  CodeDescriptor *realm_desc,
                  const void *user_data = NULL, size_t user_data_size = 0);
      VariantImpl(const VariantImpl &rhs);
      ~VariantImpl(void);
    public:
      VariantImpl& operator=(const VariantImpl &rhs);
    public:
      inline bool is_leaf(void) const { return leaf_variant; }
      inline bool is_inner(void) const { return inner_variant; }
      inline bool is_idempotent(void) const { return idempotent_variant; }
      inline bool is_replicable(void) const { return replicable_variant; }
      inline bool returns_value(void) const { return has_return_value; }
      inline const char* get_name(void) const { return variant_name; }
      inline const ExecutionConstraintSet&
        get_execution_constraints(void) const { return execution_constraints; }
      inline const TaskLayoutConstraintSet& 
        get_layout_constraints(void) const { return layout_constraints; } 
    public:
      bool is_no_access_region(unsigned idx) const;
    public:
      ApEvent dispatch_task(Processor target, SingleTask *task, 
          TaskContext *ctx, ApEvent precondition, PredEvent pred,
          int priority, Realm::ProfilingRequestSet &requests);
      void dispatch_inline(Processor current, InlineContext *ctx);
    public:
      Processor::Kind get_processor_kind(bool warn) const;
    public:
      void send_variant_response(AddressSpaceID source, RtUserEvent done_event);
      void broadcast_variant(RtUserEvent done, AddressSpaceID origin,
                             AddressSpaceID local);
    public:
      static void handle_variant_broadcast(Runtime *runtime, 
                                           Deserializer &derez);
      static AddressSpaceID get_owner_space(VariantID vid, Runtime *runtime);
      static void handle_variant_response(Runtime *runtime, 
                                          Deserializer &derez);
    public:
      const VariantID vid;
      TaskImpl *const owner;
      Runtime *const runtime;
      const bool global; // globally valid variant
      const bool has_return_value; // has a return value
    public:
      const CodeDescriptorID descriptor_id;
      CodeDescriptor *const realm_descriptor;
    private:
      ExecutionConstraintSet execution_constraints;
      TaskLayoutConstraintSet   layout_constraints;
    private:
      void *user_data;
      size_t user_data_size;
      ApEvent ready_event;
    private: // properties
      bool leaf_variant;
      bool inner_variant;
      bool idempotent_variant;
      bool replicable_variant;
    private:
      char *variant_name; 
    };

    /**
     * \class LayoutConstraints
     * A class for tracking a long-lived set of constraints
     * These can be moved around the system and referred to in 
     * variout places so we make it a distributed collectable
     */
    class LayoutConstraints : 
      public LayoutConstraintSet, public DistributedCollectable,
      public LegionHeapify<LayoutConstraints> {
    public:
      static const AllocationType alloc_type = LAYOUT_CONSTRAINTS_ALLOC; 
    public:
      LayoutConstraints(LayoutConstraintID layout_id, FieldSpace handle, 
                        Runtime *runtime, bool inter, DistributedID did = 0);
      LayoutConstraints(LayoutConstraintID layout_id, Runtime *runtime, 
                        const LayoutConstraintRegistrar &registrar, 
                        bool inter, DistributedID did = 0);
      LayoutConstraints(LayoutConstraintID layout_id,
                        Runtime *runtime, const LayoutConstraintSet &cons,
                        FieldSpace handle, bool inter);
      LayoutConstraints(const LayoutConstraints &rhs);
      virtual ~LayoutConstraints(void);
    public:
      LayoutConstraints& operator=(const LayoutConstraints &rhs);
    public:
      virtual void notify_active(ReferenceMutator *mutator);
      virtual void notify_inactive(ReferenceMutator *mutator);
      virtual void notify_valid(ReferenceMutator *mutator);
      virtual void notify_invalid(ReferenceMutator *mutator);
    public:
      inline FieldSpace get_field_space(void) const { return handle; }
      inline const char* get_name(void) const { return constraints_name; }
    public:
      void send_constraint_response(AddressSpaceID source,
                                    RtUserEvent done_event);
      void update_constraints(Deserializer &derez);
    public:
      bool entails(LayoutConstraints *other_constraints, unsigned total_dims);
      bool entails(const LayoutConstraintSet &other, unsigned total_dims) const;
      bool conflicts(LayoutConstraints *other_constraints, unsigned total_dims);
      bool conflicts(const LayoutConstraintSet &other, 
                     unsigned total_dims) const;
      bool entails_without_pointer(LayoutConstraints *other,
                                   unsigned total_dims);
      bool entails_without_pointer(const LayoutConstraintSet &other,
                                   unsigned total_dims) const;
    public:
      static AddressSpaceID get_owner_space(LayoutConstraintID layout_id,
                                            Runtime *runtime);
    public:
      static void process_request(Runtime *runtime, Deserializer &derez,
                                  AddressSpaceID source);
      static LayoutConstraintID process_response(Runtime *runtime, 
                          Deserializer &derez, AddressSpaceID source);
    public:
      const LayoutConstraintID layout_id;
      const FieldSpace handle;
      // True if this layout constraint object was made by the runtime
      // False if it was made by the application or the mapper
      const bool internal;
    protected:
      char *constraints_name;
      mutable LocalLock layout_lock;
    protected:
      std::map<LayoutConstraintID,bool> conflict_cache;
      std::map<LayoutConstraintID,bool> entailment_cache;
      std::map<LayoutConstraintID,bool> no_pointer_entailment_cache;
    };

    /**
     * Identity Projection Functor
     * A class that implements the identity projection function
     */
    class IdentityProjectionFunctor : public ProjectionFunctor {
    public:
      IdentityProjectionFunctor(Legion::Runtime *rt);
      virtual ~IdentityProjectionFunctor(void);
    public:
      virtual LogicalRegion project(const Mappable *mappable, unsigned index,
                                    LogicalRegion upper_bound,
                                    const DomainPoint &point);
      virtual LogicalRegion project(const Mappable *mappable, unsigned index,
                                    LogicalPartition upper_bound,
                                    const DomainPoint &point);
      virtual LogicalRegion project(LogicalRegion upper_bound,
                                    const DomainPoint &point,
                                    const Domain &launch_domain);
      virtual LogicalRegion project(LogicalPartition upper_bound,
                                    const DomainPoint &point,
                                    const Domain &launch_domain);
      virtual bool is_functional(void) const;
      virtual bool is_exclusive(void) const;
      virtual unsigned get_depth(void) const;
    };

    /**
     * \class ProjectionPoint
     * An abstract class for passing to projection functions
     * for recording the results of a projection
     */
    class ProjectionPoint {
    public:
      virtual const DomainPoint& get_domain_point(void) const = 0;
      virtual void set_projection_result(unsigned idx,LogicalRegion result) = 0;
    }; 

    /**
     * \class ProjectionFunction
     * A class for wrapping projection functors
     */
    class ProjectionFunction {
    public:
      class ElideCloseResult {
      public:
        ElideCloseResult(void);
        ElideCloseResult(IndexTreeNode *node, 
            const std::set<ProjectionSummary> &projections, bool result);
      public:
        bool matches(IndexTreeNode *node, 
                     const std::set<ProjectionSummary> &projections) const;
      public:
        IndexTreeNode *node;
        std::set<ProjectionSummary> projections;
        bool result;
      };
#ifndef DISABLE_CVOPT
      struct InterferenceKey {
      public:
        InterferenceKey(void)
          : node(NULL), target(NULL), space(IndexSpace::NO_SPACE) { }
        InterferenceKey(IndexTreeNode* n,IndexSpaceExpression *t, IndexSpace sp)
          : node(n), target(t), space(sp) { }
      public:
        inline bool operator==(const InterferenceKey &rhs) const
        {
          if (node != rhs.node)
            return false;
          if (target != rhs.target)
            return false;
          return space == rhs.space;
        }
        inline bool operator<(const InterferenceKey &rhs) const
        {
          if (node < rhs.node)
            return true;
          if (node > rhs.node)
            return false;
          if (target < rhs.target)
            return true;
          if (target > rhs.target)
            return false;
          return space < rhs.space;
        }
      public:
        IndexTreeNode *node;
        IndexSpaceExpression *target;
        IndexSpace space; 
      };
#endif
    public:
      ProjectionFunction(ProjectionID pid, ProjectionFunctor *functor);
      ProjectionFunction(const ProjectionFunction &rhs);
      ~ProjectionFunction(void);
    public:
      ProjectionFunction& operator=(const ProjectionFunction &rhs);
    public:
      // The old path explicitly for tasks
      LogicalRegion project_point(Task *task, unsigned idx, Runtime *runtime,
                       const Domain &launch_domain, const DomainPoint &point);
      void project_points(const RegionRequirement &req, unsigned idx,
                          Runtime *runtime, const Domain &launch_domain,
                          const std::vector<PointTask*> &point_tasks);
      // Generalized and annonymized
      void project_points(Operation *op, unsigned idx, 
                          const RegionRequirement &req, 
                          Runtime *runtime, const Domain &launch_domain,
                          const std::vector<ProjectionPoint*> &points);
#ifndef DISABLE_CVOPT
      // For inverting the projection function and finding interfering
      // points given a specific target in the region tree
      void find_interfering_points(RegionTreeForest *forest,
                                   RegionTreeNode *upper_bound,
                                   IndexSpace launch_space,
                                   const Domain &launch_space_domain,
                                   IndexSpaceExpression *target,
                 std::map<DomainPoint,IndexSpaceExpression*> &results);
#else
      // For inverting the projection function and finding interfering
      // points given a specific target in the region tree
      void find_interfering_points(RegionTreeForest *forest,
                                   RegionTreeNode *upper_bound,
                                   IndexSpace launch_space,
                                   const Domain &launch_space_domain,
                                   RegionTreeNode *target,
                                   std::set<DomainPoint> &results);
#endif
    protected:
      // Old checking code explicitly for tasks
      void check_projection_region_result(const RegionRequirement &req,
                                          const Task *task, unsigned idx,
                                          LogicalRegion result, Runtime *rt);
      void check_projection_partition_result(const RegionRequirement &req,
                                             const Task *task, unsigned idx,
                                             LogicalRegion result, Runtime *rt);
      // Annonymized checking code
      void check_projection_region_result(const RegionRequirement &req,
                                          Operation *op, unsigned idx,
                                          LogicalRegion result, Runtime *rt);
      void check_projection_partition_result(const RegionRequirement &req,
                                          Operation *op, unsigned idx,
                                          LogicalRegion result, Runtime *rt);
    public:
      bool find_elide_close_result(const ProjectionInfo &info, 
                  const std::set<ProjectionSummary> &projections, 
                  RegionTreeNode *node, bool &result) const;
      void record_elide_close_result(const ProjectionInfo &info,
                  const std::set<ProjectionSummary> &projections,
                  RegionTreeNode *node, bool result);
      // From scratch
      ProjectionTree* construct_projection_tree(RegionTreeNode *root,
                                                IndexSpaceNode *launch_domain, 
                                                ShardingFunction *sharding,
                                                IndexSpaceNode *shard_domain);
      // Contribute to an existing tree
      void construct_projection_tree(RegionTreeNode *root,
                  IndexSpaceNode *launch_domain, ShardingFunction *sharding,
                  IndexSpaceNode *sharding_domain,
                  std::map<IndexTreeNode*,ProjectionTree*> &node_map);
      static void add_to_projection_tree(LogicalRegion region,
                  IndexTreeNode *root, RegionTreeForest *context, 
                  std::map<IndexTreeNode*,ProjectionTree*> &node_map,
                  ShardID owner_shard = 0);
    public:
      const int depth; 
      const bool is_exclusive;
      const bool is_functional;
      const ProjectionID projection_id;
      ProjectionFunctor *const functor;
    protected:
      mutable LocalLock projection_reservation;
#ifndef DISABLE_CVOPT
      std::map<InterferenceKey,
               std::map<DomainPoint,IndexSpaceExpression*> > interfering_points;
#else
      std::map<std::pair<RegionTreeNode*,IndexSpace>,
               std::set<DomainPoint> > interfering_points;
#endif
      std::map<ProjectionSummary,
               std::vector<ElideCloseResult> > elide_close_results;
    }; 

    /**
     * \class CyclicShardingFunctor
     * The cyclic sharding functor just round-robins the points
     * onto the available set of shards
     */
    class CyclicShardingFunctor : public ShardingFunctor {
    public:
      CyclicShardingFunctor(void);
      CyclicShardingFunctor(const CyclicShardingFunctor &rhs);
      virtual ~CyclicShardingFunctor(void);
    public:
      CyclicShardingFunctor& operator=(const CyclicShardingFunctor &rhs);
    public:
      template<int DIM>
      size_t linearize_point(const Realm::IndexSpace<DIM,coord_t> &is,
                              const Realm::Point<DIM,coord_t> &point) const;
    public:
      virtual ShardID shard(const DomainPoint &point,
                            const Domain &full_space,
                            const size_t total_shards);
    };

    /**
     * \class ShardingFunction
     * The sharding function class wraps a sharding functor and will
     * cache results for queries so that we don't need to constantly
     * be inverting the results of the sharding functor.
     */
    class ShardingFunction {
    public:
      struct ShardKey {
      public:
        ShardKey(void) 
          : sid(0), full_space(IndexSpace::NO_SPACE), 
            shard_space(IndexSpace::NO_SPACE) { }
        ShardKey(ShardID s, IndexSpace f, IndexSpace sh)
          : sid(s), full_space(f), shard_space(sh) { }
      public:
        inline bool operator<(const ShardKey &rhs) const
        {
          if (sid < rhs.sid)
            return true;
          if (sid > rhs.sid)
            return false;
          if (full_space < rhs.full_space)
            return true;
          if (full_space > rhs.full_space)
            return false;
          return shard_space < rhs.shard_space;
        }
        inline bool operator==(const ShardKey &rhs) const
        {
          if (sid != rhs.sid)
            return false;
          if (full_space != rhs.full_space)
            return false;
          return shard_space == rhs.shard_space;
        }
      public:
        ShardID sid;
        IndexSpace full_space, shard_space;
      };
    public:
      ShardingFunction(ShardingFunctor *functor, RegionTreeForest *forest,
                       ShardingID sharding_id, size_t total_shards);
      ShardingFunction(const ShardingFunction &rhs);
      virtual ~ShardingFunction(void);
    public:
      ShardingFunction& operator=(const ShardingFunction &rhs);
    public:
      ShardID find_owner(const DomainPoint &point,const Domain &sharding_space);
      IndexSpace find_shard_space(ShardID shard, IndexSpace full_space,
                                  IndexSpace sharding_space);
    public:
      ShardingFunctor *const functor;
      RegionTreeForest *const forest;
      const ShardingID sharding_id;
      const size_t total_shards;
    protected:
      mutable LocalLock sharding_lock;
      std::map<ShardKey,IndexSpace/*result*/> shard_index_spaces;
    };

    /**
     * \class Runtime 
     * This is the actual implementation of the Legion runtime functionality
     * that implements the underlying interface for the Runtime 
     * objects.  Most of the calls in the Runtime class translate
     * directly to calls to this interface.  Unfortunately this adds
     * an extra function call overhead to every runtime call because C++
     * is terrible and doesn't have mix-in classes.
     */
    class Runtime {
    public:
      struct LegionConfiguration {
      public:
        LegionConfiguration(void)
          : delay_start(0),
            legion_collective_radix(LEGION_COLLECTIVE_RADIX),
            initial_task_window_size(DEFAULT_MAX_TASK_WINDOW),
            initial_task_window_hysteresis(DEFAULT_TASK_WINDOW_HYSTERESIS),
            initial_tasks_to_schedule(DEFAULT_MIN_TASKS_TO_SCHEDULE),
            initial_meta_task_vector_width(DEFAULT_META_TASK_VECTOR_WIDTH),
            max_message_size(DEFAULT_MAX_MESSAGE_SIZE),
            gc_epoch_size(DEFAULT_GC_EPOCH_SIZE),
            max_control_replication_contexts(
                        DEFAULT_MAX_CONTROL_REPLICATION_CONTEXTS),
            max_local_fields(DEFAULT_LOCAL_FIELDS),
            max_replay_parallelism(DEFAULT_MAX_REPLAY_PARALLELISM),
            program_order_execution(false),
            dump_physical_traces(false),
            no_tracing(false),
            no_physical_tracing(false),
            no_trace_optimization(false),
            no_fence_elision(false),
            replay_on_cpus(false),
            verify_disjointness(false),
            runtime_warnings(false),
            separate_runtime_instances(false),
            record_registration(false),
            stealing_disabled(false),
            resilient_mode(false),
            unsafe_launch(false),
#ifdef DEBUG_LEGION
            unsafe_mapper(false),
#else
            unsafe_mapper(true),
#endif
            dynamic_independence_tests(true),
            legion_spy_enabled(false),
            enable_test_mapper(false),
            legion_ldb_enabled(false),
            replay_file(NULL),
            slow_config_ok(false),
#ifdef DEBUG_LEGION
            logging_region_tree_state(false),
            verbose_logging(false),
            logical_logging_only(false),
            physical_logging_only(false),
            check_privileges(true),
#endif
            num_profiling_nodes(0),
            serializer_type("binary"),
            prof_logfile(NULL),
            prof_footprint_threshold(128 << 20),
            prof_target_latency(100) { }
      public:
        int delay_start;
        int legion_collective_radix;
        int initial_task_window_size;
        unsigned initial_task_window_hysteresis;
        unsigned initial_tasks_to_schedule;
        unsigned initial_meta_task_vector_width;
        unsigned max_message_size;
        unsigned gc_epoch_size;
        unsigned max_control_replication_contexts;
        unsigned max_local_fields;
        unsigned max_replay_parallelism;
      public:
        bool program_order_execution;
        bool dump_physical_traces;
        bool no_tracing;
        bool no_physical_tracing;
        bool no_trace_optimization;
        bool no_fence_elision;
        bool replay_on_cpus;
        bool verify_disjointness;
        bool runtime_warnings;
        bool separate_runtime_instances;
        bool record_registration;
        bool stealing_disabled;
        bool resilient_mode;
        bool unsafe_launch;
        bool unsafe_mapper;
        bool dynamic_independence_tests;
        bool legion_spy_enabled;
        bool enable_test_mapper;
        bool legion_ldb_enabled;
        const char* replay_file;
        bool slow_config_ok;
#ifdef DEBUG_LEGION
        bool logging_region_tree_state;
        bool verbose_logging;
        bool logical_logging_only;
        bool physical_logging_only;
        bool check_privileges;
#endif
      public:
        unsigned num_profiling_nodes;
        const char *serializer_type;
        const char *prof_logfile;
        size_t prof_footprint_threshold;
        size_t prof_target_latency;
      };
    public:
      struct DeferredRecycleArgs : public LgTaskArgs<DeferredRecycleArgs> {
      public:
        static const LgTaskID TASK_ID = LG_DEFERRED_RECYCLE_ID;
      public:
        DeferredRecycleArgs(DistributedID id)
          : LgTaskArgs<DeferredRecycleArgs>(implicit_provenance), did(id) { }
      public:
        const DistributedID did;
      }; 
      struct TopFinishArgs : public LgTaskArgs<TopFinishArgs> {
      public:
        static const LgTaskID TASK_ID = LG_TOP_FINISH_TASK_ID;
      public:
        TopFinishArgs(TopLevelContext *c)
          : LgTaskArgs<TopFinishArgs>(0), ctx(c) { }
      public:
        TopLevelContext *const ctx;
      };
      struct MapperTaskArgs : public LgTaskArgs<MapperTaskArgs> {
      public:
        static const LgTaskID TASK_ID = LG_MAPPER_TASK_ID;
      public:
        MapperTaskArgs(FutureImpl *f, MapperID mid, Processor p,
                       ApEvent ae, TopLevelContext *c)
          : LgTaskArgs<MapperTaskArgs>(implicit_provenance),
            future(f), map_id(mid), proc(p), event(ae), ctx(c) { }
      public:
        FutureImpl *const future;
        const MapperID map_id;
        const Processor proc;
        const ApEvent event;
        TopLevelContext *const ctx;
      }; 
      struct SelectTunableArgs : public LgTaskArgs<SelectTunableArgs> {
      public:
        static const LgTaskID TASK_ID = LG_SELECT_TUNABLE_TASK_ID;
      public:
        SelectTunableArgs(UniqueID uid, MapperID mid, MappingTagID t,
                          TunableID tune, TaskContext *c, FutureImpl *f)
          : LgTaskArgs<SelectTunableArgs>(uid), mapper_id(mid), tag(t),
            tunable_id(tune), ctx(c), result(f) { }
      public:
        const MapperID mapper_id;
        const MappingTagID tag;
        const TunableID tunable_id;
        unsigned tunable_index; // only valid for LegionSpy
        TaskContext *const ctx;
        FutureImpl *const result;
      }; 
    public:
      struct ProcessorGroupInfo {
      public:
        ProcessorGroupInfo(void)
          : processor_group(Processor::NO_PROC) { }
        ProcessorGroupInfo(Processor p, const ProcessorMask &m)
          : processor_group(p), processor_mask(m) { }
      public:
        Processor           processor_group;
        ProcessorMask       processor_mask;
      };
    public:
      Runtime(Machine m, const LegionConfiguration &config,
              InputArgs input_args, AddressSpaceID space_id,
              const std::set<Processor> &local_procs,
              const std::set<Processor> &local_util_procs,
              const std::set<AddressSpaceID> &address_spaces,
              const std::map<Processor,AddressSpaceID> &proc_spaces);
      Runtime(const Runtime &rhs);
      ~Runtime(void);
    public:
      Runtime& operator=(const Runtime &rhs);
    public:
      // The Runtime wrapper for this class
      Legion::Runtime *const external;
      // The Mapper Runtime for this class
      Legion::Mapping::MapperRuntime *const mapper_runtime;
      // The machine object for this runtime
      const Machine machine;
      const AddressSpaceID address_space; 
      const unsigned total_address_spaces;
      // stride for uniqueness, may or may not be the same depending
      // on the number of available control replication contexts
      const unsigned runtime_stride; // stride for uniqueness
      LegionProfiler *profiler;
      RegionTreeForest *const forest;
      VirtualManager *virtual_manager;
      Processor utility_group;
      const size_t num_utility_procs;
    public:
      const InputArgs input_args;
      const int initial_task_window_size;
      const unsigned initial_task_window_hysteresis;
      const unsigned initial_tasks_to_schedule;
      const unsigned initial_meta_task_vector_width;
      const unsigned max_message_size;
      const unsigned gc_epoch_size;
      const unsigned max_control_replication_contexts;
      const unsigned max_local_fields;
      const unsigned max_replay_parallelism;
    public:
      const bool program_order_execution;
      const bool dump_physical_traces;
      const bool no_tracing;
      const bool no_physical_tracing;
      const bool no_trace_optimization;
      const bool no_fence_elision;
      const bool replay_on_cpus;
      const bool verify_disjointness;
      const bool runtime_warnings;
      const bool separate_runtime_instances;
      const bool record_registration;
      const bool stealing_disabled;
      const bool resilient_mode;
      const bool unsafe_launch;
      const bool unsafe_mapper;
      const bool dynamic_independence_tests;
      const bool legion_spy_enabled;
      const bool enable_test_mapper;
      const bool legion_ldb_enabled;
      const char*const replay_file;
#ifdef DEBUG_LEGION
      const bool logging_region_tree_state;
      const bool verbose_logging;
      const bool logical_logging_only;
      const bool physical_logging_only;
      const bool check_privileges;
#endif
    public:
      const unsigned num_profiling_nodes;
    public:
      const int legion_collective_radix;
      MPIRankTable *const mpi_rank_table;
    public:
      void register_static_variants(void);
      void register_static_constraints(void);
      void register_static_projections(void);
      void register_static_sharding_functors(void);
      void initialize_legion_prof(const LegionConfiguration &config);
      void log_machine(Machine machine) const;
      void initialize_mappers(void);
      void initialize_virtual_manager(void);
      void initialize_runtime(void);
      void startup_runtime(RtEvent top_level_precondition);
      void finalize_runtime(void);
      ApEvent launch_mapper_task(Mapper *mapper, Processor proc, 
                                 Processor::TaskFuncID tid,
                                 const TaskArgument &arg, MapperID map_id);
      void process_mapper_task_result(const MapperTaskArgs *args); 
    public:
      IndexSpace create_index_space(Context ctx, const void *realm_is,
                                    TypeTag type_tag);
      IndexSpace union_index_spaces(Context ctx, 
                                    const std::vector<IndexSpace> &spaces);
      IndexSpace intersect_index_spaces(Context ctx,
                                    const std::vector<IndexSpace> &spaces);
      IndexSpace subtract_index_spaces(Context ctx,
                                    IndexSpace left, IndexSpace right);
      void destroy_index_space(Context ctx, IndexSpace handle);
      // Called from deletion op
      void finalize_index_space_destroy(IndexSpace handle);
    public:
      void destroy_index_partition(Context ctx, IndexPartition handle);
      // Called from deletion op
      void finalize_index_partition_destroy(IndexPartition handle);
    public:
      IndexPartition create_equal_partition(Context ctx, IndexSpace parent,
                                            IndexSpace color_space, 
                                            size_t granuarlity, Color color);
      IndexPartition create_partition_by_union(Context ctx, IndexSpace parent,
                                               IndexPartition handle1,
                                               IndexPartition handle2,
                                               IndexSpace color_space,
                                               PartitionKind kind, Color color);
      IndexPartition create_partition_by_intersection(Context ctx, 
                                               IndexSpace parent,
                                               IndexPartition handle1,
                                               IndexPartition handle2,
                                               IndexSpace color_space,
                                               PartitionKind kind, Color color);
      IndexPartition create_partition_by_difference(Context ctx, 
                                               IndexSpace parent,
                                               IndexPartition handle1,
                                               IndexPartition handle2,
                                               IndexSpace color_space,
                                               PartitionKind kind, Color color);
      Color create_cross_product_partitions(Context ctx, 
                                            IndexPartition handle1,
                                            IndexPartition handle2,
                                std::map<IndexSpace,IndexPartition> &handles,
                                            PartitionKind kind, Color color);
      void create_association(Context ctx,
                              LogicalRegion domain,
                              LogicalRegion domain_parent,
                              FieldID domain_fid,
                              IndexSpace range,
                              MapperID id, MappingTagID tag);
      IndexPartition create_restricted_partition(Context ctx,
                                                 IndexSpace parent,
                                                 IndexSpace color_space,
                                                 const void *transform,
                                                 size_t transform_size,
                                                 const void *extent,
                                                 size_t extent_size,
                                                 PartitionKind part_kind,
                                                 Color color);
      IndexPartition create_partition_by_field(Context ctx, 
                                               LogicalRegion handle,
                                               LogicalRegion parent,
                                               FieldID fid,
                                               IndexSpace color_space,
                                               Color color,
                                               MapperID id, MappingTagID tag);
      IndexPartition create_partition_by_image(Context ctx,
                                               IndexSpace handle,
                                               LogicalPartition projection,
                                               LogicalRegion parent,
                                               FieldID fid, 
                                               IndexSpace color_space,
                                               PartitionKind part_kind,
                                               Color color,
                                               MapperID id, MappingTagID tag);
      IndexPartition create_partition_by_image_range(Context ctx,
                                               IndexSpace handle,
                                               LogicalPartition projection,
                                               LogicalRegion parent,
                                               FieldID fid, 
                                               IndexSpace color_space,
                                               PartitionKind part_kind,
                                               Color color,
                                               MapperID id, MappingTagID tag);
      IndexPartition create_partition_by_preimage(Context ctx,
                                               IndexPartition projection,
                                               LogicalRegion handle,
                                               LogicalRegion parent,
                                               FieldID fid,
                                               IndexSpace color_space,
                                               PartitionKind part_kind,
                                               Color color,
                                               MapperID id, MappingTagID tag);
      IndexPartition create_partition_by_preimage_range(Context ctx,
                                               IndexPartition projection,
                                               LogicalRegion handle,
                                               LogicalRegion parent,
                                               FieldID fid,
                                               IndexSpace color_space,
                                               PartitionKind part_kind,
                                               Color color,
                                               MapperID id, MappingTagID tag);
      IndexPartition create_pending_partition(Context ctx, IndexSpace parent,
                                              IndexSpace color_space,
                                              PartitionKind part_kind,
                                              Color color);
      IndexSpace create_index_space_union(Context ctx, IndexPartition parent,
                                          const void *realm_color, 
                                          TypeTag type_tag,
                                        const std::vector<IndexSpace> &handles);
      IndexSpace create_index_space_union(Context ctx, IndexPartition parent,
                                          const void *realm_color,
                                          TypeTag type_tag,
                                          IndexPartition handle);
      IndexSpace create_index_space_intersection(Context ctx, 
                                                 IndexPartition parent,
                                                 const void *realm_color,
                                                 TypeTag type_tag,
                                       const std::vector<IndexSpace> &handles);
      IndexSpace create_index_space_intersection(Context ctx,
                                                 IndexPartition parent,
                                                 const void *realm_color,
                                                 TypeTag type_tag,
                                                 IndexPartition handle); 
      IndexSpace create_index_space_difference(Context ctx, 
                                               IndexPartition parent,
                                               const void *realm_color,
                                               TypeTag type_tag,
                                               IndexSpace initial,
                                       const std::vector<IndexSpace> &handles);
    public:
      IndexPartition get_index_partition(Context ctx, IndexSpace parent, 
                                         Color color);
      IndexPartition get_index_partition(IndexSpace parent, Color color);
      bool has_index_partition(Context ctx, IndexSpace parent, Color color);
      bool has_index_partition(IndexSpace parent, Color color); 
      IndexSpace get_index_subspace(Context ctx, IndexPartition p,
                                    const void *realm_color, TypeTag type_tag);
      IndexSpace get_index_subspace(IndexPartition p, 
                                    const void *realm_color, TypeTag type_tag);
      bool has_index_subspace(Context ctx, IndexPartition p,
                              const void *realm_color, TypeTag type_tag);
      bool has_index_subspace(IndexPartition p, 
                              const void *realm_color, TypeTag type_tag);
      void get_index_space_domain(Context ctx, IndexSpace handle,
                                  void *realm_is, TypeTag type_tag);
      void get_index_space_domain(IndexSpace handle, 
                                  void *realm_is, TypeTag type_tag);
      Domain get_index_partition_color_space(Context ctx, IndexPartition p);
      Domain get_index_partition_color_space(IndexPartition p);
      void get_index_partition_color_space(IndexPartition p, 
                                           void *realm_is, TypeTag type_tag);
      IndexSpace get_index_partition_color_space_name(Context ctx,
                                                      IndexPartition p);
      IndexSpace get_index_partition_color_space_name(IndexPartition p);
      void get_index_space_partition_colors(Context ctx, IndexSpace handle,
                                            std::set<Color> &colors);
      void get_index_space_partition_colors(IndexSpace handle,
                                            std::set<Color> &colors);
      bool is_index_partition_disjoint(Context ctx, IndexPartition p);
      bool is_index_partition_disjoint(IndexPartition p);
      bool is_index_partition_complete(Context ctx, IndexPartition p);
      bool is_index_partition_complete(IndexPartition p);
      void get_index_space_color_point(Context ctx, IndexSpace handle,
                                       void *realm_color, TypeTag type_tag);
      void get_index_space_color_point(IndexSpace handle,
                                       void *realm_color, TypeTag type_tag);
      DomainPoint get_index_space_color_point(Context ctx, IndexSpace handle);
      DomainPoint get_index_space_color_point(IndexSpace handle);
      Color get_index_partition_color(Context ctx, IndexPartition handle);
      Color get_index_partition_color(IndexPartition handle);
      IndexSpace get_parent_index_space(Context ctx, IndexPartition handle);
      IndexSpace get_parent_index_space(IndexPartition handle);
      bool has_parent_index_partition(Context ctx, IndexSpace handle);
      bool has_parent_index_partition(IndexSpace handle);
      IndexPartition get_parent_index_partition(Context ctx, IndexSpace handle);
      IndexPartition get_parent_index_partition(IndexSpace handle);
      unsigned get_index_space_depth(Context ctx, IndexSpace handle);
      unsigned get_index_space_depth(IndexSpace handle);
      unsigned get_index_partition_depth(Context ctx, IndexPartition handle);
      unsigned get_index_partition_depth(IndexPartition handle);
    public:
      bool safe_cast(Context ctx, LogicalRegion region,
                     const void *realm_point, TypeTag type_tag);
    public:
      FieldSpace create_field_space(Context ctx);
      void destroy_field_space(Context ctx, FieldSpace handle);
      size_t get_field_size(Context ctx, FieldSpace handle, FieldID fid);
      size_t get_field_size(FieldSpace handle, FieldID fid);
      void get_field_space_fields(Context ctx, FieldSpace handle,
                                  std::vector<FieldID> &fields);
      void get_field_space_fields(FieldSpace handle, 
                                  std::vector<FieldID> &fields);
      // Called from deletion op
      void finalize_field_space_destroy(FieldSpace handle);
      void finalize_field_destroy(FieldSpace handle, FieldID fid);
      void finalize_field_destroy(FieldSpace handle, 
                                  const std::set<FieldID> &to_free);
    public:
      LogicalRegion create_logical_region(Context ctx, IndexSpace index,
                                          FieldSpace fields, bool task_local);
      void destroy_logical_region(Context ctx, LogicalRegion handle);
      void destroy_logical_partition(Context ctx, LogicalPartition handle);
      // Called from deletion ops
      void finalize_logical_region_destroy(LogicalRegion handle);
      void finalize_logical_partition_destroy(LogicalPartition handle);
    public:
      LogicalPartition get_logical_partition(Context ctx, LogicalRegion parent, 
                                             IndexPartition handle);
      LogicalPartition get_logical_partition(LogicalRegion parent,
                                             IndexPartition handle);
      LogicalPartition get_logical_partition_by_color(Context ctx, 
                                                      LogicalRegion parent, 
                                                      Color c);
      LogicalPartition get_logical_partition_by_color(LogicalRegion parent,
                                                      Color c);
      bool has_logical_partition_by_color(Context ctx, LogicalRegion parent,
                                          Color c);
      bool has_logical_partition_by_color(LogicalRegion parent, Color c);
      LogicalPartition get_logical_partition_by_tree(Context ctx, 
                                                     IndexPartition handle, 
                                                     FieldSpace fspace, 
                                                     RegionTreeID tid); 
      LogicalPartition get_logical_partition_by_tree(IndexPartition handle,
                                                     FieldSpace fspace,
                                                     RegionTreeID tid);
      LogicalRegion get_logical_subregion(Context ctx, LogicalPartition parent, 
                                          IndexSpace handle);
      LogicalRegion get_logical_subregion(LogicalPartition parent,
                                          IndexSpace handle);
      LogicalRegion get_logical_subregion_by_color(Context ctx,
                                                   LogicalPartition parent,
                                                   const void *realm_color,
                                                   TypeTag type_tag);
      LogicalRegion get_logical_subregion_by_color(LogicalPartition parent,
                                                   const void *realm_color,
                                                   TypeTag type_tag);
      bool has_logical_subregion_by_color(Context ctx, LogicalPartition parent,
                                          const void *realm_color, 
                                          TypeTag type_tag);
      bool has_logical_subregion_by_color(LogicalPartition parent,
                                          const void *realm_color,
                                          TypeTag type_tag);
      LogicalRegion get_logical_subregion_by_tree(Context ctx, 
                                                  IndexSpace handle, 
                                                  FieldSpace fspace, 
                                                  RegionTreeID tid);
      LogicalRegion get_logical_subregion_by_tree(IndexSpace handle,
                                                  FieldSpace fspace,
                                                  RegionTreeID tid);
      void get_logical_region_color(Context ctx, LogicalRegion handle,
                                    void *realm_color, TypeTag type_tag);
      void get_logical_region_color(LogicalRegion handle, 
                                    void *realm_color, TypeTag type_tag);
      DomainPoint get_logical_region_color_point(Context ctx, 
                                                 LogicalRegion handle);
      DomainPoint get_logical_region_color_point(LogicalRegion handle);
      Color get_logical_partition_color(Context ctx, LogicalPartition handle);
      Color get_logical_partition_color(LogicalPartition handle);
      LogicalRegion get_parent_logical_region(Context ctx, 
                                              LogicalPartition handle);
      LogicalRegion get_parent_logical_region(LogicalPartition handle);
      bool has_parent_logical_partition(Context ctx, LogicalRegion handle);
      bool has_parent_logical_partition(LogicalRegion handle);
      LogicalPartition get_parent_logical_partition(Context ctx, 
                                                    LogicalRegion handle);
      LogicalPartition get_parent_logical_partition(LogicalRegion handle);
    public:
      FieldAllocator create_field_allocator(Context ctx, FieldSpace handle);
      ArgumentMap create_argument_map(void);
    public:
      Future execute_task(Context ctx, const TaskLauncher &launcher);
      FutureMap execute_index_space(Context ctx, 
                                    const IndexTaskLauncher &launcher);
      Future execute_index_space(Context ctx, 
                    const IndexTaskLauncher &launcher, ReductionOpID redop);
    public:
      PhysicalRegion map_region(Context ctx, 
                                const InlineLauncher &launcher);
      PhysicalRegion map_region(Context ctx, unsigned idx, 
                                MapperID id = 0, MappingTagID tag = 0);
      void remap_region(Context ctx, PhysicalRegion region);
      void unmap_region(Context ctx, PhysicalRegion region);
      void unmap_all_regions(Context ctx);
    public:
      void fill_fields(Context ctx, const FillLauncher &launcher);
      void fill_fields(Context ctx, const IndexFillLauncher &launcher);
      PhysicalRegion attach_external_resource(Context ctx,
                                              const AttachLauncher &launcher);
      Future detach_external_resource(Context ctx, PhysicalRegion region);
      void issue_copy_operation(Context ctx, const CopyLauncher &launcher);
      void issue_copy_operation(Context ctx, const IndexCopyLauncher &launcher);
    public:
      Predicate create_predicate(Context ctx, const Future &f);
      Predicate predicate_not(Context ctx, const Predicate &p);
      Predicate create_predicate(Context ctx,const PredicateLauncher &launcher);
      Future get_predicate_future(Context ctx, const Predicate &p);
    public:
      Lock create_lock(Context ctx);
      void destroy_lock(Context ctx, Lock l);
      Grant acquire_grant(Context ctx, 
                          const std::vector<LockRequest> &requests);
      void release_grant(Context ctx, Grant grant);
    public:
      PhaseBarrier create_phase_barrier(Context ctx, unsigned arrivals);
      void destroy_phase_barrier(Context ctx, PhaseBarrier pb);
      PhaseBarrier advance_phase_barrier(Context ctx, PhaseBarrier pb);
    public:
      DynamicCollective create_dynamic_collective(Context ctx,
                                                  unsigned arrivals,
                                                  ReductionOpID redop,
                                                  const void *init_value,
                                                  size_t init_size);
      void destroy_dynamic_collective(Context ctx, DynamicCollective dc);
      void arrive_dynamic_collective(Context ctx, DynamicCollective dc,
                                     const void *buffer, size_t size,
                                     unsigned count);
      void defer_dynamic_collective_arrival(Context ctx, 
                                            DynamicCollective dc,
                                            const Future &f, unsigned count);
      Future get_dynamic_collective_result(Context ctx, DynamicCollective dc);
      DynamicCollective advance_dynamic_collective(Context ctx,
                                                   DynamicCollective dc);
    public:
      void issue_acquire(Context ctx, const AcquireLauncher &launcher);
      void issue_release(Context ctx, const ReleaseLauncher &launcher);
      void issue_mapping_fence(Context ctx);
      void issue_execution_fence(Context ctx);
      void begin_trace(Context ctx, TraceID tid, bool logical_only);
      void end_trace(Context ctx, TraceID tid);
      void begin_static_trace(Context ctx, 
                              const std::set<RegionTreeID> *managed);
      void end_static_trace(Context ctx);
      void complete_frame(Context ctx);
      FutureMap execute_must_epoch(Context ctx, 
                                   const MustEpochLauncher &launcher);
      Future issue_timing_measurement(Context ctx,
                                      const TimingLauncher &launcher);
    public:
      Future select_tunable_value(Context ctx, TunableID tid,
                                  MapperID mid, MappingTagID tag);
      int get_tunable_value(Context ctx, TunableID tid, 
                            MapperID mid, MappingTagID tag);
      void perform_tunable_selection(const SelectTunableArgs *args);
    public:
      void* get_local_task_variable(Context ctx, LocalVariableID id);
      void set_local_task_variable(Context ctx, LocalVariableID id,
                      const void *value, void (*destructor)(void*));
    public:
      Mapper* get_mapper(Context ctx, MapperID id, Processor target);
      Processor get_executing_processor(Context ctx);
      void raise_region_exception(Context ctx, PhysicalRegion region, 
                                  bool nuclear);
    public:
      void print_once(Context ctx, FILE *f, const char *message);
      void log_once(Context ctx, Realm::LoggerMessage &message);
    public:
      bool is_MPI_interop_configured(void);
      const std::map<int,AddressSpace>& find_forward_MPI_mapping(void);
      const std::map<AddressSpace,int>& find_reverse_MPI_mapping(void);
      int find_local_MPI_rank(void);
    public:
      Mapping::MapperRuntime* get_mapper_runtime(void);
      MapperID generate_dynamic_mapper_id(void);
      MapperID generate_library_mapper_ids(const char *name, size_t count);
      static MapperID& get_current_static_mapper_id(void);
      static MapperID generate_static_mapper_id(void);
      void add_mapper(MapperID map_id, Mapper *mapper, Processor proc);
      void replace_default_mapper(Mapper *mapper, Processor proc);
      MapperManager* find_mapper(Processor target, MapperID map_id);
      static MapperManager* wrap_mapper(Runtime *runtime, Mapper *mapper,
                                        MapperID map_id, Processor proc);
    public:
      ProjectionID generate_dynamic_projection_id(void);
      ProjectionID generate_library_projection_ids(const char *name,size_t cnt);
      static ProjectionID& get_current_static_projection_id(void);
      static ProjectionID generate_static_projection_id(void);
      void register_projection_functor(ProjectionID pid, 
                                       ProjectionFunctor *func,
                                       bool need_zero_check = true,
                                       bool silence_warnings = false);
      static void preregister_projection_functor(ProjectionID pid,
                                       ProjectionFunctor *func);
      ProjectionFunction* find_projection_function(ProjectionID pid);
    public:
      ShardingID generate_dynamic_sharding_id(void);
      ShardingID generate_library_sharding_ids(const char *name, size_t count);
      static ShardingID& get_current_static_sharding_id(void);
      static ShardingID generate_static_sharding_id(void);
      void register_sharding_functor(ShardingID sid,
                                     ShardingFunctor *func,
                                     bool need_zero_check = true,
                                     bool silence_warnings= false);
      static void preregister_sharding_functor(ShardingID sid,
                                     ShardingFunctor *func);
      ShardingFunctor* find_sharding_functor(ShardingID sid);
    public:
      void attach_semantic_information(TaskID task_id, SemanticTag,
                                   const void *buffer, size_t size, 
                                   bool is_mutable, bool send_to_owner = true);
      void attach_semantic_information(IndexSpace handle, SemanticTag tag,
                       const void *buffer, size_t size, bool is_mutable);
      void attach_semantic_information(IndexPartition handle, SemanticTag tag,
                       const void *buffer, size_t size, bool is_mutable);
      void attach_semantic_information(FieldSpace handle, SemanticTag tag,
                       const void *buffer, size_t size, bool is_mutable);
      void attach_semantic_information(FieldSpace handle, FieldID fid,
                                       SemanticTag tag, const void *buffer, 
                                       size_t size, bool is_mutable);
      void attach_semantic_information(LogicalRegion handle, SemanticTag tag,
                       const void *buffer, size_t size, bool is_mutable);
      void attach_semantic_information(LogicalPartition handle, SemanticTag tag,
                       const void *buffer, size_t size, bool is_mutable);
    public:
      bool retrieve_semantic_information(TaskID task_id, SemanticTag tag,
                                         const void *&result, size_t &size,
                                         bool can_fail, bool wait_until);
      bool retrieve_semantic_information(IndexSpace handle, SemanticTag tag,
                                         const void *&result, size_t &size,
                                         bool can_fail, bool wait_until);
      bool retrieve_semantic_information(IndexPartition handle, SemanticTag tag,
                                         const void *&result, size_t &size,
                                         bool can_fail, bool wait_until);
      bool retrieve_semantic_information(FieldSpace handle, SemanticTag tag,
                                         const void *&result, size_t &size,
                                         bool can_fail, bool wait_until);
      bool retrieve_semantic_information(FieldSpace handle, FieldID fid,
                                         SemanticTag tag,
                                         const void *&result, size_t &size,
                                         bool can_fail, bool wait_until);
      bool retrieve_semantic_information(LogicalRegion handle, SemanticTag tag,
                                         const void *&result, size_t &size,
                                         bool can_fail, bool wait_until);
      bool retrieve_semantic_information(LogicalPartition part, SemanticTag tag,
                                         const void *&result, size_t &size,
                                         bool can_fail, bool wait_until);
    public:
      FieldID allocate_field(Context ctx, FieldSpace space, 
                             size_t field_size, FieldID fid, 
                             bool local, CustomSerdezID serdez);
      void free_field(Context ctx, FieldSpace space, FieldID fid);
      void allocate_fields(Context ctx, FieldSpace space, 
                           const std::vector<size_t> &sizes,
                           std::vector<FieldID> &resulting_fields, 
                           bool local, CustomSerdezID serdez);
      void free_fields(Context ctx, FieldSpace space, 
                       const std::set<FieldID> &to_free);
    public:
      TaskID generate_dynamic_task_id(void);
      TaskID generate_library_task_ids(const char *name, size_t count);
      VariantID register_variant(const TaskVariantRegistrar &registrar,
                                 const void *user_data, size_t user_data_size,
                                 CodeDescriptor *realm,
                                 bool ret, VariantID vid = AUTO_GENERATE_ID,
                                 bool check_task_id = true);
      TaskImpl* find_or_create_task_impl(TaskID task_id);
      TaskImpl* find_task_impl(TaskID task_id);
      VariantImpl* find_variant_impl(TaskID task_id, VariantID variant_id,
                                     bool can_fail = false);
    public:
      // Memory manager functions
      MemoryManager* find_memory_manager(Memory mem);
      AddressSpaceID find_address_space(Memory handle) const;
    public:
      // Messaging functions
      MessageManager* find_messenger(AddressSpaceID sid);
      MessageManager* find_messenger(Processor target);
      AddressSpaceID find_address_space(Processor target) const;
    public:
      void process_mapper_message(Processor target, MapperID map_id,
                                  Processor source, const void *message, 
                                  size_t message_size, unsigned message_kind);
      void process_mapper_broadcast(MapperID map_id, Processor source,
                                    const void *message, size_t message_size, 
                                    unsigned message_kind, int radix,int index);
    public:
      void send_task(TaskOp *task);
      void send_tasks(Processor target, const std::set<TaskOp*> &tasks);
      void send_steal_request(const std::multimap<Processor,MapperID> &targets,
                              Processor thief);
      void send_advertisements(const std::set<Processor> &targets,
                              MapperID map_id, Processor source);
      void send_index_space_node(AddressSpaceID target, Serializer &rez);
      void send_index_space_request(AddressSpaceID target, Serializer &rez);
      void send_index_space_return(AddressSpaceID target, Serializer &rez);
      void send_index_space_set(AddressSpaceID target, Serializer &rez);
      void send_index_space_child_request(AddressSpaceID target, 
                                          Serializer &rez);
      void send_index_space_child_response(AddressSpaceID target,
                                           Serializer &rez);
      void send_index_space_colors_request(AddressSpaceID target,
                                           Serializer &rez);
      void send_index_space_colors_response(AddressSpaceID target,
                                            Serializer &rez);
      void send_remote_expression_invalidation(AddressSpaceID target,
                                               Serializer &rez);
      void send_index_partition_notification(AddressSpaceID target, 
                                             Serializer &rez);
      void send_index_partition_node(AddressSpaceID target, Serializer &rez);
      void send_index_partition_request(AddressSpaceID target, Serializer &rez);
      void send_index_partition_return(AddressSpaceID target, Serializer &rez);
      void send_index_partition_child_request(AddressSpaceID target,
                                              Serializer &rez);
      void send_index_partition_child_response(AddressSpaceID target,
                                               Serializer &rez);
      void send_field_space_node(AddressSpaceID target, Serializer &rez);
      void send_field_space_request(AddressSpaceID target, Serializer &rez);
      void send_field_space_return(AddressSpaceID target, Serializer &rez);
      void send_field_alloc_request(AddressSpaceID target, Serializer &rez);
      void send_field_alloc_notification(AddressSpaceID target,Serializer &rez);
      void send_field_space_top_alloc(AddressSpaceID target, Serializer &rez);
      void send_field_free(AddressSpaceID target, Serializer &rez);
      void send_local_field_alloc_request(AddressSpaceID target, 
                                          Serializer &rez);
      void send_local_field_alloc_response(AddressSpaceID target,
                                           Serializer &rez);
      void send_local_field_free(AddressSpaceID target, Serializer &rez);
      void send_local_field_update(AddressSpaceID target, Serializer &rez);
      void send_top_level_region_request(AddressSpaceID target,Serializer &rez);
      void send_top_level_region_return(AddressSpaceID target, Serializer &rez);
      void send_logical_region_node(AddressSpaceID target, Serializer &rez);
      void send_index_space_destruction(IndexSpace handle, 
                                        AddressSpaceID target);
      void send_index_partition_destruction(IndexPartition handle, 
                                            AddressSpaceID target);
      void send_field_space_destruction(FieldSpace handle, 
                                        AddressSpaceID target);
      void send_logical_region_destruction(LogicalRegion handle, 
                                           AddressSpaceID target);
      void send_logical_partition_destruction(LogicalPartition handle,
                                              AddressSpaceID target);
      void send_individual_remote_complete(Processor target, Serializer &rez);
      void send_individual_remote_commit(Processor target, Serializer &rez);
      void send_slice_remote_mapped(Processor target, Serializer &rez);
      void send_slice_remote_complete(Processor target, Serializer &rez);
      void send_slice_remote_commit(Processor target, Serializer &rez);
      void send_did_remote_registration(AddressSpaceID target, Serializer &rez);
      void send_did_remote_valid_update(AddressSpaceID target, Serializer &rez);
      void send_did_remote_gc_update(AddressSpaceID target, Serializer &rez);
      void send_did_add_create_reference(AddressSpaceID target,Serializer &rez);
      void send_did_remove_create_reference(AddressSpaceID target,
                                            Serializer &rez, bool flush = true);
      void send_did_remote_unregister(AddressSpaceID target, Serializer &rez,
                                      VirtualChannelKind vc);
      void send_back_logical_state(AddressSpaceID target, Serializer &rez);
      void send_back_atomic(AddressSpaceID target, Serializer &rez);
      void send_atomic_reservation_request(AddressSpaceID target, 
                                           Serializer &rez);
      void send_atomic_reservation_response(AddressSpaceID target, 
                                            Serializer &rez);
      void send_materialized_view(AddressSpaceID target, Serializer &rez);
      void send_fill_view(AddressSpaceID target, Serializer &rez);
      void send_phi_view(AddressSpaceID target, Serializer &rez);
      void send_reduction_view(AddressSpaceID target, Serializer &rez);
      void send_instance_manager(AddressSpaceID target, Serializer &rez);
      void send_reduction_manager(AddressSpaceID target, Serializer &rez);
      void send_create_top_view_request(AddressSpaceID target, Serializer &rez);
      void send_create_top_view_response(AddressSpaceID target,Serializer &rez);
<<<<<<< HEAD
      void send_subview_did_request(AddressSpaceID target, Serializer &rez);
      void send_subview_did_response(AddressSpaceID target, Serializer &rez);
      void send_view_update_request(AddressSpaceID target, Serializer &rez);
      void send_view_update_response(AddressSpaceID target, Serializer &rez);
      void send_view_remote_update(AddressSpaceID target, Serializer &rez);
      void send_view_remote_invalidate(AddressSpaceID target, Serializer &rez);
      void send_view_filter_invalid_fields_request(AddressSpaceID target,
                                                   Serializer &rez);
      void send_view_filter_invalid_fields_response(AddressSpaceID target,
                                                    Serializer &rez);
      void send_instance_view_find_copy_preconditions(AddressSpaceID target,
                                                      Serializer &rez);
      void send_instance_view_find_composite_copy_preconditions_request(
                                  AddressSpaceID target, Serializer &rez);
      void send_instance_view_find_composite_copy_preconditions_response(
                                  AddressSpaceID target, Serializer &rez);
      void send_instance_view_add_copy_user(AddressSpaceID target, 
                                            Serializer &rez);
      void send_instance_view_find_user_preconditions(AddressSpaceID target,
                                                      Serializer &rez);
      void send_instance_view_add_user(AddressSpaceID target, Serializer &rez);
      void send_instance_view_add_user_fused(AddressSpaceID target, 
                                             Serializer &rez);
=======
      void send_view_register_user(AddressSpaceID target, Serializer &rez);
      void send_view_find_copy_preconditions_request(AddressSpaceID target,
                                                     Serializer &rez);
      void send_view_find_copy_preconditions_response(AddressSpaceID target,
                                                      Serializer &rez);
      void send_view_add_copy_user(AddressSpaceID target, Serializer &rez);
>>>>>>> bf15c418
      void send_future_result(AddressSpaceID target, Serializer &rez);
      void send_future_subscription(AddressSpaceID target, Serializer &rez);
      void send_future_map_request_future(AddressSpaceID target, 
                                          Serializer &rez);
      void send_future_map_response_future(AddressSpaceID target,
                                           Serializer &rez);
      void send_control_replicate_future_map_request(AddressSpaceID target, 
                                                     Serializer &rez);
      void send_control_replicate_future_map_response(AddressSpaceID target,
                                                      Serializer &rez);
#ifndef DISABLE_CVOPT
      void send_control_replicate_composite_view_copy_request(
                                      AddressSpaceID target, Serializer &rez);
      void send_control_replicate_composite_view_reduction_request(
                                      AddressSpaceID target, Serializer &rez);
#else
      void send_control_replicate_composite_view_request(AddressSpaceID target,
                                                         Serializer &rez);
      void send_control_replicate_composite_view_response(AddressSpaceID target,
                                                          Serializer &rez);
#endif
      void send_control_replicate_composite_view_write_summary(
                                    AddressSpaceID target, Serializer &rez);
      void send_control_replicate_top_view_request(AddressSpaceID target,
                                                   Serializer &rez);
      void send_control_replicate_top_view_response(AddressSpaceID target,
                                                    Serializer &rez);
      void send_control_replicate_clone_barrier(AddressSpaceID target,
                                                Serializer &rez);
      void send_mapper_message(AddressSpaceID target, Serializer &rez);
      void send_mapper_broadcast(AddressSpaceID target, Serializer &rez);
      void send_task_impl_semantic_request(AddressSpaceID target, 
                                           Serializer &rez);
      void send_index_space_semantic_request(AddressSpaceID target, 
                                             Serializer &rez);
      void send_index_partition_semantic_request(AddressSpaceID target,
                                                 Serializer &rez);
      void send_field_space_semantic_request(AddressSpaceID target,
                                             Serializer &rez);
      void send_field_semantic_request(AddressSpaceID target, Serializer &rez);
      void send_logical_region_semantic_request(AddressSpaceID target,
                                                Serializer &rez);
      void send_logical_partition_semantic_request(AddressSpaceID target,
                                                   Serializer &rez);
      void send_task_impl_semantic_info(AddressSpaceID target,
                                        Serializer &rez);
      void send_index_space_semantic_info(AddressSpaceID target, 
                                          Serializer &rez);
      void send_index_partition_semantic_info(AddressSpaceID target,
                                              Serializer &rez);
      void send_field_space_semantic_info(AddressSpaceID target,
                                          Serializer &rez);
      void send_field_semantic_info(AddressSpaceID target, Serializer &rez);
      void send_logical_region_semantic_info(AddressSpaceID target,
                                             Serializer &rez);
      void send_logical_partition_semantic_info(AddressSpaceID target,
                                                Serializer &rez);
      void send_remote_context_request(AddressSpaceID target, Serializer &rez);
      void send_remote_context_response(AddressSpaceID target, Serializer &rez);
      void send_remote_context_release(AddressSpaceID target, Serializer &rez);
      void send_remote_context_free(AddressSpaceID target, Serializer &rez);
      void send_remote_context_physical_request(AddressSpaceID target, 
                                                Serializer &rez);
      void send_remote_context_physical_response(AddressSpaceID target,
                                                 Serializer &rez);
<<<<<<< HEAD
#ifndef DISABLE_CVOPT
      void send_remote_context_shard_copy_request(AddressSpaceID target, 
                                                  Serializer &rez);
      void send_remote_context_shard_reduction_request(AddressSpaceID target,
                                                       Serializer &rez);
#else
      void send_remote_context_shard_request(AddressSpaceID target, 
                                             Serializer &rez);
#endif
      void send_version_owner_request(AddressSpaceID target, Serializer &rez);
      void send_version_owner_response(AddressSpaceID target, Serializer &rez);
=======
      void send_compute_equivalence_sets_request(AddressSpaceID target, 
                                                 Serializer &rez);
      void send_equivalence_set_response(AddressSpaceID target,Serializer &rez);
      void send_equivalence_set_subset_request(AddressSpaceID target, 
                                               Serializer &rez);
      void send_equivalence_set_subset_response(AddressSpaceID target, 
                                                Serializer &rez);
      void send_equivalence_set_subset_invalidation(AddressSpaceID target,
                                                    Serializer &rez);
      void send_equivalence_set_ray_trace_request(AddressSpaceID target,
                                                  Serializer &rez);
      void send_equivalence_set_ray_trace_response(AddressSpaceID target,
                                                   Serializer &rez);
      void send_equivalence_set_valid_request(AddressSpaceID target,
                                               Serializer &rez);
      void send_equivalence_set_valid_response(AddressSpaceID target,
                                               Serializer &rez);
      void send_equivalence_set_update_request(AddressSpaceID target,
                                               Serializer &rez);
      void send_equivalence_set_update_response(AddressSpaceID target,
                                                Serializer &rez);
      void send_equivalence_set_invalidate_request(AddressSpaceID target,
                                                   Serializer &rez);
      void send_equivalence_set_invalidate_response(AddressSpaceID target,
                                                    Serializer &rez);
      void send_equivalence_set_reduction_application(AddressSpaceID target,
                                                      Serializer &rez);
>>>>>>> bf15c418
      void send_version_state_response(AddressSpaceID target, Serializer &rez);
      void send_version_state_update_request(AddressSpaceID target, 
                                             Serializer &rez);
      void send_version_state_update_response(AddressSpaceID target, 
                                              Serializer &rez);
      void send_version_state_valid_notification(AddressSpaceID target,
                                                 Serializer &rez);
      void send_instance_request(AddressSpaceID target, Serializer &rez);
      void send_instance_response(AddressSpaceID target, Serializer &rez);
      void send_external_detach(AddressSpaceID target, Serializer &rez);
      void send_gc_priority_update(AddressSpaceID target, Serializer &rez);
      void send_never_gc_response(AddressSpaceID target, Serializer &rez);
      void send_acquire_request(AddressSpaceID target, Serializer &rez);
      void send_acquire_response(AddressSpaceID target, Serializer &rez);
      void send_variant_request(AddressSpaceID target, Serializer &rez);
      void send_variant_response(AddressSpaceID target, Serializer &rez);
      void send_variant_broadcast(AddressSpaceID target, Serializer &rez);
      void send_constraint_request(AddressSpaceID target, Serializer &rez);
      void send_constraint_response(AddressSpaceID target, Serializer &rez);
      void send_constraint_release(AddressSpaceID target, Serializer &rez);
      void send_mpi_rank_exchange(AddressSpaceID target, Serializer &rez);
      void send_replicate_launch(AddressSpaceID target, Serializer &rez);
      void send_replicate_delete(AddressSpaceID target, Serializer &rez);
      void send_replicate_post_mapped(AddressSpaceID target, Serializer &rez);
      void send_replicate_post_execution(AddressSpaceID target,
                                         Serializer &rez);
      void send_replicate_trigger_complete(AddressSpaceID target, 
                                           Serializer &rez);
      void send_replicate_trigger_commit(AddressSpaceID target,
                                         Serializer &rez);
      void send_control_replicate_collective_message(AddressSpaceID target,
                                                     Serializer &rez);
      void send_library_mapper_request(AddressSpaceID target, Serializer &rez);
      void send_library_mapper_response(AddressSpaceID target, Serializer &rez);
      void send_library_projection_request(AddressSpaceID target, 
                                           Serializer &rez);
      void send_library_projection_response(AddressSpaceID target,
                                            Serializer &rez);
      void send_library_sharding_request(AddressSpaceID target,Serializer &rez);
      void send_library_sharding_response(AddressSpaceID target, 
                                          Serializer &rez);
      void send_library_task_request(AddressSpaceID target, Serializer &rez);
      void send_library_task_response(AddressSpaceID target, Serializer &rez);
      void send_remote_op_select_sources_request(AddressSpaceID target,
                                                 Serializer &rez);
      void send_remote_op_select_sources_response(AddressSpaceID target,
                                                  Serializer &rez);
      void send_shutdown_notification(AddressSpaceID target, Serializer &rez);
      void send_shutdown_response(AddressSpaceID target, Serializer &rez);
    public:
      // Complementary tasks for handling messages
      void handle_task(Deserializer &derez);
      void handle_steal(Deserializer &derez);
      void handle_advertisement(Deserializer &derez);
      void handle_index_space_node(Deserializer &derez, AddressSpaceID source);
      void handle_index_space_request(Deserializer &derez, 
                                      AddressSpaceID source);
      void handle_index_space_return(Deserializer &derez); 
      void handle_index_space_set(Deserializer &derez, AddressSpaceID source);
      void handle_index_space_child_request(Deserializer &derez, 
                                            AddressSpaceID source); 
      void handle_index_space_child_response(Deserializer &derez);
      void handle_index_space_colors_request(Deserializer &derez,
                                             AddressSpaceID source);
      void handle_index_space_colors_response(Deserializer &derez);
      void handle_remote_expression_invalidation(Deserializer &derez);
      void handle_index_partition_notification(Deserializer &derez);
      void handle_index_partition_node(Deserializer &derez,
                                       AddressSpaceID source);
      void handle_index_partition_request(Deserializer &derez,
                                          AddressSpaceID source);
      void handle_index_partition_return(Deserializer &derez);
      void handle_index_partition_child_request(Deserializer &derez,
                                                AddressSpaceID source);
      void handle_index_partition_child_response(Deserializer &derez);
      void handle_field_space_node(Deserializer &derez, AddressSpaceID source);
      void handle_field_space_request(Deserializer &derez,
                                      AddressSpaceID source);
      void handle_field_space_return(Deserializer &derez);
      void handle_field_alloc_request(Deserializer &derez);
      void handle_field_alloc_notification(Deserializer &derez);
      void handle_field_space_top_alloc(Deserializer &derez,
                                        AddressSpaceID source);
      void handle_field_free(Deserializer &derez, AddressSpaceID source);
      void handle_local_field_alloc_request(Deserializer &derez,
                                            AddressSpaceID source);
      void handle_local_field_alloc_response(Deserializer &derez);
      void handle_local_field_free(Deserializer &derez);
      void handle_local_field_update(Deserializer &derez);
      void handle_top_level_region_request(Deserializer &derez,
                                           AddressSpaceID source);
      void handle_top_level_region_return(Deserializer &derez);
      void handle_logical_region_node(Deserializer &derez, 
                                      AddressSpaceID source);
      void handle_index_space_destruction(Deserializer &derez,
                                          AddressSpaceID source);
      void handle_index_partition_destruction(Deserializer &derez,
                                              AddressSpaceID source);
      void handle_field_space_destruction(Deserializer &derez,
                                          AddressSpaceID source);
      void handle_logical_region_destruction(Deserializer &derez,
                                             AddressSpaceID source);
      void handle_logical_partition_destruction(Deserializer &derez,
                                                AddressSpaceID source);
      void handle_individual_remote_complete(Deserializer &derez);
      void handle_individual_remote_commit(Deserializer &derez);
      void handle_slice_remote_mapped(Deserializer &derez, 
                                      AddressSpaceID source);
      void handle_slice_remote_complete(Deserializer &derez);
      void handle_slice_remote_commit(Deserializer &derez);
      void handle_did_remote_registration(Deserializer &derez, 
                                          AddressSpaceID source);
      void handle_did_remote_valid_update(Deserializer &derez);
      void handle_did_remote_gc_update(Deserializer &derez);
      void handle_did_create_add(Deserializer &derez);
      void handle_did_create_remove(Deserializer &derez);
      void handle_did_remote_unregister(Deserializer &derez);
      void handle_send_back_logical_state(Deserializer &derez,
                                          AddressSpaceID source);
      void handle_send_atomic_reservation_request(Deserializer &derez,
                                                  AddressSpaceID source);
      void handle_send_atomic_reservation_response(Deserializer &derez);
      void handle_send_materialized_view(Deserializer &derez, 
                                         AddressSpaceID source);
      void handle_send_fill_view(Deserializer &derez, AddressSpaceID source);
      void handle_send_phi_view(Deserializer &derez, AddressSpaceID source);
      void handle_send_reduction_view(Deserializer &derez,
                                      AddressSpaceID source);
      void handle_send_instance_manager(Deserializer &derez,
                                        AddressSpaceID source);
      void handle_send_reduction_manager(Deserializer &derez,
                                         AddressSpaceID source);
      void handle_create_top_view_request(Deserializer &derez,
                                          AddressSpaceID source);
      void handle_create_top_view_response(Deserializer &derez);
      void handle_view_request(Deserializer &derez, AddressSpaceID source);
<<<<<<< HEAD
      void handle_view_update_request(Deserializer &derez, 
                                      AddressSpaceID source);
      void handle_view_update_response(Deserializer &derez,
                                       AddressSpaceID source);
      void handle_view_remote_update(Deserializer &derez,
                                     AddressSpaceID source);
      void handle_view_remote_invalidate(Deserializer &derez);
      void handle_view_filter_invalid_fields_request(Deserializer &derez,
                                                     AddressSpaceID source);
      void handle_view_filter_invalid_fields_response(Deserializer &derez);
      void handle_instance_view_copy_preconditions(Deserializer &derez,
                                                   AddressSpaceID source);
      void handle_instance_view_composite_copy_request(Deserializer &derez,
                                                       AddressSpaceID source);
      void handle_instance_view_composite_copy_response(Deserializer &derez,
                                                        AddressSpaceID source);
      void handle_instance_view_add_copy(Deserializer &derez, 
                                         AddressSpaceID source);
      void handle_instance_view_user_preconditions(Deserializer &derez,
                                                   AddressSpaceID source);
      void handle_instance_view_add_user(Deserializer &derez,
                                         AddressSpaceID source);
      void handle_instance_view_add_user_fused(Deserializer &derez,
                                               AddressSpaceID source);
=======
      void handle_view_register_user(Deserializer &derez,AddressSpaceID source);
      void handle_view_copy_pre_request(Deserializer &derez,
                                        AddressSpaceID source);
      void handle_view_copy_pre_response(Deserializer &derez,
                                         AddressSpaceID source);
      void handle_view_add_copy_user(Deserializer &derez,AddressSpaceID source);
>>>>>>> bf15c418
      void handle_manager_request(Deserializer &derez, AddressSpaceID source);
      void handle_future_result(Deserializer &derez);
      void handle_future_subscription(Deserializer &derez);
      void handle_future_map_future_request(Deserializer &derez,
                                            AddressSpaceID source);
      void handle_future_map_future_response(Deserializer &derez);
      void handle_control_replicate_future_map_request(Deserializer &derez);
      void handle_control_replicate_future_map_response(Deserializer &derez);
#ifndef DISABLE_CVOPT
      void handle_control_replicate_composite_view_copy_request(
                                Deserializer &derez, AddressSpaceID source);
      void handle_control_replicate_composite_view_reduction_request(
                                Deserializer &derez, AddressSpaceID source);
#else
      void handle_control_replicate_composite_view_request(Deserializer &derez);
      void handle_control_replicate_composite_view_response(
                                                           Deserializer &derez);
#endif
      void handle_control_replicate_composite_view_write_summary(
                                    Deserializer &derez, AddressSpaceID source);
      void handle_control_replicate_top_view_request(Deserializer &derez,
                                                     AddressSpaceID source);
      void handle_control_replicate_top_view_response(Deserializer &derez);
      void handle_control_replicate_clone_barrier(Deserializer &derez,
                                                  AddressSpaceID source);
      void handle_mapper_message(Deserializer &derez);
      void handle_mapper_broadcast(Deserializer &derez);
      void handle_task_impl_semantic_request(Deserializer &derez,
                                             AddressSpaceID source);
      void handle_index_space_semantic_request(Deserializer &derez,
                                               AddressSpaceID source);
      void handle_index_partition_semantic_request(Deserializer &derez,
                                                   AddressSpaceID source);
      void handle_field_space_semantic_request(Deserializer &derez,
                                               AddressSpaceID source);
      void handle_field_semantic_request(Deserializer &derez,
                                         AddressSpaceID source);
      void handle_logical_region_semantic_request(Deserializer &derez,
                                                  AddressSpaceID source);
      void handle_logical_partition_semantic_request(Deserializer &derez,
                                                     AddressSpaceID source);
      void handle_task_impl_semantic_info(Deserializer &derez,
                                          AddressSpaceID source);
      void handle_index_space_semantic_info(Deserializer &derez,
                                            AddressSpaceID source);
      void handle_index_partition_semantic_info(Deserializer &derez,
                                                AddressSpaceID source);
      void handle_field_space_semantic_info(Deserializer &derez,
                                            AddressSpaceID source);
      void handle_field_semantic_info(Deserializer &derez,
                                      AddressSpaceID source);
      void handle_logical_region_semantic_info(Deserializer &derez,
                                               AddressSpaceID source);
      void handle_logical_partition_semantic_info(Deserializer &derez,
                                                  AddressSpaceID source);
      void handle_remote_context_request(Deserializer &derez,
                                         AddressSpaceID source);
      void handle_remote_context_response(Deserializer &derez);
      void handle_remote_context_release(Deserializer &derez);
      void handle_remote_context_free(Deserializer &derez);
      void handle_remote_context_physical_request(Deserializer &derez,
                                                  AddressSpaceID source);
      void handle_remote_context_physical_response(Deserializer &derez);
<<<<<<< HEAD
#ifndef DISABLE_CVOPT
      void handle_remote_context_shard_copy_request(Deserializer &derez);
      void handle_remote_context_shard_reduction_request(Deserializer &derez);
#else
      void handle_remote_context_shard_request(Deserializer &derez);
#endif
      void handle_version_owner_request(Deserializer &derez, 
                                        AddressSpaceID source);
      void handle_version_owner_response(Deserializer &derez);
=======
      void handle_compute_equivalence_sets_request(Deserializer &derez, 
                                                   AddressSpaceID source);
      void handle_equivalence_set_request(Deserializer &derez,
                                          AddressSpaceID source);
      void handle_equivalence_set_response(Deserializer &derez,
                                           AddressSpaceID source);
      void handle_equivalence_set_subset_request(Deserializer &derez,
                                                 AddressSpaceID source);
      void handle_equivalence_set_subset_response(Deserializer &derez);
      void handle_equivalence_set_subset_invalidation(Deserializer &derez);
      void handle_equivalence_set_ray_trace_request(Deserializer &derez,
                                                    AddressSpaceID source);
      void handle_equivalence_set_ray_trace_response(Deserializer &derez);
      void handle_equivalence_set_valid_request(Deserializer &derez,
                                                AddressSpaceID source);
      void handle_equivalence_set_valid_response(Deserializer &derez);
      void handle_equivalence_set_update_request(Deserializer &derez);
      void handle_equivalence_set_update_response(Deserializer &derez);
      void handle_equivalence_set_invalidate_request(Deserializer &derez);
      void handle_equivalence_set_invalidate_response(Deserializer &derez);
      void handle_equivalence_set_reduction_application(Deserializer &derez);
>>>>>>> bf15c418
      void handle_version_state_request(Deserializer &derez,
                                        AddressSpaceID source);
      void handle_version_state_response(Deserializer &derez,
                                         AddressSpaceID source);
      void handle_version_state_update_request(Deserializer &derez);
      void handle_version_state_update_response(Deserializer &derez);
      void handle_version_state_valid_notification(Deserializer &derez,
                                                   AddressSpaceID source);
      void handle_instance_request(Deserializer &derez, AddressSpaceID source);
      void handle_instance_response(Deserializer &derez,AddressSpaceID source);
      void handle_external_detach(Deserializer &derez);
      void handle_gc_priority_update(Deserializer &derez,AddressSpaceID source);
      void handle_never_gc_response(Deserializer &derez);
      void handle_acquire_request(Deserializer &derez, AddressSpaceID source);
      void handle_acquire_response(Deserializer &derez, AddressSpaceID source);
      void handle_variant_request(Deserializer &derez, AddressSpaceID source);
      void handle_variant_response(Deserializer &derez);
      void handle_variant_broadcast(Deserializer &derez);
      void handle_constraint_request(Deserializer &derez,AddressSpaceID source);
      void handle_constraint_response(Deserializer &derez,AddressSpaceID src);
      void handle_constraint_release(Deserializer &derez);
      void handle_top_level_task_request(Deserializer &derez);
      void handle_top_level_task_complete(Deserializer &derez);
      void handle_mpi_rank_exchange(Deserializer &derez);
      void handle_replicate_launch(Deserializer &derez,AddressSpaceID source);
      void handle_replicate_delete(Deserializer &derez);
      void handle_replicate_post_mapped(Deserializer &derez);
      void handle_replicate_post_execution(Deserializer &derez);
      void handle_replicate_trigger_complete(Deserializer &derez);
      void handle_replicate_trigger_commit(Deserializer &derez);
      void handle_control_replicate_collective_message(Deserializer &derez);
      void handle_library_mapper_request(Deserializer &derez,
                                         AddressSpaceID source);
      void handle_library_mapper_response(Deserializer &derez);
      void handle_library_projection_request(Deserializer &derez,
                                             AddressSpaceID source);
      void handle_library_projection_response(Deserializer &derez);
      void handle_library_sharding_request(Deserializer &derez,
                                           AddressSpaceID source);
      void handle_library_sharding_response(Deserializer &derez);
      void handle_library_task_request(Deserializer &derez,
                                       AddressSpaceID source);
      void handle_library_task_response(Deserializer &derez);
      void handle_remote_op_sources_request(Deserializer &derez,
                                            AddressSpaceID source);
      void handle_remote_op_sources_response(Deserializer &derez);
      void handle_shutdown_notification(Deserializer &derez, 
                                        AddressSpaceID source);
      void handle_shutdown_response(Deserializer &derez);
    public: // Calls to handle mapper requests
      bool create_physical_instance(Memory target_memory,
                                    const LayoutConstraintSet &constraints,
                                    const std::vector<LogicalRegion> &regions,
                                    MappingInstance &result, MapperID mapper_id,
                                    Processor processor, bool acquire, 
                                    GCPriority priority, UniqueID creator_id);
      bool create_physical_instance(Memory target_memory, 
                                    LayoutConstraintID layout_id,
                                    const std::vector<LogicalRegion> &regions,
                                    MappingInstance &result, MapperID mapper_id,
                                    Processor processor, bool acquire, 
                                    GCPriority priority, UniqueID creator_id);
      bool find_or_create_physical_instance(Memory target_memory,
                                    const LayoutConstraintSet &constraints,
                                    const std::vector<LogicalRegion> &regions,
                                    MappingInstance &result, bool &created, 
                                    MapperID mapper_id, Processor processor,
                                    bool acquire, GCPriority priority,
                                    bool tight_bounds, UniqueID creator_id);
      bool find_or_create_physical_instance(Memory target_memory,
                                    LayoutConstraintID layout_id,
                                    const std::vector<LogicalRegion> &regions,
                                    MappingInstance &result, bool &created, 
                                    MapperID mapper_id, Processor processor,
                                    bool acquire, GCPriority priority,
                                    bool tight_bounds, UniqueID creator_id);
      bool find_physical_instance(Memory target_memory,
                                    const LayoutConstraintSet &constraints,
                                    const std::vector<LogicalRegion> &regions,
                                    MappingInstance &result, bool acquire,
                                    bool tight_region_bounds);
      bool find_physical_instance(Memory target_memory,
                                    LayoutConstraintID layout_id,
                                    const std::vector<LogicalRegion> &regions,
                                    MappingInstance &result, bool acquire,
                                    bool tight_region_bounds);
      void release_tree_instances(RegionTreeID tid);
    public:
      // Helper methods for the RegionTreeForest
      inline unsigned get_context_count(void) { return total_contexts; }
      inline unsigned get_start_color(void) const { return address_space; }
      inline unsigned get_color_modulus(void) const 
        { return total_address_spaces; }
    public:
      // Manage the execution of tasks within a context
      void activate_context(InnerContext *context);
      void deactivate_context(InnerContext *context);
    public:
      void add_to_dependence_queue(TaskContext *ctx, Processor p,Operation *op);
      void add_to_ready_queue(Processor p, TaskOp *task_op, 
                              RtEvent wait_on = RtEvent::NO_RT_EVENT);
      void add_to_local_queue(Processor p, Operation *op, LgPriority priority,
                              RtEvent wait_on = RtEvent::NO_RT_EVENT);
    public:
      inline Processor find_utility_group(void) { return utility_group; }
      Processor find_processor_group(const std::vector<Processor> &procs);
      ProcessorMask find_processor_mask(const std::vector<Processor> &procs);
      template<typename T>
      inline RtEvent issue_runtime_meta_task(const LgTaskArgs<T> &args,
                                             LgPriority lg_priority,
                                   RtEvent precondition = RtEvent::NO_RT_EVENT,
                                   Processor proc = Processor::NO_PROC);
    public:
      DistributedID get_available_distributed_id(void); 
      void free_distributed_id(DistributedID did);
      RtEvent recycle_distributed_id(DistributedID did, RtEvent recycle_event);
      AddressSpaceID determine_owner(DistributedID did) const;
    public:
      void register_distributed_collectable(DistributedID did,
                                            DistributedCollectable *dc);
      void unregister_distributed_collectable(DistributedID did);
      bool has_distributed_collectable(DistributedID did);
      DistributedCollectable* find_distributed_collectable(DistributedID did);
      DistributedCollectable* find_distributed_collectable(DistributedID did,
                                                           RtEvent &ready);
      DistributedCollectable* weak_find_distributed_collectable(
                                                           DistributedID did);
      bool find_pending_collectable_location(DistributedID did,void *&location);
    public:
      LogicalView* find_or_request_logical_view(DistributedID did,
                                                RtEvent &ready);
      PhysicalManager* find_or_request_physical_manager(DistributedID did, 
                                                        RtEvent &ready);
      EquivalenceSet* find_or_request_equivalence_set(DistributedID did,
                                                      RtEvent &ready);
    protected:
      template<typename T, MessageKind MK, VirtualChannelKind VC>
      DistributedCollectable* find_or_request_distributed_collectable(
                                            DistributedID did, RtEvent &ready);
    public:
      FutureImpl* find_or_create_future(DistributedID did,
                                        ReferenceMutator *mutator);
      FutureMapImpl* find_or_create_future_map(DistributedID did, 
                      TaskContext *ctx, ReferenceMutator *mutator);
      IndexSpace find_or_create_index_launch_space(const Domain &launch_domain);
      IndexSpace find_or_create_index_launch_space(const Domain &launch_domain,
                                                   const void *realm_is,
                                                   TypeTag type_tag);
    public:
      void increment_outstanding_top_level_tasks(void);
      void decrement_outstanding_top_level_tasks(void);
    public:
      void issue_runtime_shutdown_attempt(void);
      void initiate_runtime_shutdown(AddressSpaceID source, 
                                     ShutdownManager::ShutdownPhase phase,
                                     ShutdownManager *owner = NULL);
      void confirm_runtime_shutdown(ShutdownManager *shutdown_manager, 
                                    bool phase_one);
      void prepare_runtime_shutdown(void);
      void finalize_runtime_shutdown(void);
    public:
      bool has_outstanding_tasks(void);
#ifdef DEBUG_LEGION
      void increment_total_outstanding_tasks(unsigned tid, bool meta);
      void decrement_total_outstanding_tasks(unsigned tid, bool meta);
#else
      inline void increment_total_outstanding_tasks(void)
        { __sync_fetch_and_add(&total_outstanding_tasks,1); }
      inline void decrement_total_outstanding_tasks(void)
        { __sync_fetch_and_sub(&total_outstanding_tasks,1); }
#endif
    public:
      template<typename T>
      inline T* get_available(LocalLock &local_lock, std::deque<T*> &queue);

      template<bool CAN_BE_DELETED, typename T>
      inline void release_operation(std::deque<T*> &queue, T* operation);
    public:
      IndividualTask*       get_available_individual_task(void);
      PointTask*            get_available_point_task(void);
      IndexTask*            get_available_index_task(void);
      SliceTask*            get_available_slice_task(void);
      MapOp*                get_available_map_op(void);
      CopyOp*               get_available_copy_op(void);
      IndexCopyOp*          get_available_index_copy_op(void);
      PointCopyOp*          get_available_point_copy_op(void);
      FenceOp*              get_available_fence_op(void);
      FrameOp*              get_available_frame_op(void);
      DeletionOp*           get_available_deletion_op(void);
<<<<<<< HEAD
      OpenOp*               get_available_open_op(void);
      AdvanceOp*            get_available_advance_op(void);
      InterCloseOp*         get_available_inter_close_op(void);
      IndexCloseOp*         get_available_index_close_op(void);
      PointCloseOp*         get_available_point_close_op(void);
      ReadCloseOp*          get_available_read_close_op(void);
=======
      MergeCloseOp*         get_available_merge_close_op(void);
>>>>>>> bf15c418
      PostCloseOp*          get_available_post_close_op(void);
      VirtualCloseOp*       get_available_virtual_close_op(void);
      DynamicCollectiveOp*  get_available_dynamic_collective_op(void);
      FuturePredOp*         get_available_future_pred_op(void);
      NotPredOp*            get_available_not_pred_op(void);
      AndPredOp*            get_available_and_pred_op(void);
      OrPredOp*             get_available_or_pred_op(void);
      AcquireOp*            get_available_acquire_op(void);
      ReleaseOp*            get_available_release_op(void);
      TraceCaptureOp*       get_available_capture_op(void);
      TraceCompleteOp*      get_available_trace_op(void);
      TraceReplayOp*        get_available_replay_op(void);
      TraceBeginOp*         get_available_begin_op(void);
      TraceSummaryOp*       get_available_summary_op(void);
      MustEpochOp*          get_available_epoch_op(void);
      PendingPartitionOp*   get_available_pending_partition_op(void);
      DependentPartitionOp* get_available_dependent_partition_op(void);
      PointDepPartOp*       get_available_point_dep_part_op(void);
      FillOp*               get_available_fill_op(void);
      IndexFillOp*          get_available_index_fill_op(void);
      PointFillOp*          get_available_point_fill_op(void);
      AttachOp*             get_available_attach_op(void);
      DetachOp*             get_available_detach_op(void);
      TimingOp*             get_available_timing_op(void);
    public: // Control replication operations
      ReplIndividualTask*   get_available_repl_individual_task(void);
      ReplIndexTask*        get_available_repl_index_task(void);
      ReplReadCloseOp*      get_available_repl_read_close_op(void);
      ReplInterCloseOp*     get_available_repl_inter_close_op(void);
      ReplIndexFillOp*      get_available_repl_index_fill_op(void);
      ReplCopyOp*           get_available_repl_copy_op(void);
      ReplIndexCopyOp*      get_available_repl_index_copy_op(void);
      ReplDeletionOp*       get_available_repl_deletion_op(void);
      ReplPendingPartitionOp* get_available_repl_pending_partition_op(void);
      ReplDependentPartitionOp* get_available_repl_dependent_partition_op(void);
      ReplMustEpochOp*      get_available_repl_epoch_op(void);
      ReplTimingOp*         get_available_repl_timing_op(void);
      ReplFenceOp*          get_available_repl_fence_op(void);
      ReplMapOp*            get_available_repl_map_op(void);
    public:
      void free_individual_task(IndividualTask *task);
      void free_point_task(PointTask *task);
      void free_index_task(IndexTask *task);
      void free_slice_task(SliceTask *task);
      void free_map_op(MapOp *op);
      void free_copy_op(CopyOp *op);
      void free_index_copy_op(IndexCopyOp *op);
      void free_point_copy_op(PointCopyOp *op);
      void free_fence_op(FenceOp *op);
      void free_frame_op(FrameOp *op);
      void free_deletion_op(DeletionOp *op);
<<<<<<< HEAD
      void free_open_op(OpenOp *op);
      void free_advance_op(AdvanceOp *op);
      void free_inter_close_op(InterCloseOp *op); 
      void free_index_close_op(IndexCloseOp *op);
      void free_point_close_op(PointCloseOp *op);
      void free_read_close_op(ReadCloseOp *op);
=======
      void free_merge_close_op(MergeCloseOp *op); 
>>>>>>> bf15c418
      void free_post_close_op(PostCloseOp *op);
      void free_virtual_close_op(VirtualCloseOp *op);
      void free_dynamic_collective_op(DynamicCollectiveOp *op);
      void free_future_predicate_op(FuturePredOp *op);
      void free_not_predicate_op(NotPredOp *op);
      void free_and_predicate_op(AndPredOp *op);
      void free_or_predicate_op(OrPredOp *op);
      void free_acquire_op(AcquireOp *op);
      void free_release_op(ReleaseOp *op);
      void free_capture_op(TraceCaptureOp *op);
      void free_trace_op(TraceCompleteOp *op);
      void free_replay_op(TraceReplayOp *op);
      void free_begin_op(TraceBeginOp *op);
      void free_summary_op(TraceSummaryOp *op);
      void free_epoch_op(MustEpochOp *op);
      void free_pending_partition_op(PendingPartitionOp *op);
      void free_dependent_partition_op(DependentPartitionOp* op);
      void free_point_dep_part_op(PointDepPartOp *op);
      void free_fill_op(FillOp *op);
      void free_index_fill_op(IndexFillOp *op);
      void free_point_fill_op(PointFillOp *op);
      void free_attach_op(AttachOp *op);
      void free_detach_op(DetachOp *op);
      void free_timing_op(TimingOp *op);
    public: // Control replication operations
      void free_repl_individual_task(ReplIndividualTask *task);
      void free_repl_index_task(ReplIndexTask *task);
      void free_repl_read_close_op(ReplReadCloseOp *op);
      void free_repl_inter_close_op(ReplInterCloseOp *op);
      void free_repl_index_fill_op(ReplIndexFillOp *op);
      void free_repl_copy_op(ReplCopyOp *op);
      void free_repl_index_copy_op(ReplIndexCopyOp *op);
      void free_repl_deletion_op(ReplDeletionOp *op);
      void free_repl_pending_partition_op(ReplPendingPartitionOp *op);
      void free_repl_dependent_partition_op(ReplDependentPartitionOp *op);
      void free_repl_epoch_op(ReplMustEpochOp *op);
      void free_repl_timing_op(ReplTimingOp *op);
      void free_repl_fence_op(ReplFenceOp *op);
      void free_repl_map_op(ReplMapOp *op);
    public:
      RegionTreeContext allocate_region_tree_context(void);
      void free_region_tree_context(RegionTreeContext tree_ctx); 
      void register_local_context(UniqueID context_uid, InnerContext *ctx);
      void unregister_local_context(UniqueID context_uid);
      void register_remote_context(UniqueID context_uid, RemoteContext *ctx,
                                   std::set<RtEvent> &preconditions);
      void unregister_remote_context(UniqueID context_uid);
      InnerContext* find_context(UniqueID context_uid, 
                                 bool return_null_if_not_found = false);
      inline AddressSpaceID get_runtime_owner(UniqueID uid) const
        { return (uid % total_address_spaces); }
    public:
      void register_shard_manager(ReplicationID repl_id, 
                                  ShardManager *manager);
      void unregister_shard_manager(ReplicationID repl_id, 
                                    bool reclaim_id);
      ShardManager* find_shard_manager(ReplicationID repl_id, 
                                       bool can_fail = false);
    public:
      bool is_local(Processor proc) const;
      void find_visible_memories(Processor proc, std::set<Memory> &visible);
    public:
      IndexSpaceID       get_unique_index_space_id(void);
      IndexPartitionID   get_unique_index_partition_id(void);
      FieldSpaceID       get_unique_field_space_id(void);
      IndexTreeID        get_unique_index_tree_id(void);
      RegionTreeID       get_unique_region_tree_id(void);
      UniqueID           get_unique_operation_id(void);
      FieldID            get_unique_field_id(void);
      CodeDescriptorID   get_unique_code_descriptor_id(void);
      LayoutConstraintID get_unique_constraint_id(void);
      IndexSpaceExprID   get_unique_index_space_expr_id(void);
      ReplicationID      get_unique_replication_id(void);
    public:
      // Verify that a region requirement is valid
      LegionErrorType verify_requirement(const RegionRequirement &req,
                                         FieldID &bad_field);
    public:
      // Methods for helping with dumb nested class scoping problems
      Future help_create_future(Operation *op = NULL);
      void help_complete_future(const Future &f);
      bool help_reset_future(const Future &f);
      IndexSpace help_create_index_space_handle(TypeTag type_tag);
    public:
      unsigned generate_random_integer(void);
#ifdef TRACE_ALLOCATION
    public:
      void trace_allocation(AllocationType type, size_t size, int elems);
      void trace_free(AllocationType type, size_t size, int elems);
      void dump_allocation_info(void);
      static const char* get_allocation_name(AllocationType type);
#endif
    public:
      // These are the static methods that become the meta-tasks
      // for performing all the needed runtime operations
      static void initialize_runtime_task(
                          const void *args, size_t arglen, 
			  const void *userdata, size_t userlen,
			  Processor p);
      static void shutdown_runtime_task(
                          const void *args, size_t arglen, 
			  const void *userdata, size_t userlen,
			  Processor p);
      static void legion_runtime_task(
                          const void *args, size_t arglen, 
			  const void *userdata, size_t userlen,
			  Processor p);
      static void profiling_runtime_task(
                          const void *args, size_t arglen, 
			  const void *userdata, size_t userlen,
			  Processor p);
      static void startup_runtime_task(
                          const void *args, size_t arglen, 
			  const void *userdata, size_t userlen,
			  Processor p);
    protected:
      // Internal runtime methods invoked by the above static methods
      // after the find the right runtime instance to call
      void process_schedule_request(Processor p);
      void process_message_task(const void *args, size_t arglen); 
    protected:
      bool prepared_for_shutdown;
    protected:
#ifdef DEBUG_LEGION
      mutable LocalLock outstanding_task_lock;
      std::map<std::pair<unsigned,bool>,unsigned> outstanding_task_counts;
#endif
      unsigned total_outstanding_tasks;
      unsigned outstanding_top_level_tasks;
#ifdef DEBUG_SHUTDOWN_HANG
    public:
      std::vector<int> outstanding_counts;
#endif
    protected:
      // Internal runtime state 
      // The local processor managed by this runtime
      const std::set<Processor> local_procs;
      // The local utility processors owned by this runtime
      const std::set<Processor> local_utils;
      // Processor managers for each of the local processors
      std::map<Processor,ProcessorManager*> proc_managers;
      // Lock for looking up memory managers
      mutable LocalLock memory_manager_lock;
      // Lock for initializing message managers
      mutable LocalLock message_manager_lock;
      // Memory managers for all the memories we know about
      std::map<Memory,MemoryManager*> memory_managers;
      // Message managers for each of the other runtimes
      MessageManager *message_managers[MAX_NUM_NODES];
      // For every processor map it to its address space
      const std::map<Processor,AddressSpaceID> proc_spaces;
    protected:
      // The task table 
      mutable LocalLock task_variant_lock;
      std::map<TaskID,TaskImpl*> task_table;
      std::deque<VariantImpl*> variant_table;
    protected:
      // Constraint sets
      mutable LocalLock layout_constraints_lock;
      std::map<LayoutConstraintID,LayoutConstraints*> layout_constraints_table;
      std::map<LayoutConstraintID,RtEvent> pending_constraint_requests;
    protected:
      struct MapperInfo {
        MapperInfo(void)
          : proc(Processor::NO_PROC), map_id(0) { }
        MapperInfo(Processor p, MapperID mid)
          : proc(p), map_id(mid) { }
      public:
        Processor proc;
        MapperID map_id;
      };
      mutable LocalLock mapper_info_lock;
      // For every mapper remember its mapper ID and processor
      std::map<Mapper*,MapperInfo> mapper_infos;
#ifdef DEBUG_LEGION
    protected:
      friend class TreeStateLogger;
      TreeStateLogger *get_tree_state_logger(void) { return tree_state_logger; }
#endif
    protected:
      unsigned unique_index_space_id;
      unsigned unique_index_partition_id;
      unsigned unique_field_space_id;
      unsigned unique_index_tree_id;
      unsigned unique_region_tree_id;
      unsigned unique_operation_id;
      unsigned unique_field_id; 
      unsigned unique_code_descriptor_id;
      unsigned unique_constraint_id;
      unsigned unique_is_expr_id;
      unsigned unique_control_replication_id;
      unsigned unique_task_id;
      unsigned unique_mapper_id;
      unsigned unique_projection_id;
      unsigned unique_sharding_id;
    protected:
      mutable LocalLock library_lock;
      struct LibraryMapperIDs {
      public:
        MapperID result;
        size_t count;
        RtEvent ready;
        bool result_set;
      };
      std::map<std::string,LibraryMapperIDs> library_mapper_ids;
      // This is only valid on node 0
      unsigned unique_library_mapper_id;
    protected:
      struct LibraryProjectionIDs {
      public:
        ProjectionID result;
        size_t count;
        RtEvent ready;
        bool result_set;
      };
      std::map<std::string,LibraryProjectionIDs> library_projection_ids;
      // This is only valid on node 0
      unsigned unique_library_projection_id;
    protected:
      struct LibraryShardingIDs {
      public:
        ShardingID result;
        size_t count;
        RtEvent ready;
        bool result_set;
      };
      std::map<std::string,LibraryShardingIDs> library_sharding_ids;
      // This is only valid on node 0
      unsigned unique_library_sharding_id;
    protected:
      struct LibraryTaskIDs {
      public:
        TaskID result;
        size_t count;
        RtEvent ready;
        bool result_set;
      };
      std::map<std::string,LibraryTaskIDs> library_task_ids;
      // This is only valid on node 0
      unsigned unique_library_task_id;
    protected:
      mutable LocalLock projection_lock;
      std::map<ProjectionID,ProjectionFunction*> projection_functions;
    protected:
      mutable LocalLock sharding_lock;
      std::map<ShardingID,ShardingFunctor*> sharding_functors;
    protected:
      mutable LocalLock group_lock;
      LegionMap<uint64_t,LegionDeque<ProcessorGroupInfo>::aligned,
                PROCESSOR_GROUP_ALLOC>::tracked processor_groups;
    protected:
      mutable LocalLock processor_mapping_lock;
      std::map<Processor,unsigned> processor_mapping;
    protected:
      mutable LocalLock distributed_id_lock;
      DistributedID unique_distributed_id;
      LegionDeque<DistributedID,
          RUNTIME_DISTRIBUTED_ALLOC>::tracked available_distributed_ids;
    protected:
      mutable LocalLock distributed_collectable_lock;
      LegionMap<DistributedID,DistributedCollectable*,
                RUNTIME_DIST_COLLECT_ALLOC>::tracked dist_collectables;
      std::map<DistributedID,
        std::pair<DistributedCollectable*,RtUserEvent> > pending_collectables;
    protected:
      mutable LocalLock is_launch_lock;
      std::map<std::pair<Domain,TypeTag>,IndexSpace> index_launch_spaces;
    protected:
      // The runtime keeps track of remote contexts so they
      // can be re-used by multiple tasks that get sent remotely
      mutable LocalLock context_lock;
      std::map<UniqueID,InnerContext*> local_contexts;
      LegionMap<UniqueID,RemoteContext*,
                RUNTIME_REMOTE_ALLOC>::tracked remote_contexts;
      std::map<UniqueID,RtUserEvent> pending_remote_contexts;
      unsigned total_contexts;
      std::deque<RegionTreeContext> available_contexts;
    protected:
      // Keep track of managers for control replication execution
      mutable LocalLock shard_lock;
      std::map<ReplicationID,ShardManager*> shard_managers;
    protected:
      // For generating random numbers
      mutable LocalLock random_lock;
      unsigned short random_state[3];
#ifdef TRACE_ALLOCATION
    protected:
      struct AllocationTracker {
      public:
        AllocationTracker(void)
          : total_allocations(0), total_bytes(0),
            diff_allocations(0), diff_bytes(0) { }
      public:
        unsigned total_allocations;
        size_t         total_bytes;
        int       diff_allocations;
        off_t           diff_bytes;
      };
      mutable LocalLock allocation_lock; // leak this lock intentionally
      std::map<AllocationType,AllocationTracker> allocation_manager;
      unsigned long long allocation_tracing_count;
#endif
    protected:
      mutable LocalLock individual_task_lock;
      mutable LocalLock point_task_lock;
      mutable LocalLock index_task_lock;
      mutable LocalLock slice_task_lock;
      mutable LocalLock map_op_lock;
      mutable LocalLock copy_op_lock;
      mutable LocalLock fence_op_lock;
      mutable LocalLock frame_op_lock;
      mutable LocalLock deletion_op_lock;
      mutable LocalLock merge_close_op_lock;
      mutable LocalLock post_close_op_lock;
      mutable LocalLock virtual_close_op_lock;
      mutable LocalLock dynamic_collective_op_lock;
      mutable LocalLock future_pred_op_lock;
      mutable LocalLock not_pred_op_lock;
      mutable LocalLock and_pred_op_lock;
      mutable LocalLock or_pred_op_lock;
      mutable LocalLock acquire_op_lock;
      mutable LocalLock release_op_lock;
      mutable LocalLock capture_op_lock;
      mutable LocalLock trace_op_lock;
      mutable LocalLock replay_op_lock;
      mutable LocalLock begin_op_lock;
      mutable LocalLock summary_op_lock;
      mutable LocalLock epoch_op_lock;
      mutable LocalLock pending_partition_op_lock;
      mutable LocalLock dependent_partition_op_lock;
      mutable LocalLock fill_op_lock;
      mutable LocalLock attach_op_lock;
      mutable LocalLock detach_op_lock;
      mutable LocalLock timing_op_lock;
    protected:
      std::deque<IndividualTask*>       available_individual_tasks;
      std::deque<PointTask*>            available_point_tasks;
      std::deque<IndexTask*>            available_index_tasks;
      std::deque<SliceTask*>            available_slice_tasks;
      std::deque<MapOp*>                available_map_ops;
      std::deque<CopyOp*>               available_copy_ops;
      std::deque<IndexCopyOp*>          available_index_copy_ops;
      std::deque<PointCopyOp*>          available_point_copy_ops;
      std::deque<FenceOp*>              available_fence_ops;
      std::deque<FrameOp*>              available_frame_ops;
      std::deque<DeletionOp*>           available_deletion_ops;
<<<<<<< HEAD
      std::deque<OpenOp*>               available_open_ops;
      std::deque<AdvanceOp*>            available_advance_ops;
      std::deque<InterCloseOp*>         available_inter_close_ops;
      std::deque<IndexCloseOp*>         available_index_close_ops;
      std::deque<PointCloseOp*>         available_point_close_ops;
      std::deque<ReadCloseOp*>          available_read_close_ops;
=======
      std::deque<MergeCloseOp*>         available_merge_close_ops;
>>>>>>> bf15c418
      std::deque<PostCloseOp*>          available_post_close_ops;
      std::deque<VirtualCloseOp*>       available_virtual_close_ops;
      std::deque<DynamicCollectiveOp*>  available_dynamic_collective_ops;
      std::deque<FuturePredOp*>         available_future_pred_ops;
      std::deque<NotPredOp*>            available_not_pred_ops;
      std::deque<AndPredOp*>            available_and_pred_ops;
      std::deque<OrPredOp*>             available_or_pred_ops;
      std::deque<AcquireOp*>            available_acquire_ops;
      std::deque<ReleaseOp*>            available_release_ops;
      std::deque<TraceCaptureOp*>       available_capture_ops;
      std::deque<TraceCompleteOp*>      available_trace_ops;
      std::deque<TraceReplayOp*>        available_replay_ops;
      std::deque<TraceBeginOp*>         available_begin_ops;
      std::deque<TraceSummaryOp*>       available_summary_ops;
      std::deque<MustEpochOp*>          available_epoch_ops;
      std::deque<PendingPartitionOp*>   available_pending_partition_ops;
      std::deque<DependentPartitionOp*> available_dependent_partition_ops;
      std::deque<PointDepPartOp*>       available_point_dep_part_ops;
      std::deque<FillOp*>               available_fill_ops;
      std::deque<IndexFillOp*>          available_index_fill_ops;
      std::deque<PointFillOp*>          available_point_fill_ops;
      std::deque<AttachOp*>             available_attach_ops;
      std::deque<DetachOp*>             available_detach_ops;
      std::deque<TimingOp*>             available_timing_ops;
    protected: // Control replication operations
      std::deque<ReplIndividualTask*>   available_repl_individual_tasks;
      std::deque<ReplIndexTask*>        available_repl_index_tasks;
      std::deque<ReplReadCloseOp*>      available_repl_read_close_ops;
      std::deque<ReplInterCloseOp*>     available_repl_inter_close_ops;
      std::deque<ReplIndexFillOp*>      available_repl_index_fill_ops;
      std::deque<ReplCopyOp*>           available_repl_copy_ops;
      std::deque<ReplIndexCopyOp*>      available_repl_index_copy_ops;
      std::deque<ReplDeletionOp*>       available_repl_deletion_ops;
      std::deque<ReplPendingPartitionOp*> 
                                        available_repl_pending_partition_ops;
      std::deque<ReplDependentPartitionOp*> 
                                        available_repl_dependent_partition_ops;
      std::deque<ReplMustEpochOp*>      available_repl_must_epoch_ops;
      std::deque<ReplTimingOp*>         available_repl_timing_ops;
      std::deque<ReplFenceOp*>          available_repl_fence_ops;
      std::deque<ReplMapOp*>            available_repl_map_ops;
#ifdef DEBUG_LEGION
      TreeStateLogger *tree_state_logger;
      // For debugging purposes keep track of
      // some of the outstanding tasks
      std::set<IndividualTask*> out_individual_tasks;
      std::set<PointTask*>      out_point_tasks;
      std::set<IndexTask*>      out_index_tasks;
      std::set<SliceTask*>      out_slice_tasks;
      std::set<MustEpochOp*>    out_must_epoch;
    public:
      // These are debugging method for the above data
      // structures.  They are not called anywhere in
      // actual code.
      void print_out_individual_tasks(FILE *f = stdout, int cnt = -1);
      void print_out_index_tasks(FILE *f = stdout, int cnt = -1);
      void print_out_slice_tasks(FILE *f = stdout, int cnt = -1);
      void print_out_point_tasks(FILE *f = stdout, int cnt = -1);
      void print_outstanding_tasks(FILE *f = stdout, int cnt = -1);
#endif
    public:
      LayoutConstraintID register_layout(
          const LayoutConstraintRegistrar &registrar, 
          LayoutConstraintID id, DistributedID did = 0);
      LayoutConstraints* register_layout(FieldSpace handle,
               const LayoutConstraintSet &cons, bool internal);
      bool register_layout(LayoutConstraints *new_constraints);
      void release_layout(LayoutConstraintID layout_id);
      void unregister_layout(LayoutConstraintID layout_id);
      static LayoutConstraintID preregister_layout(
                                     const LayoutConstraintRegistrar &registrar,
                                     LayoutConstraintID layout_id);
      FieldSpace get_layout_constraint_field_space(LayoutConstraintID id);
      void get_layout_constraints(LayoutConstraintID layout_id,
                                  LayoutConstraintSet &layout_constraints);
      const char* get_layout_constraints_name(LayoutConstraintID layout_id);
      LayoutConstraints* find_layout_constraints(LayoutConstraintID layout_id,
                                                 bool can_fail = false);
    public:
      // Static methods for start-up and callback phases
      static int start(int argc, char **argv, bool background);
      static RealmRuntime initialize(int *argc, char ***argv);
      static LegionConfiguration parse_arguments(int argc, char **argv);
      static void perform_slow_config_checks(const LegionConfiguration &config);
      static void configure_mpi_interoperability(bool separate_runtimes);
      static RtEvent configure_runtime(int argc, char **argv,
          const LegionConfiguration &config, RealmRuntime &realm,
          Processor::Kind &startup_kind);
      static void wait_for_shutdown(void);
      static void set_top_level_task_id(Processor::TaskFuncID top_id);
      static void configure_MPI_interoperability(int rank);
      static void register_handshake(MPILegionHandshake &handshake);
      static const ReductionOp* get_reduction_op(ReductionOpID redop_id);
      static const SerdezOp* get_serdez_op(CustomSerdezID serdez_id);
      static const SerdezRedopFns* get_serdez_redop_fns(ReductionOpID redop_id);
      static void add_registration_callback(RegistrationCallbackFnptr callback);
      static ReductionOpTable& get_reduction_table(void);
      static SerdezOpTable& get_serdez_table(void);
      static SerdezRedopTable& get_serdez_redop_table(void);
      static std::deque<PendingVariantRegistration*>&
                                get_pending_variant_table(void);
      static std::map<LayoutConstraintID,LayoutConstraintRegistrar>&
                                get_pending_constraint_table(void);
      static std::map<ProjectionID,ProjectionFunctor*>&
                                get_pending_projection_table(void);
      static std::map<ShardingID,ShardingFunctor*>&
                                get_pending_sharding_table(void);
      static TaskID& get_current_static_task_id(void);
      static TaskID generate_static_task_id(void);
      static VariantID preregister_variant(
                      const TaskVariantRegistrar &registrar,
                      const void *user_data, size_t user_data_size,
                      CodeDescriptor *realm_desc, bool has_ret, 
                      const char *task_name,VariantID vid,bool check_id = true);
    public:
      static void report_fatal_message(int code,
                                       const char *file_name,
                                       const int line_number,
                                       const char *message);
      static void report_error_message(int code,
                                       const char *file_name,
                                       const int line_number,
                                       const char *message);
      static void report_warning_message(int code,
                                         const char *file_name, 
                                         const int line_number,
                                         const char *message);
#if defined(PRIVILEGE_CHECKS) || defined(BOUNDS_CHECKS)
    public:
      static const char* find_privilege_task_name(void *impl);
#endif
#ifdef BOUNDS_CHECKS
    public:
      static void check_bounds(void *impl, ptr_t ptr);
      static void check_bounds(void *impl, const DomainPoint &dp);
#endif
    public:
      // Static member variables
      static Processor::TaskFuncID legion_main_id;
      static std::vector<RegistrationCallbackFnptr> registration_callbacks;
      static bool runtime_initialized;
      static bool runtime_started;
      static bool runtime_backgrounded;
      static Runtime *the_runtime;
      // Static member variables for MPI interop
      static int mpi_rank;
      static std::vector<MPILegionHandshake> *pending_handshakes;
    public:
      static inline ApEvent merge_events(const PhysicalTraceInfo *info,
                                         ApEvent e1, ApEvent e2);
      static inline ApEvent merge_events(const PhysicalTraceInfo *info,
                                         ApEvent e1, ApEvent e2, ApEvent e3);
      static inline ApEvent merge_events(const PhysicalTraceInfo *info,
                                         const std::set<ApEvent> &events);
    public:
      static inline RtEvent merge_events(RtEvent e1, RtEvent e2);
      static inline RtEvent merge_events(RtEvent e1, RtEvent e2, RtEvent e3);
      static inline RtEvent merge_events(const std::set<RtEvent> &events);
    public:
      static inline ApUserEvent create_ap_user_event(void);
      static inline void trigger_event(ApUserEvent to_trigger,
                                   ApEvent precondition = ApEvent::NO_AP_EVENT);
      static inline void poison_event(ApUserEvent to_poison);
    public:
      static inline RtUserEvent create_rt_user_event(void);
      static inline void trigger_event(RtUserEvent to_trigger,
                                   RtEvent precondition = RtEvent::NO_RT_EVENT);
      static inline void poison_event(RtUserEvent to_poison);
    public:
      static inline PredEvent create_pred_event(void);
      static inline void trigger_event(PredEvent to_trigger);
      static inline void poison_event(PredEvent to_poison);
    public:
      static inline ApEvent ignorefaults(Realm::Event e);
      static inline RtEvent protect_event(ApEvent to_protect);
      static inline RtEvent protect_merge_events(
                                          const std::set<ApEvent> &events);
    public:
      static inline void phase_barrier_arrive(const PhaseBarrier &bar, 
                unsigned cnt, ApEvent precondition = ApEvent::NO_AP_EVENT,
                const void *reduce_value = NULL, size_t reduce_value_size = 0);
      static inline void alter_arrival_count(PhaseBarrier &bar, int delta);
    public:
      static inline ApBarrier get_previous_phase(const PhaseBarrier &bar);
      static inline void advance_barrier(PhaseBarrier &bar);
      static inline void advance_barrier(ApBarrier &bar);
      static inline bool get_barrier_result(ApBarrier bar, void *result,
                                            size_t result_size);
    public:
      static inline RtBarrier get_previous_phase(const RtBarrier &bar);
      static inline void phase_barrier_arrive(const RtBarrier &bar,
                unsigned cnt, RtEvent precondition = RtEvent::NO_RT_EVENT,
                const void *reduce_value = NULL, size_t reduce_value_size = 0);
      static inline void advance_barrier(RtBarrier &bar);
      static inline bool get_barrier_result(RtBarrier bar, void *result,
                                            size_t result_size);
      static inline void alter_arrival_count(RtBarrier &bar, int delta);
    public:
      static inline ApEvent acquire_ap_reservation(Reservation r,bool exclusive,
                                   ApEvent precondition = ApEvent::NO_AP_EVENT);
      static inline RtEvent acquire_rt_reservation(Reservation r,bool exclusive,
                                   RtEvent precondition = RtEvent::NO_RT_EVENT);
      static inline void release_reservation(Reservation r,
                                   LgEvent precondition = LgEvent::NO_LG_EVENT);
    };

    //--------------------------------------------------------------------------
    template<typename T>
    inline T* Runtime::get_available(LocalLock &local_lock, 
                                     std::deque<T*> &queue)
    //--------------------------------------------------------------------------
    {
      T *result = NULL;
      {
        AutoLock l_lock(local_lock);
        if (!queue.empty())
        {
          result = queue.front();
          queue.pop_front();
        }
      }
      // Couldn't find one so make one
      if (result == NULL)
        result = new T(this);
#ifdef DEBUG_LEGION
      assert(result != NULL);
#endif
      result->activate();
      return result;
    }

    //--------------------------------------------------------------------------
    template<bool CAN_BE_DELETED, typename T>
    inline void Runtime::release_operation(std::deque<T*> &queue, T* operation)
    //--------------------------------------------------------------------------
    {
      if (CAN_BE_DELETED && (queue.size() == LEGION_MAX_RECYCLABLE_OBJECTS))
        delete (operation);
      else
        queue.push_front(operation);
    }

    //--------------------------------------------------------------------------
    template<typename T>
    inline RtEvent Runtime::issue_runtime_meta_task(const LgTaskArgs<T> &args,
                    LgPriority priority, RtEvent precondition, Processor target)
    //--------------------------------------------------------------------------
    {
      // If this is not a task directly related to shutdown or is a message, 
      // to a remote node then increment the number of outstanding tasks
#ifdef DEBUG_LEGION
      if (T::TASK_ID < LG_MESSAGE_ID)
        increment_total_outstanding_tasks(args.lg_task_id, true/*meta*/);
#else
      if (T::TASK_ID < LG_MESSAGE_ID)
        increment_total_outstanding_tasks();
#endif
#ifdef DEBUG_SHUTDOWN_HANG
      __sync_fetch_and_add(&outstanding_counts[T::TASK_ID],1);
#endif
      if (!target.exists())
      {
        // If we don't have a processor to explicitly target, figure
        // out which of our utility processors to use
        target = utility_group;
      }
#ifdef DEBUG_LEGION
      assert(target.exists());
#endif
      DETAILED_PROFILER(this, REALM_SPAWN_META_CALL);
      if ((T::TASK_ID < LG_MESSAGE_ID) && (profiler != NULL))
      {
        Realm::ProfilingRequestSet requests;
        profiler->add_meta_request(requests, T::TASK_ID, args.provenance);
        return RtEvent(target.spawn(LG_TASK_ID, &args, sizeof(T),
                                    requests, precondition, priority));
      }
      else
        return RtEvent(target.spawn(LG_TASK_ID, &args, sizeof(T), 
                                    precondition, priority));
    }

    //--------------------------------------------------------------------------
    /*static*/ inline ApEvent Runtime::merge_events(
                          const PhysicalTraceInfo *info, ApEvent e1, ApEvent e2)
    //--------------------------------------------------------------------------
    {
      ApEvent result(Realm::Event::merge_events(e1, e2)); 
#ifdef LEGION_SPY
      if (!result.exists() || (result == e1) || (result == e2))
      {
        Realm::UserEvent rename(Realm::UserEvent::create_user_event());
        if (result == e1)
          rename.trigger(e1);
        else if (result == e2)
          rename.trigger(e2);
        else
          rename.trigger();
        result = ApEvent(rename);
      }
      LegionSpy::log_event_dependence(e1, result);
      LegionSpy::log_event_dependence(e2, result);
#endif
      if ((info != NULL) && info->recording)
        info->record_merge_events(result, e1, e2);
      return result;
    }

    //--------------------------------------------------------------------------
    /*static*/ inline ApEvent Runtime::merge_events(
              const PhysicalTraceInfo *info, ApEvent e1, ApEvent e2, ApEvent e3) 
    //--------------------------------------------------------------------------
    {
      ApEvent result(Realm::Event::merge_events(e1, e2, e3)); 
#ifdef LEGION_SPY
      if (!result.exists() || (result == e1) || (result == e2) ||(result == e3))
      {
        Realm::UserEvent rename(Realm::UserEvent::create_user_event());
        if (result == e1)
          rename.trigger(e1);
        else if (result == e2)
          rename.trigger(e2);
        else if (result == e3)
          rename.trigger(e3);
        else
          rename.trigger();
        result = ApEvent(rename);
      }
      LegionSpy::log_event_dependence(e1, result);
      LegionSpy::log_event_dependence(e2, result);
      LegionSpy::log_event_dependence(e3, result);
#endif
      if ((info != NULL) && info->recording)
        info->record_merge_events(result, e1, e2, e3);
      return result;
    }

    //--------------------------------------------------------------------------
    /*static*/ inline ApEvent Runtime::merge_events(
                 const PhysicalTraceInfo *info, const std::set<ApEvent> &events)
    //--------------------------------------------------------------------------
    {
#ifndef LEGION_SPY
      if (events.empty())
      {
        // Still need to do this for tracing because of merge filter code
        if ((info != NULL) && info->recording)
        {
          ApEvent result;
          info->record_merge_events(result, events);
          return result;
        }
        else
          return ApEvent::NO_AP_EVENT;
      }
      if (events.size() == 1)
      {
        // Still need to do this for tracing because of merge filter code
        if ((info != NULL) && info->recording)
        {
          ApEvent result = *(events.begin());
          info->record_merge_events(result, events);
          return result;
        }
        else
          return *(events.begin());
      }
#endif
      const std::set<Realm::Event> *realm_events = 
        reinterpret_cast<const std::set<Realm::Event>*>(&events);
      ApEvent result(Realm::Event::merge_events(*realm_events));
#ifdef LEGION_SPY
      if (!result.exists() || (events.find(result) != events.end()))
      {
        Realm::UserEvent rename(Realm::UserEvent::create_user_event());
        if (events.find(result) != events.end())
          rename.trigger(result);
        else
          rename.trigger();
        result = ApEvent(rename);
      }
      for (std::set<ApEvent>::const_iterator it = events.begin();
            it != events.end(); it++)
        LegionSpy::log_event_dependence(*it, result);
#endif
      if ((info != NULL) && info->recording)
        info->record_merge_events(result, events);
      return result;
    }

    //--------------------------------------------------------------------------
    /*static*/ inline RtEvent Runtime::merge_events(RtEvent e1, RtEvent e2)
    //--------------------------------------------------------------------------
    {
      // No logging for runtime operations currently
      return RtEvent(Realm::Event::merge_events(e1, e2)); 
    }

    //--------------------------------------------------------------------------
    /*static*/ inline RtEvent Runtime::merge_events(RtEvent e1, 
                                                    RtEvent e2, RtEvent e3) 
    //--------------------------------------------------------------------------
    {
      // No logging for runtime operations currently
      return RtEvent(Realm::Event::merge_events(e1, e2, e3)); 
    }

    //--------------------------------------------------------------------------
    /*static*/ inline RtEvent Runtime::merge_events(
                                                const std::set<RtEvent> &events)
    //--------------------------------------------------------------------------
    {
#ifndef LEGION_SPY
      if (events.empty())
        return RtEvent::NO_RT_EVENT;
      if (events.size() == 1)
        return *(events.begin());
#endif
      // No logging for runtime operations currently
      const std::set<Realm::Event> *realm_events = 
        reinterpret_cast<const std::set<Realm::Event>*>(&events);
      return RtEvent(Realm::Event::merge_events(*realm_events));
    }

    //--------------------------------------------------------------------------
    /*static*/ inline ApUserEvent Runtime::create_ap_user_event(void)
    //--------------------------------------------------------------------------
    {
#ifdef LEGION_SPY
      ApUserEvent result(Realm::UserEvent::create_user_event());
      LegionSpy::log_ap_user_event(result);
      return result;
#else
      return ApUserEvent(Realm::UserEvent::create_user_event());
#endif
    }

    //--------------------------------------------------------------------------
    /*static*/ inline void Runtime::trigger_event(ApUserEvent to_trigger,
                                                  ApEvent precondition)
    //--------------------------------------------------------------------------
    {
      Realm::UserEvent copy = to_trigger;
      copy.trigger(precondition);
#ifdef LEGION_SPY
      LegionSpy::log_ap_user_event_trigger(to_trigger);
      if (precondition.exists())
        LegionSpy::log_event_dependence(precondition, to_trigger);
#endif
    }

    //--------------------------------------------------------------------------
    /*static*/ inline void Runtime::poison_event(ApUserEvent to_poison)
    //--------------------------------------------------------------------------
    {
      Realm::UserEvent copy = to_poison;
      copy.cancel();
#ifdef LEGION_SPY
      // This counts as triggering
      LegionSpy::log_ap_user_event_trigger(to_poison);
#endif
    }

    //--------------------------------------------------------------------------
    /*static*/ inline RtUserEvent Runtime::create_rt_user_event(void)
    //--------------------------------------------------------------------------
    {
#ifdef LEGION_SPY
      RtUserEvent result(Realm::UserEvent::create_user_event());
      LegionSpy::log_rt_user_event(result);
      return result;
#else
      return RtUserEvent(Realm::UserEvent::create_user_event());
#endif
    }

    //--------------------------------------------------------------------------
    /*static*/ inline void Runtime::trigger_event(RtUserEvent to_trigger,
                                                  RtEvent precondition) 
    //--------------------------------------------------------------------------
    {
      Realm::UserEvent copy = to_trigger;
      copy.trigger(precondition);
#ifdef LEGION_SPY
      LegionSpy::log_rt_user_event_trigger(to_trigger);
#endif
    }

    //--------------------------------------------------------------------------
    /*static*/ inline void Runtime::poison_event(RtUserEvent to_poison)
    //--------------------------------------------------------------------------
    {
      Realm::UserEvent copy = to_poison;
      copy.cancel();
#ifdef LEGION_SPY
      // This counts as triggering
      LegionSpy::log_rt_user_event_trigger(to_poison);
#endif
    }

    //--------------------------------------------------------------------------
    /*static*/ inline PredEvent Runtime::create_pred_event(void)
    //--------------------------------------------------------------------------
    {
#ifdef LEGION_SPY
      PredEvent result(Realm::UserEvent::create_user_event());
      LegionSpy::log_pred_event(result);
      return result;
#else
      return PredEvent(Realm::UserEvent::create_user_event());
#endif
    }

    //--------------------------------------------------------------------------
    /*static*/ inline void Runtime::trigger_event(PredEvent to_trigger)
    //--------------------------------------------------------------------------
    {
      Realm::UserEvent copy = to_trigger;
      copy.trigger();
#ifdef LEGION_SPY
      LegionSpy::log_pred_event_trigger(to_trigger);
#endif
    }

    //--------------------------------------------------------------------------
    /*static*/ inline void Runtime::poison_event(PredEvent to_poison)
    //--------------------------------------------------------------------------
    {
      Realm::UserEvent copy = to_poison;
      copy.cancel();
#ifdef LEGION_SPY
      // This counts as triggering
      LegionSpy::log_pred_event_trigger(to_poison);
#endif
    }

    //--------------------------------------------------------------------------
    /*static*/ inline ApEvent Runtime::ignorefaults(Realm::Event e)
    //--------------------------------------------------------------------------
    {
      ApEvent result(Realm::Event::ignorefaults(e));
#ifdef LEGION_SPY
      if (!result.exists())
      {
        Realm::UserEvent rename(Realm::UserEvent::create_user_event());
        rename.trigger();
        result = ApEvent(rename);
      }
      LegionSpy::log_event_dependence(ApEvent(e), result);
#endif
      return ApEvent(result);
    }

    //--------------------------------------------------------------------------
    /*static*/ inline RtEvent Runtime::protect_event(ApEvent to_protect)
    //--------------------------------------------------------------------------
    {
      if (to_protect.exists())
        return RtEvent(Realm::Event::ignorefaults(to_protect));
      else
        return RtEvent::NO_RT_EVENT;
    }

    //--------------------------------------------------------------------------
    /*static*/ inline RtEvent Runtime::protect_merge_events(
                                                const std::set<ApEvent> &events)
    //--------------------------------------------------------------------------
    {
      const std::set<Realm::Event> *realm_events = 
        reinterpret_cast<const std::set<Realm::Event>*>(&events);
      return RtEvent(Realm::Event::merge_events_ignorefaults(*realm_events));
    }

    //--------------------------------------------------------------------------
    /*static*/ inline void Runtime::phase_barrier_arrive(
                  const PhaseBarrier &bar, unsigned count, ApEvent precondition,
                  const void *reduce_value, size_t reduce_value_size)
    //--------------------------------------------------------------------------
    {
      Realm::Barrier copy = bar.phase_barrier;
      copy.arrive(count, precondition, reduce_value, reduce_value_size);
#ifdef LEGION_SPY
      if (precondition.exists())
        LegionSpy::log_event_dependence(precondition, bar.phase_barrier);
#endif
    }

    //--------------------------------------------------------------------------
    /*static*/ inline ApBarrier Runtime::get_previous_phase(
                                                        const PhaseBarrier &bar)
    //--------------------------------------------------------------------------
    {
      Realm::Barrier copy = bar.phase_barrier;
      return ApBarrier(copy.get_previous_phase());
    }

    //--------------------------------------------------------------------------
    /*static*/ inline void Runtime::alter_arrival_count(PhaseBarrier &bar,
                                                        int delta)
    //--------------------------------------------------------------------------
    {
      Realm::Barrier copy = bar.phase_barrier;
      bar.phase_barrier = ApBarrier(copy.alter_arrival_count(delta));
    }

    //--------------------------------------------------------------------------
    /*static*/ inline void Runtime::advance_barrier(PhaseBarrier &bar)
    //--------------------------------------------------------------------------
    {
      Realm::Barrier copy = bar.phase_barrier;
      bar.phase_barrier = ApBarrier(copy.advance_barrier());
    }

    //--------------------------------------------------------------------------
    /*static*/ inline void Runtime::advance_barrier(ApBarrier &bar)
    //--------------------------------------------------------------------------
    {
      Realm::Barrier copy = bar;
      bar = ApBarrier(copy.advance_barrier());
    }

    //--------------------------------------------------------------------------
    /*static*/ inline bool Runtime::get_barrier_result(ApBarrier bar,
                                               void *result, size_t result_size)
    //--------------------------------------------------------------------------
    {
      Realm::Barrier copy = bar;
      return copy.get_result(result, result_size);
    }

    //--------------------------------------------------------------------------
    /*static*/ inline RtBarrier Runtime::get_previous_phase(const RtBarrier &b)
    //--------------------------------------------------------------------------
    {
      Realm::Barrier copy = b;
      return RtBarrier(copy.get_previous_phase());
    }

    //--------------------------------------------------------------------------
    /*static*/ inline void Runtime::phase_barrier_arrive(const RtBarrier &bar,
           unsigned count, RtEvent precondition, const void *value, size_t size)
    //--------------------------------------------------------------------------
    {
      Realm::Barrier copy = bar;
      copy.arrive(count, precondition, value, size); 
    }

    //--------------------------------------------------------------------------
    /*static*/ inline void Runtime::advance_barrier(RtBarrier &bar)
    //--------------------------------------------------------------------------
    {
      Realm::Barrier copy = bar;
      bar = RtBarrier(copy.advance_barrier());
    }

    //--------------------------------------------------------------------------
    /*static*/ inline bool Runtime::get_barrier_result(RtBarrier bar, 
                                               void *result, size_t result_size)
    //--------------------------------------------------------------------------
    {
      Realm::Barrier copy = bar;
      return copy.get_result(result, result_size);
    }

    //--------------------------------------------------------------------------
    /*static*/ inline void Runtime::alter_arrival_count(RtBarrier &b, int delta)
    //--------------------------------------------------------------------------
    {
      Realm::Barrier copy = b;
      b = RtBarrier(copy.alter_arrival_count(delta));
    }

    //--------------------------------------------------------------------------
    /*static*/ inline ApEvent Runtime::acquire_ap_reservation(Reservation r,
                                           bool exclusive, ApEvent precondition)
    //--------------------------------------------------------------------------
    {
      ApEvent result(r.acquire(exclusive ? 0 : 1, exclusive, precondition));
#ifdef LEGION_SPY
      if (precondition.exists() && !result.exists())
      {
        Realm::UserEvent rename(Realm::UserEvent::create_user_event());
        rename.trigger();
        result = ApEvent(rename);
      }
      if (precondition.exists())
        LegionSpy::log_event_dependence(precondition, result);
#endif
      return result;
    }

    //--------------------------------------------------------------------------
    /*static*/ inline RtEvent Runtime::acquire_rt_reservation(Reservation r,
                                           bool exclusive, RtEvent precondition)
    //--------------------------------------------------------------------------
    {
      return RtEvent(r.acquire(exclusive ? 0 : 1, exclusive, precondition)); 
    }

    //--------------------------------------------------------------------------
    /*static*/ inline void Runtime::release_reservation(Reservation r,
                                                           LgEvent precondition)
    //--------------------------------------------------------------------------
    {
      r.release(precondition);
    }

  }; // namespace Internal 
}; // namespace Legion 

#endif // __RUNTIME_H__

// EOF
<|MERGE_RESOLUTION|>--- conflicted
+++ resolved
@@ -328,12 +328,8 @@
       // Either an index space task or a must epoch op
       Operation *const op;
       const GenerationID op_gen;
-<<<<<<< HEAD
-    protected:
-=======
-    private:
+    protected:
       mutable LocalLock future_map_lock;
->>>>>>> bf15c418
       ApEvent ready_event;
       std::map<DomainPoint,Future> futures;
       bool valid;
@@ -1409,40 +1405,6 @@
         std::set<ProjectionSummary> projections;
         bool result;
       };
-#ifndef DISABLE_CVOPT
-      struct InterferenceKey {
-      public:
-        InterferenceKey(void)
-          : node(NULL), target(NULL), space(IndexSpace::NO_SPACE) { }
-        InterferenceKey(IndexTreeNode* n,IndexSpaceExpression *t, IndexSpace sp)
-          : node(n), target(t), space(sp) { }
-      public:
-        inline bool operator==(const InterferenceKey &rhs) const
-        {
-          if (node != rhs.node)
-            return false;
-          if (target != rhs.target)
-            return false;
-          return space == rhs.space;
-        }
-        inline bool operator<(const InterferenceKey &rhs) const
-        {
-          if (node < rhs.node)
-            return true;
-          if (node > rhs.node)
-            return false;
-          if (target < rhs.target)
-            return true;
-          if (target > rhs.target)
-            return false;
-          return space < rhs.space;
-        }
-      public:
-        IndexTreeNode *node;
-        IndexSpaceExpression *target;
-        IndexSpace space; 
-      };
-#endif
     public:
       ProjectionFunction(ProjectionID pid, ProjectionFunctor *functor);
       ProjectionFunction(const ProjectionFunction &rhs);
@@ -1461,25 +1423,6 @@
                           const RegionRequirement &req, 
                           Runtime *runtime, const Domain &launch_domain,
                           const std::vector<ProjectionPoint*> &points);
-#ifndef DISABLE_CVOPT
-      // For inverting the projection function and finding interfering
-      // points given a specific target in the region tree
-      void find_interfering_points(RegionTreeForest *forest,
-                                   RegionTreeNode *upper_bound,
-                                   IndexSpace launch_space,
-                                   const Domain &launch_space_domain,
-                                   IndexSpaceExpression *target,
-                 std::map<DomainPoint,IndexSpaceExpression*> &results);
-#else
-      // For inverting the projection function and finding interfering
-      // points given a specific target in the region tree
-      void find_interfering_points(RegionTreeForest *forest,
-                                   RegionTreeNode *upper_bound,
-                                   IndexSpace launch_space,
-                                   const Domain &launch_space_domain,
-                                   RegionTreeNode *target,
-                                   std::set<DomainPoint> &results);
-#endif
     protected:
       // Old checking code explicitly for tasks
       void check_projection_region_result(const RegionRequirement &req,
@@ -1524,13 +1467,6 @@
       ProjectionFunctor *const functor;
     protected:
       mutable LocalLock projection_reservation;
-#ifndef DISABLE_CVOPT
-      std::map<InterferenceKey,
-               std::map<DomainPoint,IndexSpaceExpression*> > interfering_points;
-#else
-      std::map<std::pair<RegionTreeNode*,IndexSpace>,
-               std::set<DomainPoint> > interfering_points;
-#endif
       std::map<ProjectionSummary,
                std::vector<ElideCloseResult> > elide_close_results;
     }; 
@@ -2434,38 +2370,12 @@
       void send_reduction_manager(AddressSpaceID target, Serializer &rez);
       void send_create_top_view_request(AddressSpaceID target, Serializer &rez);
       void send_create_top_view_response(AddressSpaceID target,Serializer &rez);
-<<<<<<< HEAD
-      void send_subview_did_request(AddressSpaceID target, Serializer &rez);
-      void send_subview_did_response(AddressSpaceID target, Serializer &rez);
-      void send_view_update_request(AddressSpaceID target, Serializer &rez);
-      void send_view_update_response(AddressSpaceID target, Serializer &rez);
-      void send_view_remote_update(AddressSpaceID target, Serializer &rez);
-      void send_view_remote_invalidate(AddressSpaceID target, Serializer &rez);
-      void send_view_filter_invalid_fields_request(AddressSpaceID target,
-                                                   Serializer &rez);
-      void send_view_filter_invalid_fields_response(AddressSpaceID target,
-                                                    Serializer &rez);
-      void send_instance_view_find_copy_preconditions(AddressSpaceID target,
-                                                      Serializer &rez);
-      void send_instance_view_find_composite_copy_preconditions_request(
-                                  AddressSpaceID target, Serializer &rez);
-      void send_instance_view_find_composite_copy_preconditions_response(
-                                  AddressSpaceID target, Serializer &rez);
-      void send_instance_view_add_copy_user(AddressSpaceID target, 
-                                            Serializer &rez);
-      void send_instance_view_find_user_preconditions(AddressSpaceID target,
-                                                      Serializer &rez);
-      void send_instance_view_add_user(AddressSpaceID target, Serializer &rez);
-      void send_instance_view_add_user_fused(AddressSpaceID target, 
-                                             Serializer &rez);
-=======
       void send_view_register_user(AddressSpaceID target, Serializer &rez);
       void send_view_find_copy_preconditions_request(AddressSpaceID target,
                                                      Serializer &rez);
       void send_view_find_copy_preconditions_response(AddressSpaceID target,
                                                       Serializer &rez);
       void send_view_add_copy_user(AddressSpaceID target, Serializer &rez);
->>>>>>> bf15c418
       void send_future_result(AddressSpaceID target, Serializer &rez);
       void send_future_subscription(AddressSpaceID target, Serializer &rez);
       void send_future_map_request_future(AddressSpaceID target, 
@@ -2476,25 +2386,14 @@
                                                      Serializer &rez);
       void send_control_replicate_future_map_response(AddressSpaceID target,
                                                       Serializer &rez);
-#ifndef DISABLE_CVOPT
-      void send_control_replicate_composite_view_copy_request(
-                                      AddressSpaceID target, Serializer &rez);
-      void send_control_replicate_composite_view_reduction_request(
-                                      AddressSpaceID target, Serializer &rez);
-#else
-      void send_control_replicate_composite_view_request(AddressSpaceID target,
-                                                         Serializer &rez);
-      void send_control_replicate_composite_view_response(AddressSpaceID target,
-                                                          Serializer &rez);
-#endif
-      void send_control_replicate_composite_view_write_summary(
-                                    AddressSpaceID target, Serializer &rez);
       void send_control_replicate_top_view_request(AddressSpaceID target,
                                                    Serializer &rez);
       void send_control_replicate_top_view_response(AddressSpaceID target,
                                                     Serializer &rez);
-      void send_control_replicate_clone_barrier(AddressSpaceID target,
-                                                Serializer &rez);
+      void send_control_replicate_equivalence_set_request(AddressSpaceID target,
+                                                          Serializer &rez);
+      void send_control_replicate_equivalence_set_response(
+                                        AddressSpaceID target, Serializer &rez);
       void send_mapper_message(AddressSpaceID target, Serializer &rez);
       void send_mapper_broadcast(AddressSpaceID target, Serializer &rez);
       void send_task_impl_semantic_request(AddressSpaceID target, 
@@ -2531,19 +2430,6 @@
                                                 Serializer &rez);
       void send_remote_context_physical_response(AddressSpaceID target,
                                                  Serializer &rez);
-<<<<<<< HEAD
-#ifndef DISABLE_CVOPT
-      void send_remote_context_shard_copy_request(AddressSpaceID target, 
-                                                  Serializer &rez);
-      void send_remote_context_shard_reduction_request(AddressSpaceID target,
-                                                       Serializer &rez);
-#else
-      void send_remote_context_shard_request(AddressSpaceID target, 
-                                             Serializer &rez);
-#endif
-      void send_version_owner_request(AddressSpaceID target, Serializer &rez);
-      void send_version_owner_response(AddressSpaceID target, Serializer &rez);
-=======
       void send_compute_equivalence_sets_request(AddressSpaceID target, 
                                                  Serializer &rez);
       void send_equivalence_set_response(AddressSpaceID target,Serializer &rez);
@@ -2571,7 +2457,6 @@
                                                     Serializer &rez);
       void send_equivalence_set_reduction_application(AddressSpaceID target,
                                                       Serializer &rez);
->>>>>>> bf15c418
       void send_version_state_response(AddressSpaceID target, Serializer &rez);
       void send_version_state_update_request(AddressSpaceID target, 
                                              Serializer &rez);
@@ -2708,64 +2593,18 @@
                                           AddressSpaceID source);
       void handle_create_top_view_response(Deserializer &derez);
       void handle_view_request(Deserializer &derez, AddressSpaceID source);
-<<<<<<< HEAD
-      void handle_view_update_request(Deserializer &derez, 
-                                      AddressSpaceID source);
-      void handle_view_update_response(Deserializer &derez,
-                                       AddressSpaceID source);
-      void handle_view_remote_update(Deserializer &derez,
-                                     AddressSpaceID source);
-      void handle_view_remote_invalidate(Deserializer &derez);
-      void handle_view_filter_invalid_fields_request(Deserializer &derez,
-                                                     AddressSpaceID source);
-      void handle_view_filter_invalid_fields_response(Deserializer &derez);
-      void handle_instance_view_copy_preconditions(Deserializer &derez,
-                                                   AddressSpaceID source);
-      void handle_instance_view_composite_copy_request(Deserializer &derez,
-                                                       AddressSpaceID source);
-      void handle_instance_view_composite_copy_response(Deserializer &derez,
-                                                        AddressSpaceID source);
-      void handle_instance_view_add_copy(Deserializer &derez, 
-                                         AddressSpaceID source);
-      void handle_instance_view_user_preconditions(Deserializer &derez,
-                                                   AddressSpaceID source);
-      void handle_instance_view_add_user(Deserializer &derez,
-                                         AddressSpaceID source);
-      void handle_instance_view_add_user_fused(Deserializer &derez,
-                                               AddressSpaceID source);
-=======
       void handle_view_register_user(Deserializer &derez,AddressSpaceID source);
       void handle_view_copy_pre_request(Deserializer &derez,
                                         AddressSpaceID source);
       void handle_view_copy_pre_response(Deserializer &derez,
                                          AddressSpaceID source);
       void handle_view_add_copy_user(Deserializer &derez,AddressSpaceID source);
->>>>>>> bf15c418
       void handle_manager_request(Deserializer &derez, AddressSpaceID source);
       void handle_future_result(Deserializer &derez);
       void handle_future_subscription(Deserializer &derez);
       void handle_future_map_future_request(Deserializer &derez,
                                             AddressSpaceID source);
       void handle_future_map_future_response(Deserializer &derez);
-      void handle_control_replicate_future_map_request(Deserializer &derez);
-      void handle_control_replicate_future_map_response(Deserializer &derez);
-#ifndef DISABLE_CVOPT
-      void handle_control_replicate_composite_view_copy_request(
-                                Deserializer &derez, AddressSpaceID source);
-      void handle_control_replicate_composite_view_reduction_request(
-                                Deserializer &derez, AddressSpaceID source);
-#else
-      void handle_control_replicate_composite_view_request(Deserializer &derez);
-      void handle_control_replicate_composite_view_response(
-                                                           Deserializer &derez);
-#endif
-      void handle_control_replicate_composite_view_write_summary(
-                                    Deserializer &derez, AddressSpaceID source);
-      void handle_control_replicate_top_view_request(Deserializer &derez,
-                                                     AddressSpaceID source);
-      void handle_control_replicate_top_view_response(Deserializer &derez);
-      void handle_control_replicate_clone_barrier(Deserializer &derez,
-                                                  AddressSpaceID source);
       void handle_mapper_message(Deserializer &derez);
       void handle_mapper_broadcast(Deserializer &derez);
       void handle_task_impl_semantic_request(Deserializer &derez,
@@ -2804,17 +2643,6 @@
       void handle_remote_context_physical_request(Deserializer &derez,
                                                   AddressSpaceID source);
       void handle_remote_context_physical_response(Deserializer &derez);
-<<<<<<< HEAD
-#ifndef DISABLE_CVOPT
-      void handle_remote_context_shard_copy_request(Deserializer &derez);
-      void handle_remote_context_shard_reduction_request(Deserializer &derez);
-#else
-      void handle_remote_context_shard_request(Deserializer &derez);
-#endif
-      void handle_version_owner_request(Deserializer &derez, 
-                                        AddressSpaceID source);
-      void handle_version_owner_response(Deserializer &derez);
-=======
       void handle_compute_equivalence_sets_request(Deserializer &derez, 
                                                    AddressSpaceID source);
       void handle_equivalence_set_request(Deserializer &derez,
@@ -2836,7 +2664,6 @@
       void handle_equivalence_set_invalidate_request(Deserializer &derez);
       void handle_equivalence_set_invalidate_response(Deserializer &derez);
       void handle_equivalence_set_reduction_application(Deserializer &derez);
->>>>>>> bf15c418
       void handle_version_state_request(Deserializer &derez,
                                         AddressSpaceID source);
       void handle_version_state_response(Deserializer &derez,
@@ -2868,6 +2695,13 @@
       void handle_replicate_trigger_complete(Deserializer &derez);
       void handle_replicate_trigger_commit(Deserializer &derez);
       void handle_control_replicate_collective_message(Deserializer &derez);
+      void handle_control_replicate_future_map_request(Deserializer &derez);
+      void handle_control_replicate_future_map_response(Deserializer &derez);
+      void handle_control_replicate_top_view_request(Deserializer &derez,
+                                                     AddressSpaceID source);
+      void handle_control_replicate_top_view_response(Deserializer &derez);
+      void handle_control_replicate_eq_request(Deserializer &derez);
+      void handle_control_replicate_eq_response(Deserializer &derez);
       void handle_library_mapper_request(Deserializer &derez,
                                          AddressSpaceID source);
       void handle_library_mapper_response(Deserializer &derez);
@@ -3026,16 +2860,7 @@
       FenceOp*              get_available_fence_op(void);
       FrameOp*              get_available_frame_op(void);
       DeletionOp*           get_available_deletion_op(void);
-<<<<<<< HEAD
-      OpenOp*               get_available_open_op(void);
-      AdvanceOp*            get_available_advance_op(void);
-      InterCloseOp*         get_available_inter_close_op(void);
-      IndexCloseOp*         get_available_index_close_op(void);
-      PointCloseOp*         get_available_point_close_op(void);
-      ReadCloseOp*          get_available_read_close_op(void);
-=======
       MergeCloseOp*         get_available_merge_close_op(void);
->>>>>>> bf15c418
       PostCloseOp*          get_available_post_close_op(void);
       VirtualCloseOp*       get_available_virtual_close_op(void);
       DynamicCollectiveOp*  get_available_dynamic_collective_op(void);
@@ -3063,8 +2888,8 @@
     public: // Control replication operations
       ReplIndividualTask*   get_available_repl_individual_task(void);
       ReplIndexTask*        get_available_repl_index_task(void);
-      ReplReadCloseOp*      get_available_repl_read_close_op(void);
-      ReplInterCloseOp*     get_available_repl_inter_close_op(void);
+      ReplMergeCloseOp*     get_available_repl_merge_close_op(void);
+      ReplFillOp*           get_available_repl_fill_op(void);
       ReplIndexFillOp*      get_available_repl_index_fill_op(void);
       ReplCopyOp*           get_available_repl_copy_op(void);
       ReplIndexCopyOp*      get_available_repl_index_copy_op(void);
@@ -3087,16 +2912,7 @@
       void free_fence_op(FenceOp *op);
       void free_frame_op(FrameOp *op);
       void free_deletion_op(DeletionOp *op);
-<<<<<<< HEAD
-      void free_open_op(OpenOp *op);
-      void free_advance_op(AdvanceOp *op);
-      void free_inter_close_op(InterCloseOp *op); 
-      void free_index_close_op(IndexCloseOp *op);
-      void free_point_close_op(PointCloseOp *op);
-      void free_read_close_op(ReadCloseOp *op);
-=======
       void free_merge_close_op(MergeCloseOp *op); 
->>>>>>> bf15c418
       void free_post_close_op(PostCloseOp *op);
       void free_virtual_close_op(VirtualCloseOp *op);
       void free_dynamic_collective_op(DynamicCollectiveOp *op);
@@ -3124,8 +2940,8 @@
     public: // Control replication operations
       void free_repl_individual_task(ReplIndividualTask *task);
       void free_repl_index_task(ReplIndexTask *task);
-      void free_repl_read_close_op(ReplReadCloseOp *op);
-      void free_repl_inter_close_op(ReplInterCloseOp *op);
+      void free_repl_merge_close_op(ReplMergeCloseOp *op);
+      void free_repl_fill_op(ReplFillOp *op);
       void free_repl_index_fill_op(ReplIndexFillOp *op);
       void free_repl_copy_op(ReplCopyOp *op);
       void free_repl_index_copy_op(ReplIndexCopyOp *op);
@@ -3443,16 +3259,7 @@
       std::deque<FenceOp*>              available_fence_ops;
       std::deque<FrameOp*>              available_frame_ops;
       std::deque<DeletionOp*>           available_deletion_ops;
-<<<<<<< HEAD
-      std::deque<OpenOp*>               available_open_ops;
-      std::deque<AdvanceOp*>            available_advance_ops;
-      std::deque<InterCloseOp*>         available_inter_close_ops;
-      std::deque<IndexCloseOp*>         available_index_close_ops;
-      std::deque<PointCloseOp*>         available_point_close_ops;
-      std::deque<ReadCloseOp*>          available_read_close_ops;
-=======
       std::deque<MergeCloseOp*>         available_merge_close_ops;
->>>>>>> bf15c418
       std::deque<PostCloseOp*>          available_post_close_ops;
       std::deque<VirtualCloseOp*>       available_virtual_close_ops;
       std::deque<DynamicCollectiveOp*>  available_dynamic_collective_ops;
@@ -3480,8 +3287,8 @@
     protected: // Control replication operations
       std::deque<ReplIndividualTask*>   available_repl_individual_tasks;
       std::deque<ReplIndexTask*>        available_repl_index_tasks;
-      std::deque<ReplReadCloseOp*>      available_repl_read_close_ops;
-      std::deque<ReplInterCloseOp*>     available_repl_inter_close_ops;
+      std::deque<ReplMergeCloseOp*>     available_repl_merge_close_ops;
+      std::deque<ReplFillOp*>           available_repl_fill_ops;
       std::deque<ReplIndexFillOp*>      available_repl_index_fill_ops;
       std::deque<ReplCopyOp*>           available_repl_copy_ops;
       std::deque<ReplIndexCopyOp*>      available_repl_index_copy_ops;

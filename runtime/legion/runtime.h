/* Copyright 2018 Stanford University, NVIDIA Corporation
 *
 * Licensed under the Apache License, Version 2.0 (the "License");
 * you may not use this file except in compliance with the License.
 * You may obtain a copy of the License at
 *
 *     http://www.apache.org/licenses/LICENSE-2.0
 *
 * Unless required by applicable law or agreed to in writing, software
 * distributed under the License is distributed on an "AS IS" BASIS,
 * WITHOUT WARRANTIES OR CONDITIONS OF ANY KIND, either express or implied.
 * See the License for the specific language governing permissions and
 * limitations under the License.
 */


#ifndef __RUNTIME_H__
#define __RUNTIME_H__

#include "legion.h"
#include "legion/legion_spy.h"
#include "legion/region_tree.h"
#include "legion/mapper_manager.h"
#include "legion/legion_utilities.h"
#include "legion/legion_profiling.h"
#include "legion/legion_allocation.h"
#include "legion/garbage_collection.h"

#define REPORT_LEGION_FATAL(code, fmt, ...)               \
{                                                         \
char message[4096];                                       \
snprintf(message, 4096, fmt, ##__VA_ARGS__);              \
Legion::Internal::Runtime::report_fatal_message(          \
code, __FILE__, __LINE__, message);                       \
}

#define REPORT_LEGION_ERROR(code, fmt, ...)               \
{                                                         \
char message[4096];                                       \
snprintf(message, 4096, fmt, ##__VA_ARGS__);              \
Legion::Internal::Runtime::report_error_message(          \
code, __FILE__, __LINE__, message);                       \
}

#define REPORT_LEGION_WARNING(code, fmt, ...)             \
{                                                         \
char message[4096];                                       \
snprintf(message, 4096, fmt, ##__VA_ARGS__);              \
Legion::Internal::Runtime::report_warning_message(        \
code, __FILE__, __LINE__, message);                       \
}

namespace Legion {
#ifndef DISABLE_PARTITION_SHIM
#define PARTITION_SHIM_MAPPER_ID                      (1729)
  // An internal namespace with some classes for providing help
  // with backwards compatibility for partitioning operations
  namespace PartitionShim {

    template<int COLOR_DIM>
    class ColorPoints : public TaskLauncher {
    public:
      ColorPoints(const Coloring &coloring, LogicalRegion region,
                  FieldID color_field, FieldID pointer_field);
      ColorPoints(const PointColoring &coloring, LogicalRegion region,
                  FieldID color_field, FieldID pointer_field);
    protected:
      Serializer rez;
    public:
      static TaskID TASK_ID;
      static void register_task(void);
      static void cpu_variant(const Task *task,
          const std::vector<PhysicalRegion> &regions, 
          Context ctx, Runtime *runtime);
    };

    template<int COLOR_DIM, int RANGE_DIM>
    class ColorRects : public TaskLauncher {
    public:
      ColorRects(const DomainColoring &coloring, LogicalRegion region,
                 FieldID color_field, FieldID range_field);
      ColorRects(const MultiDomainColoring &coloring, LogicalRegion region, 
                 FieldID color_field, FieldID range_field);
    public:
      ColorRects(const DomainPointColoring &coloring,
          LogicalRegion region, FieldID color_field, FieldID range_field);
      ColorRects(const MultiDomainPointColoring &coloring,
          LogicalRegion region, FieldID color_field, FieldID range_field);
    public:
      ColorRects(const Coloring &coloring, LogicalRegion region,
                 FieldID color_field, FieldID range_field);
      ColorRects(const PointColoring &coloring, LogicalRegion region,
                 FieldID color_field, FieldID range_field);
    protected:
      Serializer rez;
    public:
      static TaskID TASK_ID;
      static void register_task(void);
      static void cpu_variant(const Task *task,
          const std::vector<PhysicalRegion> &regions, 
          Context ctx, Runtime *runtime);
    };
  };
#endif

  namespace Internal { 

    // Special helper for when we need a dummy context
#define DUMMY_CONTEXT       0

    /**
     * A class for deduplicating memory used with task arguments
     * and knowing when to collect the data associated with it
     */
    class AllocManager : public Collectable,
                         public LegionHeapify<AllocManager> {
    public:
      static const AllocationType alloc_type = ALLOC_MANAGER_ALLOC;
    public:
      AllocManager(size_t arglen)
        : Collectable(), 
          allocation(legion_malloc(ALLOC_INTERNAL_ALLOC, arglen)), 
          allocation_size(arglen) { }
      AllocManager(const AllocManager &rhs)
        : Collectable(), allocation(NULL), allocation_size(0)
      { assert(false); /*should never be called*/ }
      ~AllocManager(void)
      { legion_free(ALLOC_INTERNAL_ALLOC, allocation, allocation_size); }
    public:
      AllocManager& operator=(const AllocManager &rhs)
      { assert(false); /*should never be called*/ return *this; }
    public:
      inline void* get_allocation(void) const { return allocation; }
      inline size_t get_allocation_size(void) const
      { return allocation_size; }
    private:
      void *const allocation;
      size_t allocation_size;
    };

    /**
     * \class ArgumentMapImpl
     * An argument map implementation that provides
     * the backing store for an argument map handle.
     * Argument maps maintain pairs of domain points
     * and task arguments.  To make re-use of argument
     * maps efficient with small deltas, argument map
     * implementations provide a nice versionining system
     * with all argument map implementations sharing
     * a single backing store to de-duplicate domain
     * points and values.
     */
    class ArgumentMapImpl : public Collectable,
                            public LegionHeapify<ArgumentMapImpl> {
    public:
      static const AllocationType alloc_type = ARGUMENT_MAP_ALLOC;
    public:
      ArgumentMapImpl(void);
      ArgumentMapImpl(const FutureMap &rhs);
      ArgumentMapImpl(const ArgumentMapImpl &impl);
      ~ArgumentMapImpl(void);
    public:
      ArgumentMapImpl& operator=(const ArgumentMapImpl &rhs);
    public:
      bool has_point(const DomainPoint &point);
      void set_point(const DomainPoint &point, const TaskArgument &arg,
                     bool replace);
      bool remove_point(const DomainPoint &point);
      TaskArgument get_point(const DomainPoint &point);
    public:
      FutureMapImpl* freeze(TaskContext *ctx);
      void unfreeze(void);
    public:
      Runtime *const runtime;
    private:
      FutureMapImpl *future_map;
      std::map<DomainPoint,Future> arguments;
      bool equivalent; // argument and future_map the same
    };

    /**
     * \class FutureImpl
     * The base implementation of a future object.  The runtime
     * manages future implementation objects and knows how to
     * copy them from one node to another.  Future implementations
     * are always made first on the owner node and then moved
     * remotely.  We use the distributed collectable scheme
     * to manage garbage collection of distributed futures
     */
    class FutureImpl : public DistributedCollectable,
                       public LegionHeapify<FutureImpl> {
    public:
      static const AllocationType alloc_type = FUTURE_ALLOC;
    public:
      struct ContributeCollectiveArgs : 
        public LgTaskArgs<ContributeCollectiveArgs> {
      public:
        static const LgTaskID TASK_ID = LG_CONTRIBUTE_COLLECTIVE_ID;
      public:
        FutureImpl *impl;
        DynamicCollective dc;
        unsigned count;
      };
    public:
      FutureImpl(Runtime *rt, bool register_future, DistributedID did, 
                 AddressSpaceID owner_space, Operation *op = NULL);
      FutureImpl(const FutureImpl &rhs);
      virtual ~FutureImpl(void);
    public:
      FutureImpl& operator=(const FutureImpl &rhs);
    public:
      virtual VirtualChannelKind get_virtual_channel(void) const 
        { return DEFAULT_VIRTUAL_CHANNEL; }
    public:
      void get_void_result(bool silence_warnings = true);
      void* get_untyped_result(bool silence_warnings = true);
      bool is_empty(bool block, bool silence_warnings = true);
      size_t get_untyped_size(void);
      ApEvent get_ready_event(void) const { return ready_event; }
    public:
      // This will simply save the value of the future
      void set_result(const void *args, size_t arglen, bool own);
      // This will save the value of the future locally
      void unpack_future(Deserializer &derez);
      // Cause the future value to complete
      void complete_future(void);
      // Reset the future in case we need to restart the
      // computation for resiliency reasons
      bool reset_future(void);
      // A special function for predicates to peek
      // at the boolean value of a future if it is set
      bool get_boolean_value(bool &valid);
    public:
      virtual void notify_active(ReferenceMutator *mutator);
      virtual void notify_valid(ReferenceMutator *mutator);
      virtual void notify_invalid(ReferenceMutator *mutator);
      virtual void notify_inactive(ReferenceMutator *mutator);
    public:
      void register_dependence(Operation *consumer_op);
    protected:
      void mark_sampled(void);
      void broadcast_result(void);
      void register_waiter(AddressSpaceID sid);
    public:
      void record_future_registered(ReferenceMutator *creator);
      static void handle_future_result(Deserializer &derez, Runtime *rt);
      static void handle_future_subscription(Deserializer &derez, Runtime *rt);
    public:
      void contribute_to_collective(const DynamicCollective &dc,unsigned count);
      static void handle_contribute_to_collective(const void *args);
    public:
      // These three fields are only valid on the owner node
      Operation *const producer_op;
      const GenerationID op_gen;
#ifdef LEGION_SPY
      const UniqueID producer_uid;
#endif
    private:
      FRIEND_ALL_RUNTIME_CLASSES
      ApUserEvent ready_event;
      void *result; 
      size_t result_size;
      volatile bool empty;
      volatile bool sampled;
      // On the owner node, keep track of the registered waiters
      std::set<AddressSpaceID> registered_waiters;
    };

    /**
     * \class FutureMapImpl
     * The base implementation of a future map object. Note
     * that this is now a distributed collectable object too
     * that can be used to find the name of a future for a
     * given point anywhere in the machine.
     */
    class FutureMapImpl : public DistributedCollectable,
                          public LegionHeapify<FutureMapImpl> {
    public:
      static const AllocationType alloc_type = FUTURE_MAP_ALLOC;
    public:
      FutureMapImpl(TaskContext *ctx, Operation *op, 
                    Runtime *rt, DistributedID did, AddressSpaceID owner_space);
      FutureMapImpl(TaskContext *ctx, Runtime *rt, 
                    DistributedID did, AddressSpaceID owner_space,
                    bool register_now = true); // empty map
      FutureMapImpl(const FutureMapImpl &rhs);
      virtual ~FutureMapImpl(void);
    public:
      FutureMapImpl& operator=(const FutureMapImpl &rhs);
    public:
      virtual void notify_active(ReferenceMutator *mutator);
      virtual void notify_valid(ReferenceMutator *mutator);
      virtual void notify_invalid(ReferenceMutator *mutator);
      virtual void notify_inactive(ReferenceMutator *mutator);
    public:
      virtual Future get_future(const DomainPoint &point, 
                                bool allow_empty = false);
      void set_future(const DomainPoint &point, FutureImpl *impl,
                      ReferenceMutator *mutator);
      void get_void_result(const DomainPoint &point, 
                            bool silence_warnings = true);
      void wait_all_results(bool silence_warnings = true);
      void complete_all_futures(void);
      bool reset_all_futures(void);
    public:
      virtual void get_all_futures(std::map<DomainPoint,Future> &futures);
      void set_all_futures(const std::map<DomainPoint,Future> &futures);
#ifdef DEBUG_LEGION
    public:
      void add_valid_domain(const Domain &d);
      void add_valid_point(const DomainPoint &dp);
#endif
    public:
      void record_future_map_registered(ReferenceMutator *creator);
      static void handle_future_map_future_request(Deserializer &derez,
                              Runtime *runtime, AddressSpaceID source);
      static void handle_future_map_future_response(Deserializer &derez,
                                                    Runtime *runtime);
    public:
      TaskContext *const context;
      // Either an index space task or a must epoch op
      Operation *const op;
      const GenerationID op_gen;
    protected:
      ApEvent ready_event;
      std::map<DomainPoint,Future> futures;
      bool valid;
#ifdef DEBUG_LEGION
    protected:
      std::vector<Domain> valid_domains;
      std::set<DomainPoint> valid_points;
#endif
    };

    /**
     * \class ReplFutureMapImpl
     * This a special kind of future map that is created
     * in control replication contexts
     */
    class ReplFutureMapImpl : public FutureMapImpl {
    public:
      ReplFutureMapImpl(ReplicateContext *ctx, Operation *op, 
                        const Domain &full_domain, Runtime *rt, 
                        DistributedID did, AddressSpaceID owner_space);
      ReplFutureMapImpl(const ReplFutureMapImpl &rhs);
      virtual ~ReplFutureMapImpl(void);
    public:
      ReplFutureMapImpl& operator=(const ReplFutureMapImpl &rhs);
    public:
      // Override this so we can trigger our deletion barrier
      virtual void notify_inactive(ReferenceMutator *mutator);
    public:
      virtual Future get_future(const DomainPoint &point,
                                bool allow_empty = false);
      virtual void get_all_futures(std::map<DomainPoint,Future> &futures);
    public:
      void set_sharding_function(ShardingFunction *function);
      void handle_future_map_request(Deserializer &derez);
    public:
      static void handle_future_map_response(Deserializer &derez,
                                             Runtime *runtime);
    public:
      ReplicateContext *const repl_ctx;
      const Domain full_domain;
      const ApBarrier future_map_barrier;
      const CollectiveID collective_index; // in case we have to do all-to-all
    protected:
      RtUserEvent sharding_function_ready;
      ShardingFunction *sharding_function;
      bool collective_performed;
    };

    /**
     * \class PhysicalRegionImpl
     * The base implementation of a physical region object.
     * Physical region objects are not allowed to move from the
     * node in which they are created.  Like other objects
     * available to both the user and runtime they are reference
     * counted to know when they can be deleted.
     *
     * Note that we don't need to protect physical region impls
     * with any kind of synchronization mechanism since they
     * will only be manipulated by a single task which is 
     * guaranteed to only be running on one processor.
     */
    class PhysicalRegionImpl : public Collectable,
                               public LegionHeapify<PhysicalRegionImpl> {
    public:
      static const AllocationType alloc_type = PHYSICAL_REGION_ALLOC;
    public:
      PhysicalRegionImpl(const RegionRequirement &req, ApEvent ready_event,
                         bool mapped, TaskContext *ctx, MapperID mid,
                         MappingTagID tag, bool leaf, bool virt, Runtime *rt);
      PhysicalRegionImpl(const PhysicalRegionImpl &rhs);
      ~PhysicalRegionImpl(void);
    public:
      PhysicalRegionImpl& operator=(const PhysicalRegionImpl &rhs);
    public:
      inline bool created_accessor(void) const { return made_accessor; }
    public:
      void wait_until_valid(bool silence_warnings, 
                            bool warn = false, const char *src = NULL);
      bool is_valid(void) const;
      bool is_mapped(void) const;
      bool is_external_region(void) const;
      LogicalRegion get_logical_region(void) const;
      LegionRuntime::Accessor::RegionAccessor<
        LegionRuntime::Accessor::AccessorType::Generic>
          get_accessor(bool silence_warnings = true);
      LegionRuntime::Accessor::RegionAccessor<
        LegionRuntime::Accessor::AccessorType::Generic> 
          get_field_accessor(FieldID field, bool silence_warnings = true);
    public:
      void unmap_region(void);
      void remap_region(ApEvent new_ready_event);
      const RegionRequirement& get_requirement(void) const;
      void set_reference(const InstanceRef &references);
      void reset_references(const InstanceSet &instances,ApUserEvent term_event,
                            ApEvent wait_for = ApEvent::NO_AP_EVENT);
      ApEvent get_ready_event(void) const;
      bool has_references(void) const;
      void get_references(InstanceSet &instances) const;
      void get_memories(std::set<Memory>& memories) const;
      void get_fields(std::vector<FieldID>& fields) const;
#if defined(PRIVILEGE_CHECKS) || defined(BOUNDS_CHECKS)
    public:
      const char* get_task_name(void) const;
#endif
#ifdef BOUNDS_CHECKS
    public:
      bool contains_ptr(ptr_t ptr);
      bool contains_point(const DomainPoint &dp);
#endif
    public:
      void get_bounds(void *realm_is, TypeTag type_tag);
      PhysicalInstance get_instance_info(PrivilegeMode mode, 
                                         FieldID fid, size_t field_size, 
                                         void *realm_is, TypeTag type_tag,
                                         bool silence_warnings, 
                                         bool generic_accessor,
                                         bool check_field_size,
                                         ReductionOpID redop);
      void fail_bounds_check(DomainPoint p, FieldID fid, PrivilegeMode mode);
      void fail_bounds_check(Domain d, FieldID fid, PrivilegeMode mode);
    public:
      Runtime *const runtime;
      TaskContext *const context;
      const MapperID map_id;
      const MappingTagID tag;
      const bool leaf_region;
      const bool virtual_mapped;
    private:
      // Event for when the instance ref is ready
      ApEvent ready_event;
      // Instance ref
      InstanceSet references;
      RegionRequirement req;
      bool mapped; // whether it is currently mapped
      bool valid; // whether it is currently valid
      // whether to trigger the termination event
      // upon unmap
      bool trigger_on_unmap;
      bool made_accessor;
      ApUserEvent termination_event;
      ApEvent wait_for_unmap;
#ifdef BOUNDS_CHECKS
    private:
      Domain bounds;
#endif
    };

    /**
     * \class GrantImpl
     * This is the base implementation of a grant object.
     * The grant implementation remembers the locks that
     * must be acquired and gives out an precondition event
     * for acquiring the locks whenever a user attempts
     * to register as using the grant.  Registering requires
     * providing a completion event for the operation which
     * the grant object then knows to use when releasing the
     * locks.  Grants continues accepting registrations
     * until the runtime marks that it is no longer active.
     */
    class GrantImpl : public Collectable, public LegionHeapify<GrantImpl> {
    public:
      static const AllocationType alloc_type = GRANT_ALLOC;
    public:
      struct ReservationRequest {
      public:
        ReservationRequest(void)
          : reservation(Reservation::NO_RESERVATION),
            mode(0), exclusive(true) { }
        ReservationRequest(Reservation r, unsigned m, bool e)
          : reservation(r), mode(m), exclusive(e) { }
      public:
        Reservation reservation;
        unsigned mode;
        bool exclusive;
      };
    public:
      GrantImpl(void);
      GrantImpl(const std::vector<ReservationRequest> &requests);
      GrantImpl(const GrantImpl &rhs);
      ~GrantImpl(void);
    public:
      GrantImpl& operator=(const GrantImpl &rhs);
    public:
      void register_operation(ApEvent completion_event);
      ApEvent acquire_grant(void);
      void release_grant(void);
    public:
      void pack_grant(Serializer &rez);
      void unpack_grant(Deserializer &derez);
    private:
      std::vector<ReservationRequest> requests;
      bool acquired;
      ApEvent grant_event;
      std::set<ApEvent> completion_events;
      mutable LocalLock grant_lock;
    };

    class MPILegionHandshakeImpl : public Collectable,
                       public LegionHeapify<MPILegionHandshakeImpl> {
    public:
      static const AllocationType alloc_type = MPI_HANDSHAKE_ALLOC;
    public:
      MPILegionHandshakeImpl(bool init_in_MPI, int mpi_participants, 
                             int legion_participants);
      MPILegionHandshakeImpl(const MPILegionHandshakeImpl &rhs);
      ~MPILegionHandshakeImpl(void);
    public:
      MPILegionHandshakeImpl& operator=(const MPILegionHandshakeImpl &rhs);
    public:
      void initialize(void);
    public:
      void mpi_handoff_to_legion(void);
      void mpi_wait_on_legion(void);
    public:
      void legion_handoff_to_mpi(void);
      void legion_wait_on_mpi(void);
    public:
      PhaseBarrier get_legion_wait_phase_barrier(void);
      PhaseBarrier get_legion_arrive_phase_barrier(void);
      void advance_legion_handshake(void);
    private:
      const bool init_in_MPI;
      const int mpi_participants;
      const int legion_participants;
    private:
      PhaseBarrier mpi_wait_barrier;
      PhaseBarrier mpi_arrive_barrier;
      PhaseBarrier legion_wait_barrier; // copy of mpi_arrive_barrier
      PhaseBarrier legion_arrive_barrier; // copy of mpi_wait_barrier
    };

    class MPIRankTable {
    public:
      MPIRankTable(Runtime *runtime);
      MPIRankTable(const MPIRankTable &rhs);
      ~MPIRankTable(void);
    public:
      MPIRankTable& operator=(const MPIRankTable &rhs);
    public:
      void perform_rank_exchange(void);
      void handle_mpi_rank_exchange(Deserializer &derez);
    protected:
      bool send_explicit_stage(int stage);
      bool send_ready_stages(void);
      void unpack_exchange(int stage, Deserializer &derez);
      void complete_exchange(void);
    public:
      Runtime *const runtime;
      const bool participating;
    public:
      std::map<int,AddressSpace> forward_mapping;
      std::map<AddressSpace,int> reverse_mapping;
    protected:
      mutable LocalLock reservation;
      RtUserEvent done_event;
      std::vector<int> stage_notifications;
      std::vector<bool> sent_stages;
    }; 

    /**
     * \class ProcessorManager
     * This class manages all the state for a single processor
     * within a given instance of the Internal runtime.  It keeps
     * queues for each of the different stages that operations
     * undergo and also tracks when the scheduling task needs
     * to be run for a processor.
     */
    class ProcessorManager {
    public:
      struct TriggerOpArgs : public LgTaskArgs<TriggerOpArgs> {
      public:
        static const LgTaskID TASK_ID = LG_TRIGGER_OP_ID;
      public:
        Operation *op;
      };
      struct SchedulerArgs : public LgTaskArgs<SchedulerArgs> {
      public:
        static const LgTaskID TASK_ID = LG_SCHEDULER_ID;
      public:
        Processor proc;
      };
      struct TriggerTaskArgs : public LgTaskArgs<TriggerTaskArgs> {
      public:
        static const LgTaskID TASK_ID = LG_TRIGGER_TASK_ID;
      public:
        TaskOp *op;
      };
      struct DeferMapperSchedulerArgs : 
        public LgTaskArgs<DeferMapperSchedulerArgs> {
      public:
        static const LgTaskID TASK_ID = LG_DEFER_MAPPER_SCHEDULER_TASK_ID;
      public:
        ProcessorManager *proxy_this;
        MapperID map_id;
        RtEvent deferral_event;
      };
      struct MapperMessage {
      public:
        MapperMessage(void)
          : target(Processor::NO_PROC), message(NULL), length(0), radix(0) { }
        MapperMessage(Processor t, void *mes, size_t l)
          : target(t), message(mes), length(l), radix(-1) { }
        MapperMessage(void *mes, size_t l, int r)
          : target(Processor::NO_PROC), message(mes), length(l), radix(r) { }
      public:
        Processor target;
        void *message;
        size_t length;
        int radix;
      };
    public:
      ProcessorManager(Processor proc, Processor::Kind proc_kind,
                       Runtime *rt, unsigned default_mappers,  
                       bool no_steal, bool replay);
      ProcessorManager(const ProcessorManager &rhs);
      ~ProcessorManager(void);
    public:
      ProcessorManager& operator=(const ProcessorManager &rhs);
    public:
      void prepare_for_shutdown(void);
    public:
      void startup_mappers(void);
      void add_mapper(MapperID mid, MapperManager *m, 
                      bool check, bool own, bool skip_replay = false);
      void replace_default_mapper(MapperManager *m, bool own);
      MapperManager* find_mapper(MapperID mid) const;
    public:
      void perform_scheduling(void);
      void launch_task_scheduler(void);
      void notify_deferred_mapper(MapperID map_id, RtEvent deferred_event);
      static void handle_defer_mapper(const void *args);
    public:
      void activate_context(InnerContext *context);
      void deactivate_context(InnerContext *context);
      void update_max_context_count(unsigned max_contexts);
    public:
      void process_steal_request(Processor thief, 
                                 const std::vector<MapperID> &thieves);
      void process_advertisement(Processor advertiser, MapperID mid);
    public:
      void add_to_ready_queue(TaskOp *op);
      void add_to_local_ready_queue(Operation *op, LgPriority priority,
                                    RtEvent wait_on);
    public:
      inline void find_visible_memories(std::set<Memory> &visible) const
        { visible = visible_memories; }
    protected:
      void perform_mapping_operations(void);
      void issue_advertisements(MapperID mid);
    protected:
      void increment_active_contexts(void);
      void decrement_active_contexts(void);
    protected:
      void increment_active_mappers(void);
      void decrement_active_mappers(void);
    public:
      // Immutable state
      Runtime *const runtime;
      const Processor local_proc;
      const Processor::Kind proc_kind;
      // Is stealing disabled 
      const bool stealing_disabled;
      // are we doing replay execution
      const bool replay_execution;
    protected:
      // Local queue state
      mutable LocalLock local_queue_lock;
      unsigned next_local_index;
    protected:
      // Scheduling state
      mutable LocalLock queue_lock;
      bool task_scheduler_enabled;
      unsigned total_active_contexts;
      unsigned total_active_mappers;
      struct ContextState {
      public:
        ContextState(void)
          : owned_tasks(0), active(false) { }
      public:
        unsigned owned_tasks;
        bool active;
      };
      std::vector<ContextState> context_states;
    protected:
      // Mapper objects
      std::map<MapperID,std::pair<MapperManager*,bool/*own*/> > mappers;
      // For each mapper something to track its state
      struct MapperState {
      public:
        std::list<TaskOp*> ready_queue;
        RtEvent deferral_event;
        bool added_tasks;
      };
      // State for each mapper for scheduling purposes
      std::map<MapperID,MapperState> mapper_states;
      // Lock for accessing mappers
      mutable LocalLock mapper_lock;
      // The set of visible memories from this processor
      std::set<Memory> visible_memories;
    };

    /**
     * \class MemoryManager
     * The goal of the memory manager is to keep track of all of
     * the physical instances that the runtime knows about in various
     * memories throughout the system.  This will then allow for
     * feedback when mapping to know when memories are nearing
     * their capacity.
     */
    class MemoryManager {
    public:
      enum RequestKind {
        CREATE_INSTANCE_CONSTRAINTS,
        CREATE_INSTANCE_LAYOUT,
        FIND_OR_CREATE_CONSTRAINTS,
        FIND_OR_CREATE_LAYOUT,
        FIND_ONLY_CONSTRAINTS,
        FIND_ONLY_LAYOUT,
      };
      enum InstanceState {
        COLLECTABLE_STATE = 0,
        ACTIVE_STATE = 1,
        ACTIVE_COLLECTED_STATE = 2,
        VALID_STATE = 3,
      };
    public:
      struct InstanceInfo {
      public:
        InstanceInfo(void)
          : current_state(COLLECTABLE_STATE), 
            deferred_collect(RtUserEvent::NO_RT_USER_EVENT),
            instance_size(0), min_priority(0) { }
      public:
        InstanceState current_state;
        RtUserEvent deferred_collect;
        size_t instance_size;
        GCPriority min_priority;
        std::map<std::pair<MapperID,Processor>,GCPriority> mapper_priorities;
      };
      template<bool SMALLER>
      struct CollectableInfo {
      public:
        CollectableInfo(void)
          : manager(NULL), instance_size(0), priority(0) { }
        CollectableInfo(PhysicalManager *m, size_t size, GCPriority p);
        CollectableInfo(const CollectableInfo &rhs);
        ~CollectableInfo(void);
      public:
        CollectableInfo& operator=(const CollectableInfo &rhs);
      public:
        bool operator<(const CollectableInfo &rhs) const;
        bool operator==(const CollectableInfo &rhs) const;
      public:
        PhysicalManager *manager;
        size_t instance_size;
        GCPriority priority;
      };
    public:
      MemoryManager(Memory mem, Runtime *rt);
      MemoryManager(const MemoryManager &rhs);
      ~MemoryManager(void);
    public:
      MemoryManager& operator=(const MemoryManager &rhs);
    public:
      void prepare_for_shutdown(void);
      void finalize(void);
    public:
      void register_remote_instance(PhysicalManager *manager);
      void unregister_remote_instance(PhysicalManager *manager);
    public:
      void activate_instance(PhysicalManager *manager);
      void deactivate_instance(PhysicalManager *manager);
      void validate_instance(PhysicalManager *manager);
      void invalidate_instance(PhysicalManager *manager);
    public:
      bool create_physical_instance(const LayoutConstraintSet &contraints,
                                    const std::vector<LogicalRegion> &regions,
                                    MappingInstance &result, MapperID mapper_id,
                                    Processor processor, bool acquire, 
                                    GCPriority priority, UniqueID creator_id,
                                    bool remote = false);
      bool create_physical_instance(LayoutConstraints *constraints,
                                    const std::vector<LogicalRegion> &regions,
                                    MappingInstance &result, MapperID mapper_id,
                                    Processor processor, bool acquire, 
                                    GCPriority priority, UniqueID creator_id,
                                    bool remote = false);
      bool find_or_create_physical_instance(
                                    const LayoutConstraintSet &constraints,
                                    const std::vector<LogicalRegion> &regions,
                                    MappingInstance &result, bool &created, 
                                    MapperID mapper_id, Processor processor,
                                    bool acquire, GCPriority priority, 
                                    bool tight_region_bounds,
                                    UniqueID creator_id, bool remote = false);
      bool find_or_create_physical_instance(
                                    LayoutConstraints *constraints,
                                    const std::vector<LogicalRegion> &regions,
                                    MappingInstance &result, bool &created, 
                                    MapperID mapper_id, Processor processor,
                                    bool acquire, GCPriority priority, 
                                    bool tight_region_bounds,
                                    UniqueID creator_id, bool remote = false);
      bool find_physical_instance(  const LayoutConstraintSet &constraints,
                                    const std::vector<LogicalRegion> &regions,
                                    MappingInstance &result, bool acquire,
                                    bool tight_bounds, bool remote = false);
      bool find_physical_instance(  LayoutConstraints *constraints,
                                    const std::vector<LogicalRegion> &regions,
                                    MappingInstance &result, bool acquire,
                                    bool tight_bounds, bool remote = false);
      void release_tree_instances(RegionTreeID tree_id);
      void set_garbage_collection_priority(PhysicalManager *manager,
                                    MapperID mapper_id, Processor proc,
                                    GCPriority priority);
      RtEvent acquire_instances(const std::set<PhysicalManager*> &managers,
                                    std::vector<bool> &results);
      void record_created_instance( PhysicalManager *manager, bool acquire,
                                    MapperID mapper_id, Processor proc,
                                    GCPriority priority, bool remote);
    public:
      void process_instance_request(Deserializer &derez, AddressSpaceID source);
      void process_instance_response(Deserializer &derez,AddressSpaceID source);
      void process_gc_priority_update(Deserializer &derez, AddressSpaceID src);
      void process_never_gc_response(Deserializer &derez);
      void process_acquire_request(Deserializer &derez, AddressSpaceID source);
      void process_acquire_response(Deserializer &derez);
    protected:
      bool find_satisfying_instance(const LayoutConstraintSet &constraints,
                                    const std::vector<LogicalRegion> &regions,
                                    MappingInstance &result, bool acquire, 
                                    bool tight_region_bounds, bool remote);
      bool find_satisfying_instance(LayoutConstraints *constraints,
                                    const std::vector<LogicalRegion> &regions,
                                    MappingInstance &result, bool acquire, 
                                    bool tight_region_bounds, bool remote);
      bool find_satisfying_instance(const LayoutConstraintSet &constraints,
                                    const std::vector<LogicalRegion> &regions,
                                    MappingInstance &result, 
                                    std::set<PhysicalManager*> &candidates,
                                    bool acquire,bool tight_bounds,bool remote);
      bool find_satisfying_instance(LayoutConstraints *constraints,
                                    const std::vector<LogicalRegion> &regions,
                                    MappingInstance &result, 
                                    std::set<PhysicalManager*> &candidates,
                                    bool acquire,bool tight_bounds,bool remote);
      bool find_valid_instance(     const LayoutConstraintSet &constraints,
                                    const std::vector<LogicalRegion> &regions,
                                    MappingInstance &result, bool acquire, 
                                    bool tight_region_bounds, bool remote);
      bool find_valid_instance(     LayoutConstraints *constraints,
                                    const std::vector<LogicalRegion> &regions,
                                    MappingInstance &result, bool acquire, 
                                    bool tight_region_bounds, bool remote);
      void release_candidate_references(const std::set<PhysicalManager*> 
                                                        &candidates) const;
      void release_candidate_references(const std::deque<PhysicalManager*>
                                                        &candidates) const;
    protected:
      PhysicalManager* allocate_physical_instance(
                                    const LayoutConstraintSet &constraints,
                                    const std::vector<LogicalRegion> &regions,
                                    UniqueID creator_id);
      PhysicalManager* find_and_record(PhysicalManager *manager, 
                                    const LayoutConstraintSet &constraints,
                                    const std::vector<LogicalRegion> &regions,
                                    std::set<PhysicalManager*> &candidates,
                                    bool acquire, MapperID mapper_id, 
                                    Processor proc, GCPriority priority,
                                    bool tight_region_bounds, bool remote);
      PhysicalManager* find_and_record(PhysicalManager *manager, 
                                    LayoutConstraints *constraints,
                                    const std::vector<LogicalRegion> &regions,
                                    std::set<PhysicalManager*> &candidates,
                                    bool acquire, MapperID mapper_id, 
                                    Processor proc, GCPriority priority,
                                    bool tight_region_bounds, bool remote);
      void record_deleted_instance(PhysicalManager *manager); 
      void find_instances_by_state(size_t needed_size, InstanceState state, 
                     std::set<CollectableInfo<true> > &smaller_instances,
                     std::set<CollectableInfo<false> > &larger_instances) const;
      template<bool SMALLER>
      PhysicalManager* delete_and_allocate(InstanceBuilder &builder, 
                            size_t needed_size, size_t &total_bytes_deleted,
                      const std::set<CollectableInfo<SMALLER> > &instances);
    public:
      // The memory that we are managing
      const Memory memory;
      // The owner address space
      const AddressSpaceID owner_space;
      // Is this the owner memory or not
      const bool is_owner;
      // The capacity in bytes of this memory
      const size_t capacity;
      // The remaining capacity in this memory
      size_t remaining_capacity;
      // The runtime we are associate with
      Runtime *const runtime;
    protected:
      // Lock for controlling access to the data
      // structures in this memory manager
      mutable LocalLock manager_lock;
      // We maintain several sets of instances here
      // This is a generic list that tracks all the allocated instances
      // It is only valid on the owner node
      LegionMap<PhysicalManager*,InstanceInfo,
                MEMORY_INSTANCES_ALLOC>::tracked current_instances;
    };

    /**
     * \class VirtualChannel
     * This class provides the basic support for sending and receiving
     * messages for a single virtual channel.
     */
    class VirtualChannel {
    public:
      // Implement a three-state state-machine for sending
      // messages.  Either fully self-contained messages
      // or chains of partial messages followed by a final
      // message.
      enum MessageHeader {
        FULL_MESSAGE,
        PARTIAL_MESSAGE,
        FINAL_MESSAGE,
      };
    public:
      VirtualChannel(VirtualChannelKind kind,AddressSpaceID local_address_space,
                     size_t max_message_size, LegionProfiler *profiler);
      VirtualChannel(const VirtualChannel &rhs);
      ~VirtualChannel(void);
    public:
      VirtualChannel& operator=(const VirtualChannel &rhs);
    public:
      void package_message(Serializer &rez, MessageKind k, bool flush,
                           Runtime *runtime, Processor target, 
                           bool response, bool shutdown);
      void process_message(const void *args, size_t arglen, 
                        Runtime *runtime, AddressSpaceID remote_address_space);
      void confirm_shutdown(ShutdownManager *shutdown_manager, bool phase_one);
    private:
      void send_message(bool complete, Runtime *runtime, 
                        Processor target, bool response, bool shutdown);
      void handle_messages(unsigned num_messages, Runtime *runtime, 
                           AddressSpaceID remote_address_space,
                           const char *args, size_t arglen);
      void buffer_messages(unsigned num_messages,
                           const void *args, size_t arglen);
    private:
      mutable LocalLock send_lock;
      char *const sending_buffer;
      unsigned sending_index;
      const size_t sending_buffer_size;
      RtEvent last_message_event;
      MessageHeader header;
      unsigned packaged_messages;
      bool partial;
      // State for receiving messages
      // No lock for receiving messages since we know
      // that they are ordered
      char *receiving_buffer;
      unsigned receiving_index;
      size_t receiving_buffer_size;
      unsigned received_messages;
      bool observed_recent;
    private:
      LegionProfiler *const profiler;
    }; 

    /**
     * \class MessageManager
     * This class manages sending and receiving of message between
     * instances of the Internal runtime residing on different nodes.
     * The manager also abstracts some of the details of sending these
     * messages.  Messages can be accumulated together in bulk messages
     * for performance reason.  The runtime can also place an upper
     * bound on the size of the data communicated between runtimes in
     * an active message, which the message manager then uses to
     * break down larger messages into smaller active messages.
     *
     * On the receiving side, the message manager unpacks the messages
     * that have been sent and then call the appropriate runtime
     * methods for handling the messages.  In cases where larger
     * messages were broken down into smaller messages, then message
     * manager waits until it has received all the active messages
     * before handling the message.
     */
    class MessageManager { 
    public:
      MessageManager(AddressSpaceID remote, 
                     Runtime *rt, size_t max,
                     const std::set<Processor> &procs);
      MessageManager(const MessageManager &rhs);
      ~MessageManager(void);
    public:
      MessageManager& operator=(const MessageManager &rhs);
    public:
      void send_message(Serializer &rez, MessageKind kind, 
                        VirtualChannelKind channel, bool flush, 
                        bool response = false, bool shutdown = false);
      void receive_message(const void *args, size_t arglen);
      void confirm_shutdown(ShutdownManager *shutdown_manager,
                            bool phase_one);
    public:
      const AddressSpaceID remote_address_space;
    private:
      Runtime *const runtime;
      // State for sending messages
      Processor target;
      VirtualChannel *const channels; 
    };

    /**
     * \class ShutdownManager
     * A class for helping to manage the shutdown of the 
     * runtime after the application has finished
     */
    class ShutdownManager {
    public:
      enum ShutdownPhase {
        CHECK_TERMINATION = 1,
        CONFIRM_TERMINATION = 2,
        CHECK_SHUTDOWN = 3,
        CONFIRM_SHUTDOWN = 4,
      };
    public:
      struct RetryShutdownArgs : public LgTaskArgs<RetryShutdownArgs> {
      public:
        static const LgTaskID TASK_ID = LG_RETRY_SHUTDOWN_TASK_ID;
      public:
        ShutdownPhase phase;
      };
    public:
      ShutdownManager(ShutdownPhase phase, Runtime *rt, AddressSpaceID source,
                      unsigned radix, ShutdownManager *owner = NULL);
      ShutdownManager(const ShutdownManager &rhs);
      ~ShutdownManager(void);
    public:
      ShutdownManager& operator=(const ShutdownManager &rhs);
    public:
      bool attempt_shutdown(void);
      bool handle_response(bool success, const std::set<RtEvent> &to_add);
    protected:
      void finalize(void);
    public:
      static void handle_shutdown_notification(Deserializer &derez, 
                          Runtime *runtime, AddressSpaceID source);
      static void handle_shutdown_response(Deserializer &derez);
    public:
      void record_outstanding_tasks(void);
      void record_recent_message(void);
      void record_pending_message(RtEvent pending_event);
    public:
      const ShutdownPhase phase;
      Runtime *const runtime;
      const AddressSpaceID source; 
      const unsigned radix;
      ShutdownManager *const owner;
    protected:
      mutable LocalLock shutdown_lock;
      unsigned needed_responses;
      std::set<RtEvent> wait_for;
      bool result;
    };

    /**
     * \class GarbageCollectionEpoch
     * A class for managing the a set of garbage collections
     */
    class GarbageCollectionEpoch {
    public:
      struct GarbageCollectionArgs : public LgTaskArgs<GarbageCollectionArgs> {
      public:
        static const LgTaskID TASK_ID = LG_DEFERRED_COLLECT_ID;
      public:
        GarbageCollectionEpoch *epoch;
        LogicalView *view;
      };
    public:
      GarbageCollectionEpoch(Runtime *runtime);
      GarbageCollectionEpoch(const GarbageCollectionEpoch &rhs);
      ~GarbageCollectionEpoch(void);
    public:
      GarbageCollectionEpoch& operator=(const GarbageCollectionEpoch &rhs);
    public:
      void add_collection(LogicalView *view, ApEvent term_event,
                          ReferenceMutator *mutator);
      RtEvent launch(void);
      bool handle_collection(const GarbageCollectionArgs *args);
    private:
      Runtime *const runtime;
      int remaining;
      std::map<LogicalView*,std::set<ApEvent> > collections;
    };

    /**
     * \struct RegionTreeContext
     * A struct for storing the necessary data for managering a context
     * in the region tree.
     */
    class RegionTreeContext {
    public:
      RegionTreeContext(void)
        : ctx(-1) { }
      RegionTreeContext(ContextID c)
        : ctx(c) { }
    public:
      inline bool exists(void) const { return (ctx >= 0); }
      inline ContextID get_id(void) const 
      {
#ifdef DEBUG_LEGION
        assert(exists());
#endif
        return ContextID(ctx);
      }
      inline bool operator==(const RegionTreeContext &rhs) const
      {
        return (ctx == rhs.ctx);
      }
      inline bool operator!=(const RegionTreeContext &rhs) const
      {
        return (ctx != rhs.ctx);
      }
    private:
      int ctx;
    };

    /**
     * \class PendingVariantRegistration
     * A small helper class for deferring the restration of task
     * variants until the runtime is started.
     */
    class PendingVariantRegistration {
    public:
      PendingVariantRegistration(VariantID vid, bool has_return,
                                 const TaskVariantRegistrar &registrar,
                                 const void *user_data, size_t user_data_size,
                                 CodeDescriptor *realm_desc, 
                                 const char *task_name);
      PendingVariantRegistration(const PendingVariantRegistration &rhs);
      ~PendingVariantRegistration(void);
    public:
      PendingVariantRegistration& operator=(
                                      const PendingVariantRegistration &rhs);
    public:
      void perform_registration(Runtime *runtime);
    private:
      VariantID vid;
      bool has_return;
      TaskVariantRegistrar registrar;
      void *user_data;
      size_t user_data_size;
      CodeDescriptor *realm_desc; 
      char *logical_task_name; // optional semantic info to attach to the task
    };

    /**
     * \class TaskImpl
     * This class is used for storing all the meta-data associated 
     * with a logical task
     */
    class TaskImpl : public LegionHeapify<TaskImpl> {
    public:
      static const AllocationType alloc_type = TASK_IMPL_ALLOC;
    public:
      struct SemanticRequestArgs : public LgTaskArgs<SemanticRequestArgs> {
      public:
        static const LgTaskID TASK_ID = LG_TASK_IMPL_SEMANTIC_INFO_REQ_TASK_ID;
      public:
        TaskImpl *proxy_this;
        SemanticTag tag;
        AddressSpaceID source;
      };
    public:
      TaskImpl(TaskID tid, Runtime *rt, const char *name = NULL);
      TaskImpl(const TaskImpl &rhs);
      ~TaskImpl(void);
    public:
      TaskImpl& operator=(const TaskImpl &rhs);
    public:
      inline bool returns_value(void) const { return has_return_type; }
    public:
      VariantID get_unique_variant_id(void);
      void add_variant(VariantImpl *impl);
      VariantImpl* find_variant_impl(VariantID variant_id, bool can_fail);
      void find_valid_variants(std::vector<VariantID> &valid_variants, 
                               Processor::Kind kind) const;
    public:
      const char* get_name(bool needs_lock = true);
      void attach_semantic_information(SemanticTag tag, AddressSpaceID source,
         const void *buffer, size_t size, bool is_mutable, bool send_to_owner);
      bool retrieve_semantic_information(SemanticTag tag,
                                         const void *&buffer, size_t &size,
                                         bool can_fail, bool wait_until);
      void send_semantic_info(AddressSpaceID target, SemanticTag tag,
                        const void *value, size_t size, bool is_mutable,
                        RtUserEvent to_trigger = RtUserEvent::NO_RT_USER_EVENT);
      void send_semantic_request(AddressSpaceID target, SemanticTag tag, 
                             bool can_fail, bool wait_until, RtUserEvent ready);
      void process_semantic_request(SemanticTag tag, AddressSpaceID target, 
                             bool can_fail, bool wait_until, RtUserEvent ready);
    public:
      inline AddressSpaceID get_owner_space(void) const
        { return get_owner_space(task_id, runtime); }
      static AddressSpaceID get_owner_space(TaskID task_id, Runtime *runtime);
    public:
      static void handle_semantic_request(Runtime *runtime, 
                          Deserializer &derez, AddressSpaceID source);
      static void handle_semantic_info(Runtime *runtime,
                          Deserializer &derez, AddressSpaceID source);
      static void handle_variant_request(Runtime *runtime,
                          Deserializer &derez, AddressSpaceID source);
    public:
      const TaskID task_id;
      Runtime *const runtime;
      char *const initial_name;
    private:
      mutable LocalLock task_lock;
      std::map<VariantID,VariantImpl*> variants;
      std::map<VariantID,RtEvent> outstanding_requests;
      // VariantIDs that we've handed out but haven't registered yet
      std::set<VariantID> pending_variants;
      std::map<SemanticTag,SemanticInfo> semantic_infos;
      // Track whether all these variants have a return type or not
      bool has_return_type;
      // Track whether all these variants are idempotent or not
      bool all_idempotent;
    };

    /**
     * \class VariantImpl
     * This class is used for storing all the meta-data associated
     * with a particular variant implementation of a task
     */
    class VariantImpl : public LegionHeapify<VariantImpl> { 
    public:
      static const AllocationType alloc_type = VARIANT_IMPL_ALLOC;
    public:
      VariantImpl(Runtime *runtime, VariantID vid, TaskImpl *owner, 
                  const TaskVariantRegistrar &registrar, bool ret_val, 
                  CodeDescriptor *realm_desc,
                  const void *user_data = NULL, size_t user_data_size = 0);
      VariantImpl(const VariantImpl &rhs);
      ~VariantImpl(void);
    public:
      VariantImpl& operator=(const VariantImpl &rhs);
    public:
      inline bool is_leaf(void) const { return leaf_variant; }
      inline bool is_inner(void) const { return inner_variant; }
      inline bool is_idempotent(void) const { return idempotent_variant; }
      inline bool is_replicable(void) const { return replicable_variant; }
      inline bool returns_value(void) const { return has_return_value; }
      inline const char* get_name(void) const { return variant_name; }
      inline const ExecutionConstraintSet&
        get_execution_constraints(void) const { return execution_constraints; }
      inline const TaskLayoutConstraintSet& 
        get_layout_constraints(void) const { return layout_constraints; } 
    public:
      bool is_no_access_region(unsigned idx) const;
    public:
      ApEvent dispatch_task(Processor target, SingleTask *task, 
          TaskContext *ctx, ApEvent precondition, PredEvent pred,
          int priority, Realm::ProfilingRequestSet &requests);
      void dispatch_inline(Processor current, InlineContext *ctx);
    public:
      Processor::Kind get_processor_kind(bool warn) const;
    public:
      void send_variant_response(AddressSpaceID source, RtUserEvent done_event);
      void broadcast_variant(RtUserEvent done, AddressSpaceID origin,
                             AddressSpaceID local);
    public:
      static void handle_variant_broadcast(Runtime *runtime, 
                                           Deserializer &derez);
      static AddressSpaceID get_owner_space(VariantID vid, Runtime *runtime);
      static void handle_variant_response(Runtime *runtime, 
                                          Deserializer &derez);
    public:
      const VariantID vid;
      TaskImpl *const owner;
      Runtime *const runtime;
      const bool global; // globally valid variant
      const bool has_return_value; // has a return value
    public:
      const CodeDescriptorID descriptor_id;
      CodeDescriptor *const realm_descriptor;
    private:
      ExecutionConstraintSet execution_constraints;
      TaskLayoutConstraintSet   layout_constraints;
    private:
      void *user_data;
      size_t user_data_size;
      ApEvent ready_event;
    private: // properties
      bool leaf_variant;
      bool inner_variant;
      bool idempotent_variant;
      bool replicable_variant;
    private:
      char *variant_name; 
    };

    /**
     * \class LayoutConstraints
     * A class for tracking a long-lived set of constraints
     * These can be moved around the system and referred to in 
     * variout places so we make it a distributed collectable
     */
    class LayoutConstraints : 
      public LayoutConstraintSet, public Collectable,
      public LegionHeapify<LayoutConstraints> {
    public:
      static const AllocationType alloc_type = LAYOUT_CONSTRAINTS_ALLOC; 
    protected:
      struct RemoveFunctor {
      public:
        RemoveFunctor(Serializer &r, Runtime *rt)
          : rez(r), runtime(rt) { }
      public:
        void apply(AddressSpaceID target);
      private:
        Serializer &rez;
        Runtime *runtime;
      };
    public:
      LayoutConstraints(LayoutConstraintID layout_id, FieldSpace handle, 
                        Runtime *runtime, 
                        AddressSpace owner_space, AddressSpaceID local_space);
      LayoutConstraints(LayoutConstraintID layout_id, Runtime *runtime, 
                        const LayoutConstraintRegistrar &registrar);
      LayoutConstraints(LayoutConstraintID layout_id,
                        Runtime *runtime, const LayoutConstraintSet &cons,
                        FieldSpace handle);
      LayoutConstraints(const LayoutConstraints &rhs);
      virtual ~LayoutConstraints(void);
    public:
      LayoutConstraints& operator=(const LayoutConstraints &rhs);
    public:
      inline FieldSpace get_field_space(void) const { return handle; }
      inline const char* get_name(void) const { return constraints_name; }
      inline bool is_owner(void) const { return (owner_space == local_space); }
    public:
      void send_constraint_response(AddressSpaceID source,
                                    RtUserEvent done_event);
      void update_constraints(Deserializer &derez);
      void release_remote_instances(void);
    public:
      bool entails(LayoutConstraints *other_constraints, unsigned total_dims);
      bool entails(const LayoutConstraintSet &other, unsigned total_dims) const;
      bool conflicts(LayoutConstraints *other_constraints, unsigned total_dims);
      bool conflicts(const LayoutConstraintSet &other, 
                     unsigned total_dims) const;
      bool entails_without_pointer(LayoutConstraints *other,
                                   unsigned total_dims);
      bool entails_without_pointer(const LayoutConstraintSet &other,
                                   unsigned total_dims) const;
    public:
      static AddressSpaceID get_owner_space(LayoutConstraintID layout_id,
                                            Runtime *runtime);
    public:
      static void process_request(Runtime *runtime, Deserializer &derez,
                                  AddressSpaceID source);
      static LayoutConstraintID process_response(Runtime *runtime, 
                          Deserializer &derez, AddressSpaceID source);
    public:
      const LayoutConstraintID layout_id;
      const FieldSpace handle;
      const AddressSpace owner_space;
      const AddressSpace local_space;
      Runtime *const runtime;
    protected:
      char *constraints_name;
      mutable LocalLock layout_lock;
    protected:
      std::map<LayoutConstraintID,bool> conflict_cache;
      std::map<LayoutConstraintID,bool> entailment_cache;
      std::map<LayoutConstraintID,bool> no_pointer_entailment_cache;
    protected:
      NodeSet remote_instances;
    };

    /**
     * Identity Projection Functor
     * A class that implements the identity projection function
     */
    class IdentityProjectionFunctor : public ProjectionFunctor {
    public:
      IdentityProjectionFunctor(Legion::Runtime *rt);
      virtual ~IdentityProjectionFunctor(void);
    public:
      virtual LogicalRegion project(const Mappable *mappable, unsigned index,
                                    LogicalRegion upper_bound,
                                    const DomainPoint &point);
      virtual LogicalRegion project(const Mappable *mappable, unsigned index,
                                    LogicalPartition upper_bound,
                                    const DomainPoint &point);
      virtual LogicalRegion project(LogicalRegion upper_bound,
                                    const DomainPoint &point);
      virtual LogicalRegion project(LogicalPartition upper_bound,
                                    const DomainPoint &point);
      virtual bool is_functional(void) const;
      virtual bool is_exclusive(void) const;
      virtual unsigned get_depth(void) const;
    };

    /**
     * \class ProjectionPoint
     * An abstract class for passing to projection functions
     * for recording the results of a projection
     */
    class ProjectionPoint {
    public:
      virtual const DomainPoint& get_domain_point(void) const = 0;
      virtual void set_projection_result(unsigned idx,LogicalRegion result) = 0;
    };

    /**
     * \class ProjectionFunction
     * A class for wrapping projection functors
     */
    class ProjectionFunction {
    public:
      class ElideCloseResult {
      public:
        ElideCloseResult(void);
        ElideCloseResult(IndexTreeNode *node, 
            const std::set<ProjectionSummary> &projections, bool result);
      public:
        bool matches(IndexTreeNode *node, 
                     const std::set<ProjectionSummary> &projections) const;
      public:
        IndexTreeNode *node;
        std::set<ProjectionSummary> projections;
        bool result;
      };
    public:
      ProjectionFunction(ProjectionID pid, ProjectionFunctor *functor);
      ProjectionFunction(const ProjectionFunction &rhs);
      ~ProjectionFunction(void);
    public:
      ProjectionFunction& operator=(const ProjectionFunction &rhs);
    public:
      // The old path explicitly for tasks
      LogicalRegion project_point(Task *task, unsigned idx, Runtime *runtime,
                                  const DomainPoint &point);
      void project_points(const RegionRequirement &req, unsigned idx,
          Runtime *runtime, const std::vector<PointTask*> &point_tasks);
      // Generalized and annonymized
      void project_points(Operation *op, unsigned idx, 
                          const RegionRequirement &req, Runtime *runtime,
                          const std::vector<ProjectionPoint*> &points);
      // For inverting the projection function and finding interfering
      // points given a specific target in the region tree
      void find_interfering_points(RegionTreeForest *forest,
                                   RegionTreeNode *upper_bound,
                                   IndexSpace launch_space,
                                   const Domain &launch_space_domain,
                                   RegionTreeNode *target,
                                   std::set<DomainPoint> &results);
    protected:
      // Old checking code explicitly for tasks
      void check_projection_region_result(const RegionRequirement &req,
                                          const Task *task, unsigned idx,
                                          LogicalRegion result, Runtime *rt);
      void check_projection_partition_result(const RegionRequirement &req,
                                             const Task *task, unsigned idx,
                                             LogicalRegion result, Runtime *rt);
      // Annonymized checking code
      void check_projection_region_result(const RegionRequirement &req,
                                          Operation *op, unsigned idx,
                                          LogicalRegion result, Runtime *rt);
      void check_projection_partition_result(const RegionRequirement &req,
                                          Operation *op, unsigned idx,
                                          LogicalRegion result, Runtime *rt);
    public:
      bool find_elide_close_result(const ProjectionInfo &info, 
                  const std::set<ProjectionSummary> &projections, 
                  RegionTreeNode *node, bool &result) const;
      void record_elide_close_result(const ProjectionInfo &info,
                  const std::set<ProjectionSummary> &projections,
                  RegionTreeNode *node, bool result);
      // From scratch
      ProjectionTree* construct_projection_tree(RegionTreeNode *root,
                  IndexSpaceNode *launch_domain, ShardingFunction *sharding);
      // Contribute to an existing tree
      void construct_projection_tree(RegionTreeNode *root,
                  IndexSpaceNode *launch_domain, ShardingFunction *sharding,
                  std::map<IndexTreeNode*,ProjectionTree*> &node_map);
      static void add_to_projection_tree(LogicalRegion region,
                  IndexTreeNode *root, RegionTreeForest *context, 
                  std::map<IndexTreeNode*,ProjectionTree*> &node_map,
                  ShardID owner_shard = 0);
    public:
      const int depth; 
      const bool is_exclusive;
      const bool is_functional;
      const ProjectionID projection_id;
      ProjectionFunctor *const functor;
<<<<<<< HEAD
    protected:
      Reservation projection_reservation;
      std::map<std::pair<RegionTreeNode*,IndexSpace>,
               std::set<DomainPoint> > interfering_points;
      std::map<ProjectionSummary,
               std::vector<ElideCloseResult> > elide_close_results;
=======
    private:
      mutable LocalLock projection_reservation;
>>>>>>> 47fc3e21
    }; 

    /**
     * \class CyclicShardingFunctor
     * The cyclic sharding functor just round-robins the points
     * onto the available set of shards
     */
    class CyclicShardingFunctor : public ShardingFunctor {
    public:
      CyclicShardingFunctor(void);
      CyclicShardingFunctor(const CyclicShardingFunctor &rhs);
      virtual ~CyclicShardingFunctor(void);
    public:
      CyclicShardingFunctor& operator=(const CyclicShardingFunctor &rhs);
    public:
      template<int DIM>
      size_t linearize_point(const Realm::IndexSpace<DIM,coord_t> &is,
                              const Realm::Point<DIM,coord_t> &point) const;
    public:
      virtual ShardID shard(const DomainPoint &point,
                            const Domain &full_space,
                            const size_t total_shards) const;
    };

    /**
     * \class ShardingFunction
     * The sharding function class wraps a sharding functor and will
     * cache results for queries so that we don't need to constantly
     * be inverting the results of the sharding functor.
     */
    class ShardingFunction {
    public:
      ShardingFunction(ShardingFunctor *functor, RegionTreeForest *forest,
                       ShardingID sharding_id, size_t total_shards);
      ShardingFunction(const ShardingFunction &rhs);
      virtual ~ShardingFunction(void);
    public:
      ShardingFunction& operator=(const ShardingFunction &rhs);
    public:
      ShardID find_owner(const DomainPoint &point, const Domain &full_space);
      IndexSpace find_shard_space(ShardID shard, IndexSpace full_space);
    public:
      ShardingFunctor *const functor;
      RegionTreeForest *const forest;
      const ShardingID sharding_id;
      const size_t total_shards;
    protected:
      Reservation sharding_lock;
      std::map<std::pair<IndexSpace/*full*/,ShardID>,
               IndexSpace/*result*/> shard_index_spaces;
    };

    /**
     * \class Runtime 
     * This is the actual implementation of the Legion runtime functionality
     * that implements the underlying interface for the Runtime 
     * objects.  Most of the calls in the Runtime class translate
     * directly to calls to this interface.  Unfortunately this adds
     * an extra function call overhead to every runtime call because C++
     * is terrible and doesn't have mix-in classes.
     */
    class Runtime {
    public:
      struct DeferredRecycleArgs : public LgTaskArgs<DeferredRecycleArgs> {
      public:
        static const LgTaskID TASK_ID = LG_DEFERRED_RECYCLE_ID;
      public:
        DistributedID did;
      };
      struct DeferredFutureSetArgs : public LgTaskArgs<DeferredFutureSetArgs> {
      public:
        static const LgTaskID TASK_ID = LG_DEFERRED_FUTURE_SET_ID;
      public:
        FutureImpl *target;
        FutureImpl *result;
        TaskOp *task_op;
      };
      struct DeferredFutureMapSetArgs : 
        public LgTaskArgs<DeferredFutureMapSetArgs> {
      public:
        static const LgTaskID TASK_ID = LG_DEFERRED_FUTURE_MAP_SET_ID;
      public:
        FutureMapImpl *future_map;
        FutureImpl *result;
        Domain domain;
        TaskOp *task_op;
      };
      struct DeferredEnqueueArgs : public LgTaskArgs<DeferredEnqueueArgs> {
      public:
        static const LgTaskID TASK_ID = LG_DEFERRED_ENQUEUE_TASK_ID;
      public:
        ProcessorManager *manager;
        TaskOp *task;
      };
      struct TopFinishArgs : public LgTaskArgs<TopFinishArgs> {
      public:
        static const LgTaskID TASK_ID = LG_TOP_FINISH_TASK_ID;
      public:
        TopLevelContext *ctx;
      };
      struct MapperTaskArgs : public LgTaskArgs<MapperTaskArgs> {
      public:
        static const LgTaskID TASK_ID = LG_MAPPER_TASK_ID;
      public:
        FutureImpl *future;
        MapperID map_id;
        Processor proc;
        ApEvent event;
        TopLevelContext *ctx;
      }; 
      struct SelectTunableArgs : public LgTaskArgs<SelectTunableArgs> {
      public:
        static const LgTaskID TASK_ID = LG_SELECT_TUNABLE_TASK_ID;
      public:
        MapperID mapper_id;
        MappingTagID tag;
        TunableID tunable_id;
        unsigned tunable_index; // only valid for LegionSpy
        TaskContext *ctx;
        FutureImpl *result;
      }; 
    public:
      struct ProcessorGroupInfo {
      public:
        ProcessorGroupInfo(void)
          : processor_group(Processor::NO_PROC) { }
        ProcessorGroupInfo(Processor p, const ProcessorMask &m)
          : processor_group(p), processor_mask(m) { }
      public:
        Processor           processor_group;
        ProcessorMask       processor_mask;
      };
    public:
      Runtime(Machine m, AddressSpaceID space_id,
              const std::set<Processor> &local_procs,
              const std::set<Processor> &local_util_procs,
              const std::set<AddressSpaceID> &address_spaces,
              const std::map<Processor,AddressSpaceID> &proc_spaces);
      Runtime(const Runtime &rhs);
      ~Runtime(void);
    public:
      Runtime& operator=(const Runtime &rhs);
    public:
      void register_static_variants(void);
      void register_static_constraints(void);
      void register_static_projections(void);
      void register_static_sharding_functors(void);
      void initialize_legion_prof(void);
      void initialize_mappers(void);
      void startup_mappers(void);
      void finalize_runtime(void);
      void launch_top_level_task(void);
      ApEvent launch_mapper_task(Mapper *mapper, Processor proc, 
                                 Processor::TaskFuncID tid,
                                 const TaskArgument &arg, MapperID map_id);
      void process_mapper_task_result(const MapperTaskArgs *args); 
    public:
      IndexSpace create_index_space(Context ctx, const void *realm_is,
                                    TypeTag type_tag);
      IndexSpace union_index_spaces(Context ctx, 
                                    const std::vector<IndexSpace> &spaces);
      IndexSpace intersect_index_spaces(Context ctx,
                                    const std::vector<IndexSpace> &spaces);
      IndexSpace subtract_index_spaces(Context ctx,
                                    IndexSpace left, IndexSpace right);
      void destroy_index_space(Context ctx, IndexSpace handle);
      // Called from deletion op
      void finalize_index_space_destroy(IndexSpace handle);
    public:
      void destroy_index_partition(Context ctx, IndexPartition handle);
      // Called from deletion op
      void finalize_index_partition_destroy(IndexPartition handle);
    public:
      IndexPartition create_equal_partition(Context ctx, IndexSpace parent,
                                            IndexSpace color_space, 
                                            size_t granuarlity, Color color);
      IndexPartition create_partition_by_union(Context ctx, IndexSpace parent,
                                               IndexPartition handle1,
                                               IndexPartition handle2,
                                               IndexSpace color_space,
                                               PartitionKind kind, Color color);
      IndexPartition create_partition_by_intersection(Context ctx, 
                                               IndexSpace parent,
                                               IndexPartition handle1,
                                               IndexPartition handle2,
                                               IndexSpace color_space,
                                               PartitionKind kind, Color color);
      IndexPartition create_partition_by_difference(Context ctx, 
                                               IndexSpace parent,
                                               IndexPartition handle1,
                                               IndexPartition handle2,
                                               IndexSpace color_space,
                                               PartitionKind kind, Color color);
      Color create_cross_product_partitions(Context ctx, 
                                            IndexPartition handle1,
                                            IndexPartition handle2,
                                std::map<IndexSpace,IndexPartition> &handles,
                                            PartitionKind kind, Color color);
      void create_association(Context ctx,
                              LogicalRegion domain,
                              LogicalRegion domain_parent,
                              FieldID domain_fid,
                              IndexSpace range,
                              MapperID id, MappingTagID tag);
      IndexPartition create_restricted_partition(Context ctx,
                                                 IndexSpace parent,
                                                 IndexSpace color_space,
                                                 const void *transform,
                                                 size_t transform_size,
                                                 const void *extent,
                                                 size_t extent_size,
                                                 PartitionKind part_kind,
                                                 Color color);
      IndexPartition create_partition_by_field(Context ctx, 
                                               LogicalRegion handle,
                                               LogicalRegion parent,
                                               FieldID fid,
                                               IndexSpace color_space,
                                               Color color,
                                               MapperID id, MappingTagID tag);
      IndexPartition create_partition_by_image(Context ctx,
                                               IndexSpace handle,
                                               LogicalPartition projection,
                                               LogicalRegion parent,
                                               FieldID fid, 
                                               IndexSpace color_space,
                                               PartitionKind part_kind,
                                               Color color,
                                               MapperID id, MappingTagID tag);
      IndexPartition create_partition_by_image_range(Context ctx,
                                               IndexSpace handle,
                                               LogicalPartition projection,
                                               LogicalRegion parent,
                                               FieldID fid, 
                                               IndexSpace color_space,
                                               PartitionKind part_kind,
                                               Color color,
                                               MapperID id, MappingTagID tag);
      IndexPartition create_partition_by_preimage(Context ctx,
                                               IndexPartition projection,
                                               LogicalRegion handle,
                                               LogicalRegion parent,
                                               FieldID fid,
                                               IndexSpace color_space,
                                               PartitionKind part_kind,
                                               Color color,
                                               MapperID id, MappingTagID tag);
      IndexPartition create_partition_by_preimage_range(Context ctx,
                                               IndexPartition projection,
                                               LogicalRegion handle,
                                               LogicalRegion parent,
                                               FieldID fid,
                                               IndexSpace color_space,
                                               PartitionKind part_kind,
                                               Color color,
                                               MapperID id, MappingTagID tag);
      IndexPartition create_pending_partition(Context ctx, IndexSpace parent,
                                              IndexSpace color_space,
                                              PartitionKind part_kind,
                                              Color color);
      IndexSpace create_index_space_union(Context ctx, IndexPartition parent,
                                          const void *realm_color, 
                                          TypeTag type_tag,
                                        const std::vector<IndexSpace> &handles);
      IndexSpace create_index_space_union(Context ctx, IndexPartition parent,
                                          const void *realm_color,
                                          TypeTag type_tag,
                                          IndexPartition handle);
      IndexSpace create_index_space_intersection(Context ctx, 
                                                 IndexPartition parent,
                                                 const void *realm_color,
                                                 TypeTag type_tag,
                                       const std::vector<IndexSpace> &handles);
      IndexSpace create_index_space_intersection(Context ctx,
                                                 IndexPartition parent,
                                                 const void *realm_color,
                                                 TypeTag type_tag,
                                                 IndexPartition handle); 
      IndexSpace create_index_space_difference(Context ctx, 
                                               IndexPartition parent,
                                               const void *realm_color,
                                               TypeTag type_tag,
                                               IndexSpace initial,
                                       const std::vector<IndexSpace> &handles);
    public:
      IndexPartition get_index_partition(Context ctx, IndexSpace parent, 
                                         Color color);
      IndexPartition get_index_partition(IndexSpace parent, Color color);
      bool has_index_partition(Context ctx, IndexSpace parent, Color color);
      bool has_index_partition(IndexSpace parent, Color color); 
      IndexSpace get_index_subspace(Context ctx, IndexPartition p,
                                    const void *realm_color, TypeTag type_tag);
      IndexSpace get_index_subspace(IndexPartition p, 
                                    const void *realm_color, TypeTag type_tag);
      bool has_index_subspace(Context ctx, IndexPartition p,
                              const void *realm_color, TypeTag type_tag);
      bool has_index_subspace(IndexPartition p, 
                              const void *realm_color, TypeTag type_tag);
      void get_index_space_domain(Context ctx, IndexSpace handle,
                                  void *realm_is, TypeTag type_tag);
      void get_index_space_domain(IndexSpace handle, 
                                  void *realm_is, TypeTag type_tag);
      Domain get_index_partition_color_space(Context ctx, IndexPartition p);
      Domain get_index_partition_color_space(IndexPartition p);
      void get_index_partition_color_space(IndexPartition p, 
                                           void *realm_is, TypeTag type_tag);
      IndexSpace get_index_partition_color_space_name(Context ctx,
                                                      IndexPartition p);
      IndexSpace get_index_partition_color_space_name(IndexPartition p);
      void get_index_space_partition_colors(Context ctx, IndexSpace handle,
                                            std::set<Color> &colors);
      void get_index_space_partition_colors(IndexSpace handle,
                                            std::set<Color> &colors);
      bool is_index_partition_disjoint(Context ctx, IndexPartition p);
      bool is_index_partition_disjoint(IndexPartition p);
      bool is_index_partition_complete(Context ctx, IndexPartition p);
      bool is_index_partition_complete(IndexPartition p);
      void get_index_space_color_point(Context ctx, IndexSpace handle,
                                       void *realm_color, TypeTag type_tag);
      void get_index_space_color_point(IndexSpace handle,
                                       void *realm_color, TypeTag type_tag);
      DomainPoint get_index_space_color_point(Context ctx, IndexSpace handle);
      DomainPoint get_index_space_color_point(IndexSpace handle);
      Color get_index_partition_color(Context ctx, IndexPartition handle);
      Color get_index_partition_color(IndexPartition handle);
      IndexSpace get_parent_index_space(Context ctx, IndexPartition handle);
      IndexSpace get_parent_index_space(IndexPartition handle);
      bool has_parent_index_partition(Context ctx, IndexSpace handle);
      bool has_parent_index_partition(IndexSpace handle);
      IndexPartition get_parent_index_partition(Context ctx, IndexSpace handle);
      IndexPartition get_parent_index_partition(IndexSpace handle);
      unsigned get_index_space_depth(Context ctx, IndexSpace handle);
      unsigned get_index_space_depth(IndexSpace handle);
      unsigned get_index_partition_depth(Context ctx, IndexPartition handle);
      unsigned get_index_partition_depth(IndexPartition handle);
    public:
      bool safe_cast(Context ctx, LogicalRegion region,
                     const void *realm_point, TypeTag type_tag);
    public:
      FieldSpace create_field_space(Context ctx);
      void destroy_field_space(Context ctx, FieldSpace handle);
      size_t get_field_size(Context ctx, FieldSpace handle, FieldID fid);
      size_t get_field_size(FieldSpace handle, FieldID fid);
      void get_field_space_fields(Context ctx, FieldSpace handle,
                                  std::vector<FieldID> &fields);
      void get_field_space_fields(FieldSpace handle, 
                                  std::vector<FieldID> &fields);
      // Called from deletion op
      void finalize_field_space_destroy(FieldSpace handle);
      void finalize_field_destroy(FieldSpace handle, FieldID fid);
      void finalize_field_destroy(FieldSpace handle, 
                                  const std::set<FieldID> &to_free);
    public:
      LogicalRegion create_logical_region(Context ctx, IndexSpace index,
                                          FieldSpace fields);
      void destroy_logical_region(Context ctx, LogicalRegion handle);
      void destroy_logical_partition(Context ctx, LogicalPartition handle);
      // Called from deletion ops
      void finalize_logical_region_destroy(LogicalRegion handle);
      void finalize_logical_partition_destroy(LogicalPartition handle);
    public:
      LogicalPartition get_logical_partition(Context ctx, LogicalRegion parent, 
                                             IndexPartition handle);
      LogicalPartition get_logical_partition(LogicalRegion parent,
                                             IndexPartition handle);
      LogicalPartition get_logical_partition_by_color(Context ctx, 
                                                      LogicalRegion parent, 
                                                      Color c);
      LogicalPartition get_logical_partition_by_color(LogicalRegion parent,
                                                      Color c);
      bool has_logical_partition_by_color(Context ctx, LogicalRegion parent,
                                          Color c);
      bool has_logical_partition_by_color(LogicalRegion parent, Color c);
      LogicalPartition get_logical_partition_by_tree(Context ctx, 
                                                     IndexPartition handle, 
                                                     FieldSpace fspace, 
                                                     RegionTreeID tid); 
      LogicalPartition get_logical_partition_by_tree(IndexPartition handle,
                                                     FieldSpace fspace,
                                                     RegionTreeID tid);
      LogicalRegion get_logical_subregion(Context ctx, LogicalPartition parent, 
                                          IndexSpace handle);
      LogicalRegion get_logical_subregion(LogicalPartition parent,
                                          IndexSpace handle);
      LogicalRegion get_logical_subregion_by_color(Context ctx,
                                                   LogicalPartition parent,
                                                   const void *realm_color,
                                                   TypeTag type_tag);
      LogicalRegion get_logical_subregion_by_color(LogicalPartition parent,
                                                   const void *realm_color,
                                                   TypeTag type_tag);
      bool has_logical_subregion_by_color(Context ctx, LogicalPartition parent,
                                          const void *realm_color, 
                                          TypeTag type_tag);
      bool has_logical_subregion_by_color(LogicalPartition parent,
                                          const void *realm_color,
                                          TypeTag type_tag);
      LogicalRegion get_logical_subregion_by_tree(Context ctx, 
                                                  IndexSpace handle, 
                                                  FieldSpace fspace, 
                                                  RegionTreeID tid);
      LogicalRegion get_logical_subregion_by_tree(IndexSpace handle,
                                                  FieldSpace fspace,
                                                  RegionTreeID tid);
      void get_logical_region_color(Context ctx, LogicalRegion handle,
                                    void *realm_color, TypeTag type_tag);
      void get_logical_region_color(LogicalRegion handle, 
                                    void *realm_color, TypeTag type_tag);
      DomainPoint get_logical_region_color_point(Context ctx, 
                                                 LogicalRegion handle);
      DomainPoint get_logical_region_color_point(LogicalRegion handle);
      Color get_logical_partition_color(Context ctx, LogicalPartition handle);
      Color get_logical_partition_color(LogicalPartition handle);
      LogicalRegion get_parent_logical_region(Context ctx, 
                                              LogicalPartition handle);
      LogicalRegion get_parent_logical_region(LogicalPartition handle);
      bool has_parent_logical_partition(Context ctx, LogicalRegion handle);
      bool has_parent_logical_partition(LogicalRegion handle);
      LogicalPartition get_parent_logical_partition(Context ctx, 
                                                    LogicalRegion handle);
      LogicalPartition get_parent_logical_partition(LogicalRegion handle);
    public:
      FieldAllocator create_field_allocator(Context ctx, FieldSpace handle);
      ArgumentMap create_argument_map(void);
    public:
      Future execute_task(Context ctx, const TaskLauncher &launcher);
      FutureMap execute_index_space(Context ctx, 
                                    const IndexTaskLauncher &launcher);
      Future execute_index_space(Context ctx, 
                    const IndexTaskLauncher &launcher, ReductionOpID redop);
    public:
      PhysicalRegion map_region(Context ctx, 
                                const InlineLauncher &launcher);
      PhysicalRegion map_region(Context ctx, unsigned idx, 
                                MapperID id = 0, MappingTagID tag = 0);
      void remap_region(Context ctx, PhysicalRegion region);
      void unmap_region(Context ctx, PhysicalRegion region);
      void unmap_all_regions(Context ctx);
    public:
      void fill_fields(Context ctx, const FillLauncher &launcher);
      void fill_fields(Context ctx, const IndexFillLauncher &launcher);
      PhysicalRegion attach_external_resource(Context ctx,
                                              const AttachLauncher &launcher);
      void detach_external_resource(Context ctx, PhysicalRegion region);
      void issue_copy_operation(Context ctx, const CopyLauncher &launcher);
      void issue_copy_operation(Context ctx, const IndexCopyLauncher &launcher);
    public:
      Predicate create_predicate(Context ctx, const Future &f);
      Predicate predicate_not(Context ctx, const Predicate &p);
      Predicate create_predicate(Context ctx,const PredicateLauncher &launcher);
      Future get_predicate_future(Context ctx, const Predicate &p);
    public:
      Lock create_lock(Context ctx);
      void destroy_lock(Context ctx, Lock l);
      Grant acquire_grant(Context ctx, 
                          const std::vector<LockRequest> &requests);
      void release_grant(Context ctx, Grant grant);
    public:
      PhaseBarrier create_phase_barrier(Context ctx, unsigned arrivals);
      void destroy_phase_barrier(Context ctx, PhaseBarrier pb);
      PhaseBarrier advance_phase_barrier(Context ctx, PhaseBarrier pb);
    public:
      DynamicCollective create_dynamic_collective(Context ctx,
                                                  unsigned arrivals,
                                                  ReductionOpID redop,
                                                  const void *init_value,
                                                  size_t init_size);
      void destroy_dynamic_collective(Context ctx, DynamicCollective dc);
      void arrive_dynamic_collective(Context ctx, DynamicCollective dc,
                                     const void *buffer, size_t size,
                                     unsigned count);
      void defer_dynamic_collective_arrival(Context ctx, 
                                            DynamicCollective dc,
                                            const Future &f, unsigned count);
      Future get_dynamic_collective_result(Context ctx, DynamicCollective dc);
      DynamicCollective advance_dynamic_collective(Context ctx,
                                                   DynamicCollective dc);
    public:
      void issue_acquire(Context ctx, const AcquireLauncher &launcher);
      void issue_release(Context ctx, const ReleaseLauncher &launcher);
      void issue_mapping_fence(Context ctx);
      void issue_execution_fence(Context ctx);
      void begin_trace(Context ctx, TraceID tid);
      void end_trace(Context ctx, TraceID tid);
      void begin_static_trace(Context ctx, 
                              const std::set<RegionTreeID> *managed);
      void end_static_trace(Context ctx);
      void complete_frame(Context ctx);
      FutureMap execute_must_epoch(Context ctx, 
                                   const MustEpochLauncher &launcher);
      Future issue_timing_measurement(Context ctx,
                                      const TimingLauncher &launcher);
    public:
      Future select_tunable_value(Context ctx, TunableID tid,
                                  MapperID mid, MappingTagID tag);
      int get_tunable_value(Context ctx, TunableID tid, 
                            MapperID mid, MappingTagID tag);
      void perform_tunable_selection(const SelectTunableArgs *args);
    public:
      void* get_local_task_variable(Context ctx, LocalVariableID id);
      void set_local_task_variable(Context ctx, LocalVariableID id,
                      const void *value, void (*destructor)(void*));
    public:
      Mapper* get_mapper(Context ctx, MapperID id, Processor target);
      Processor get_executing_processor(Context ctx);
      void raise_region_exception(Context ctx, PhysicalRegion region, 
                                  bool nuclear);
    public:
      void print_once(Context ctx, FILE *f, const char *message);
      void log_once(Context ctx, Realm::LoggerMessage &message);
    public:
      bool is_MPI_interop_configured(void);
      const std::map<int,AddressSpace>& find_forward_MPI_mapping(void);
      const std::map<AddressSpace,int>& find_reverse_MPI_mapping(void);
      int find_local_MPI_rank(void);
    public:
      Mapping::MapperRuntime* get_mapper_runtime(void);
      MapperID generate_dynamic_mapper_id(void);
      static MapperID& get_current_static_mapper_id(void);
      static MapperID generate_static_mapper_id(void);
      void add_mapper(MapperID map_id, Mapper *mapper, Processor proc);
      void replace_default_mapper(Mapper *mapper, Processor proc);
      MapperManager* find_mapper(Processor target, MapperID map_id);
      static MapperManager* wrap_mapper(Runtime *runtime, Mapper *mapper,
                                        MapperID map_id, Processor proc);
    public:
      ProjectionID generate_dynamic_projection_id(void);
      static ProjectionID& get_current_static_projection_id(void);
      static ProjectionID generate_static_projection_id(void);
      void register_projection_functor(ProjectionID pid, 
                                       ProjectionFunctor *func,
                                       bool need_zero_check = true,
                                       bool was_preregistered = false);
      static void preregister_projection_functor(ProjectionID pid,
                                       ProjectionFunctor *func);
      ProjectionFunction* find_projection_function(ProjectionID pid);
    public:
      ShardingID generate_dynamic_sharding_id(void);
      static ShardingID& get_current_static_sharding_id(void);
      static ShardingID generate_static_sharding_id(void);
      void register_sharding_functor(ShardingID sid,
                                     ShardingFunctor *func,
                                     bool need_zero_check = true,
                                     bool was_preregistered = false);
      static void preregister_sharding_functor(ShardingID sid,
                                     ShardingFunctor *func);
      ShardingFunctor* find_sharding_functor(ShardingID sid);
    public:
      void attach_semantic_information(TaskID task_id, SemanticTag,
                                   const void *buffer, size_t size, 
                                   bool is_mutable, bool send_to_owner = true);
      void attach_semantic_information(IndexSpace handle, SemanticTag tag,
                       const void *buffer, size_t size, bool is_mutable);
      void attach_semantic_information(IndexPartition handle, SemanticTag tag,
                       const void *buffer, size_t size, bool is_mutable);
      void attach_semantic_information(FieldSpace handle, SemanticTag tag,
                       const void *buffer, size_t size, bool is_mutable);
      void attach_semantic_information(FieldSpace handle, FieldID fid,
                                       SemanticTag tag, const void *buffer, 
                                       size_t size, bool is_mutable);
      void attach_semantic_information(LogicalRegion handle, SemanticTag tag,
                       const void *buffer, size_t size, bool is_mutable);
      void attach_semantic_information(LogicalPartition handle, SemanticTag tag,
                       const void *buffer, size_t size, bool is_mutable);
    public:
      bool retrieve_semantic_information(TaskID task_id, SemanticTag tag,
                                         const void *&result, size_t &size,
                                         bool can_fail, bool wait_until);
      bool retrieve_semantic_information(IndexSpace handle, SemanticTag tag,
                                         const void *&result, size_t &size,
                                         bool can_fail, bool wait_until);
      bool retrieve_semantic_information(IndexPartition handle, SemanticTag tag,
                                         const void *&result, size_t &size,
                                         bool can_fail, bool wait_until);
      bool retrieve_semantic_information(FieldSpace handle, SemanticTag tag,
                                         const void *&result, size_t &size,
                                         bool can_fail, bool wait_until);
      bool retrieve_semantic_information(FieldSpace handle, FieldID fid,
                                         SemanticTag tag,
                                         const void *&result, size_t &size,
                                         bool can_fail, bool wait_until);
      bool retrieve_semantic_information(LogicalRegion handle, SemanticTag tag,
                                         const void *&result, size_t &size,
                                         bool can_fail, bool wait_until);
      bool retrieve_semantic_information(LogicalPartition part, SemanticTag tag,
                                         const void *&result, size_t &size,
                                         bool can_fail, bool wait_until);
    public:
      FieldID allocate_field(Context ctx, FieldSpace space, 
                             size_t field_size, FieldID fid, 
                             bool local, CustomSerdezID serdez);
      void free_field(Context ctx, FieldSpace space, FieldID fid);
      void allocate_fields(Context ctx, FieldSpace space, 
                           const std::vector<size_t> &sizes,
                           std::vector<FieldID> &resulting_fields, 
                           bool local, CustomSerdezID serdez);
      void free_fields(Context ctx, FieldSpace space, 
                       const std::set<FieldID> &to_free);
    public:
      TaskID generate_dynamic_task_id(void);
      VariantID register_variant(const TaskVariantRegistrar &registrar,
                                 const void *user_data, size_t user_data_size,
                                 CodeDescriptor *realm,
                                 bool ret, VariantID vid = AUTO_GENERATE_ID,
                                 bool check_task_id = true);
      TaskImpl* find_or_create_task_impl(TaskID task_id);
      TaskImpl* find_task_impl(TaskID task_id);
      VariantImpl* find_variant_impl(TaskID task_id, VariantID variant_id,
                                     bool can_fail = false);
    public:
      // Memory manager functions
      MemoryManager* find_memory_manager(Memory mem);
      AddressSpaceID find_address_space(Memory handle) const;
    public:
      // Messaging functions
      MessageManager* find_messenger(AddressSpaceID sid);
      MessageManager* find_messenger(Processor target);
      AddressSpaceID find_address_space(Processor target) const;
    public:
      void process_mapper_message(Processor target, MapperID map_id,
                                  Processor source, const void *message, 
                                  size_t message_size, unsigned message_kind);
      void process_mapper_broadcast(MapperID map_id, Processor source,
                                    const void *message, size_t message_size, 
                                    unsigned message_kind, int radix,int index);
    public:
      void send_task(TaskOp *task);
      void send_tasks(Processor target, const std::set<TaskOp*> &tasks);
      void send_steal_request(const std::multimap<Processor,MapperID> &targets,
                              Processor thief);
      void send_advertisements(const std::set<Processor> &targets,
                              MapperID map_id, Processor source);
      void send_index_space_node(AddressSpaceID target, Serializer &rez);
      void send_index_space_request(AddressSpaceID target, Serializer &rez);
      void send_index_space_return(AddressSpaceID target, Serializer &rez);
      void send_index_space_set(AddressSpaceID target, Serializer &rez);
      void send_index_space_child_request(AddressSpaceID target, 
                                          Serializer &rez);
      void send_index_space_child_response(AddressSpaceID target,
                                           Serializer &rez);
      void send_index_space_colors_request(AddressSpaceID target,
                                           Serializer &rez);
      void send_index_space_colors_response(AddressSpaceID target,
                                            Serializer &rez);
      void send_index_partition_notification(AddressSpaceID target, 
                                             Serializer &rez);
      void send_index_partition_node(AddressSpaceID target, Serializer &rez);
      void send_index_partition_request(AddressSpaceID target, Serializer &rez);
      void send_index_partition_return(AddressSpaceID target, Serializer &rez);
      void send_index_partition_child_request(AddressSpaceID target,
                                              Serializer &rez);
      void send_index_partition_child_response(AddressSpaceID target,
                                               Serializer &rez);
      void send_field_space_node(AddressSpaceID target, Serializer &rez);
      void send_field_space_request(AddressSpaceID target, Serializer &rez);
      void send_field_space_return(AddressSpaceID target, Serializer &rez);
      void send_field_alloc_request(AddressSpaceID target, Serializer &rez);
      void send_field_alloc_notification(AddressSpaceID target,Serializer &rez);
      void send_field_space_top_alloc(AddressSpaceID target, Serializer &rez);
      void send_field_free(AddressSpaceID target, Serializer &rez);
      void send_local_field_alloc_request(AddressSpaceID target, 
                                          Serializer &rez);
      void send_local_field_alloc_response(AddressSpaceID target,
                                           Serializer &rez);
      void send_local_field_free(AddressSpaceID target, Serializer &rez);
      void send_local_field_update(AddressSpaceID target, Serializer &rez);
      void send_top_level_region_request(AddressSpaceID target,Serializer &rez);
      void send_top_level_region_return(AddressSpaceID target, Serializer &rez);
      void send_logical_region_node(AddressSpaceID target, Serializer &rez);
      void send_index_space_destruction(IndexSpace handle, 
                                        AddressSpaceID target);
      void send_index_partition_destruction(IndexPartition handle, 
                                            AddressSpaceID target);
      void send_field_space_destruction(FieldSpace handle, 
                                        AddressSpaceID target);
      void send_logical_region_destruction(LogicalRegion handle, 
                                           AddressSpaceID target);
      void send_logical_partition_destruction(LogicalPartition handle,
                                              AddressSpaceID target);
      void send_individual_remote_mapped(Processor target, 
                                         Serializer &rez, bool flush = true);
      void send_individual_remote_complete(Processor target, Serializer &rez);
      void send_individual_remote_commit(Processor target, Serializer &rez);
      void send_slice_remote_mapped(Processor target, Serializer &rez);
      void send_slice_remote_complete(Processor target, Serializer &rez);
      void send_slice_remote_commit(Processor target, Serializer &rez);
      void send_did_remote_registration(AddressSpaceID target, Serializer &rez);
      void send_did_remote_valid_update(AddressSpaceID target, Serializer &rez);
      void send_did_remote_gc_update(AddressSpaceID target, Serializer &rez);
      void send_did_remote_resource_update(AddressSpaceID target,
                                           Serializer &rez);
      void send_did_remote_invalidate(AddressSpaceID target, Serializer &rez);
      void send_did_remote_deactivate(AddressSpaceID target, Serializer &rez);
      void send_did_add_create_reference(AddressSpaceID target,Serializer &rez);
      void send_did_remove_create_reference(AddressSpaceID target,
                                            Serializer &rez, bool flush = true);
      void send_did_remote_unregister(AddressSpaceID target, Serializer &rez,
                                      VirtualChannelKind vc);
      void send_back_logical_state(AddressSpaceID target, Serializer &rez);
      void send_back_atomic(AddressSpaceID target, Serializer &rez);
      void send_atomic_reservation_request(AddressSpaceID target, 
                                           Serializer &rez);
      void send_atomic_reservation_response(AddressSpaceID target, 
                                            Serializer &rez);
      void send_materialized_view(AddressSpaceID target, Serializer &rez);
      void send_composite_view(AddressSpaceID target, Serializer &rez);
      void send_fill_view(AddressSpaceID target, Serializer &rez);
      void send_phi_view(AddressSpaceID target, Serializer &rez);
      void send_reduction_view(AddressSpaceID target, Serializer &rez);
      void send_instance_manager(AddressSpaceID target, Serializer &rez);
      void send_reduction_manager(AddressSpaceID target, Serializer &rez);
      void send_create_top_view_request(AddressSpaceID target, Serializer &rez);
      void send_create_top_view_response(AddressSpaceID target,Serializer &rez);
      void send_subview_did_request(AddressSpaceID target, Serializer &rez);
      void send_subview_did_response(AddressSpaceID target, Serializer &rez);
      void send_view_update_request(AddressSpaceID target, Serializer &rez);
      void send_view_update_response(AddressSpaceID target, Serializer &rez);
      void send_view_remote_update(AddressSpaceID target, Serializer &rez);
      void send_view_remote_invalidate(AddressSpaceID target, Serializer &rez);
      void send_view_filter_invalid_fields_request(AddressSpaceID target,
                                                   Serializer &rez);
      void send_view_filter_invalid_fields_response(AddressSpaceID target,
                                                    Serializer &rez);
      void send_instance_view_find_copy_preconditions(AddressSpaceID target,
                                                      Serializer &rez);
      void send_instance_view_add_copy_user(AddressSpaceID target, 
                                            Serializer &rez);
      void send_instance_view_find_user_preconditions(AddressSpaceID target,
                                                      Serializer &rez);
      void send_instance_view_add_user(AddressSpaceID target, Serializer &rez);
      void send_instance_view_add_user_fused(AddressSpaceID target, 
                                             Serializer &rez);
      void send_future_result(AddressSpaceID target, Serializer &rez);
      void send_future_subscription(AddressSpaceID target, Serializer &rez);
      void send_future_map_request_future(AddressSpaceID target, 
                                          Serializer &rez);
      void send_future_map_response_future(AddressSpaceID target,
                                           Serializer &rez);
      void send_control_replicate_future_map_request(AddressSpaceID target, 
                                                     Serializer &rez);
      void send_control_replicate_future_map_response(AddressSpaceID target,
                                                      Serializer &rez);
      void send_control_replicate_composite_view_request(AddressSpaceID target,
                                                         Serializer &rez);
      void send_control_replicate_composite_view_response(AddressSpaceID target,
                                                          Serializer &rez);
      void send_control_replicate_top_view_request(AddressSpaceID target,
                                                   Serializer &rez);
      void send_control_replicate_top_view_response(AddressSpaceID target,
                                                    Serializer &rez);
      void send_control_replicate_clone_barrier(AddressSpaceID target,
                                                Serializer &rez);
      void send_mapper_message(AddressSpaceID target, Serializer &rez);
      void send_mapper_broadcast(AddressSpaceID target, Serializer &rez);
      void send_task_impl_semantic_request(AddressSpaceID target, 
                                           Serializer &rez);
      void send_index_space_semantic_request(AddressSpaceID target, 
                                             Serializer &rez);
      void send_index_partition_semantic_request(AddressSpaceID target,
                                                 Serializer &rez);
      void send_field_space_semantic_request(AddressSpaceID target,
                                             Serializer &rez);
      void send_field_semantic_request(AddressSpaceID target, Serializer &rez);
      void send_logical_region_semantic_request(AddressSpaceID target,
                                                Serializer &rez);
      void send_logical_partition_semantic_request(AddressSpaceID target,
                                                   Serializer &rez);
      void send_task_impl_semantic_info(AddressSpaceID target,
                                        Serializer &rez);
      void send_index_space_semantic_info(AddressSpaceID target, 
                                          Serializer &rez);
      void send_index_partition_semantic_info(AddressSpaceID target,
                                              Serializer &rez);
      void send_field_space_semantic_info(AddressSpaceID target,
                                          Serializer &rez);
      void send_field_semantic_info(AddressSpaceID target, Serializer &rez);
      void send_logical_region_semantic_info(AddressSpaceID target,
                                             Serializer &rez);
      void send_logical_partition_semantic_info(AddressSpaceID target,
                                                Serializer &rez);
      void send_remote_context_request(AddressSpaceID target, Serializer &rez);
      void send_remote_context_response(AddressSpaceID target, Serializer &rez);
      void send_remote_context_release(AddressSpaceID target, Serializer &rez);
      void send_remote_context_free(AddressSpaceID target, Serializer &rez);
      void send_remote_context_physical_request(AddressSpaceID target, 
                                                Serializer &rez);
      void send_remote_context_physical_response(AddressSpaceID target,
                                                 Serializer &rez);
      void send_remote_context_shard_request(AddressSpaceID target, 
                                             Serializer &rez);
      void send_version_owner_request(AddressSpaceID target, Serializer &rez);
      void send_version_owner_response(AddressSpaceID target, Serializer &rez);
      void send_version_state_response(AddressSpaceID target, Serializer &rez);
      void send_version_state_update_request(AddressSpaceID target, 
                                             Serializer &rez);
      void send_version_state_update_response(AddressSpaceID target, 
                                              Serializer &rez);
      void send_version_state_valid_notification(AddressSpaceID target,
                                                 Serializer &rez);
      void send_version_manager_advance(AddressSpaceID target, Serializer &rez);
      void send_version_manager_invalidate(AddressSpaceID target,
                                           Serializer &rez);
      void send_version_manager_request(AddressSpaceID target, Serializer &rez);
      void send_version_manager_response(AddressSpaceID target,Serializer &rez);
      void send_version_manager_unversioned_request(AddressSpaceID target,
                                                    Serializer &rez);
      void send_version_manager_unversioned_response(AddressSpaceID target,
                                                     Serializer &rez);
      void send_instance_request(AddressSpaceID target, Serializer &rez);
      void send_instance_response(AddressSpaceID target, Serializer &rez);
      void send_gc_priority_update(AddressSpaceID target, Serializer &rez);
      void send_never_gc_response(AddressSpaceID target, Serializer &rez);
      void send_acquire_request(AddressSpaceID target, Serializer &rez);
      void send_acquire_response(AddressSpaceID target, Serializer &rez);
      void send_variant_request(AddressSpaceID target, Serializer &rez);
      void send_variant_response(AddressSpaceID target, Serializer &rez);
      void send_variant_broadcast(AddressSpaceID target, Serializer &rez);
      void send_constraint_request(AddressSpaceID target, Serializer &rez);
      void send_constraint_response(AddressSpaceID target, Serializer &rez);
      void send_constraint_release(AddressSpaceID target, Serializer &rez);
      void send_constraint_removal(AddressSpaceID target, Serializer &rez);
      void send_mpi_rank_exchange(AddressSpaceID target, Serializer &rez);
      void send_replicate_launch(AddressSpaceID target, Serializer &rez);
      void send_replicate_delete(AddressSpaceID target, Serializer &rez);
      void send_replicate_post_mapped(AddressSpaceID target, Serializer &rez);
      void send_replicate_trigger_complete(AddressSpaceID target, 
                                           Serializer &rez);
      void send_replicate_trigger_commit(AddressSpaceID target,
                                         Serializer &rez);
      void send_control_replicate_collective_message(AddressSpaceID target,
                                                     Serializer &rez);
      void send_shutdown_notification(AddressSpaceID target, Serializer &rez);
      void send_shutdown_response(AddressSpaceID target, Serializer &rez);
    public:
      // Complementary tasks for handling messages
      void handle_task(Deserializer &derez);
      void handle_steal(Deserializer &derez);
      void handle_advertisement(Deserializer &derez);
      void handle_index_space_node(Deserializer &derez, AddressSpaceID source);
      void handle_index_space_request(Deserializer &derez, 
                                      AddressSpaceID source);
      void handle_index_space_return(Deserializer &derez); 
      void handle_index_space_set(Deserializer &derez, AddressSpaceID source);
      void handle_index_space_child_request(Deserializer &derez, 
                                            AddressSpaceID source); 
      void handle_index_space_child_response(Deserializer &derez);
      void handle_index_space_colors_request(Deserializer &derez,
                                             AddressSpaceID source);
      void handle_index_space_colors_response(Deserializer &derez);
      void handle_index_partition_notification(Deserializer &derez);
      void handle_index_partition_node(Deserializer &derez,
                                       AddressSpaceID source);
      void handle_index_partition_request(Deserializer &derez,
                                          AddressSpaceID source);
      void handle_index_partition_return(Deserializer &derez);
      void handle_index_partition_child_request(Deserializer &derez,
                                                AddressSpaceID source);
      void handle_index_partition_child_response(Deserializer &derez);
      void handle_field_space_node(Deserializer &derez, AddressSpaceID source);
      void handle_field_space_request(Deserializer &derez,
                                      AddressSpaceID source);
      void handle_field_space_return(Deserializer &derez);
      void handle_field_alloc_request(Deserializer &derez);
      void handle_field_alloc_notification(Deserializer &derez);
      void handle_field_space_top_alloc(Deserializer &derez,
                                        AddressSpaceID source);
      void handle_field_free(Deserializer &derez, AddressSpaceID source);
      void handle_local_field_alloc_request(Deserializer &derez,
                                            AddressSpaceID source);
      void handle_local_field_alloc_response(Deserializer &derez);
      void handle_local_field_free(Deserializer &derez);
      void handle_local_field_update(Deserializer &derez);
      void handle_top_level_region_request(Deserializer &derez,
                                           AddressSpaceID source);
      void handle_top_level_region_return(Deserializer &derez);
      void handle_logical_region_node(Deserializer &derez, 
                                      AddressSpaceID source);
      void handle_index_space_destruction(Deserializer &derez,
                                          AddressSpaceID source);
      void handle_index_partition_destruction(Deserializer &derez,
                                              AddressSpaceID source);
      void handle_field_space_destruction(Deserializer &derez,
                                          AddressSpaceID source);
      void handle_logical_region_destruction(Deserializer &derez,
                                             AddressSpaceID source);
      void handle_logical_partition_destruction(Deserializer &derez,
                                                AddressSpaceID source);
      void handle_individual_remote_mapped(Deserializer &derez); 
      void handle_individual_remote_complete(Deserializer &derez);
      void handle_individual_remote_commit(Deserializer &derez);
      void handle_slice_remote_mapped(Deserializer &derez, 
                                      AddressSpaceID source);
      void handle_slice_remote_complete(Deserializer &derez);
      void handle_slice_remote_commit(Deserializer &derez);
      void handle_did_remote_registration(Deserializer &derez, 
                                          AddressSpaceID source);
      void handle_did_remote_valid_update(Deserializer &derez);
      void handle_did_remote_gc_update(Deserializer &derez);
      void handle_did_remote_resource_update(Deserializer &derez);
      void handle_did_remote_invalidate(Deserializer &derez);
      void handle_did_remote_deactivate(Deserializer &derez);
      void handle_did_create_add(Deserializer &derez);
      void handle_did_create_remove(Deserializer &derez);
      void handle_did_remote_unregister(Deserializer &derez);
      void handle_send_back_logical_state(Deserializer &derez);
      void handle_send_atomic_reservation_request(Deserializer &derez,
                                                  AddressSpaceID source);
      void handle_send_atomic_reservation_response(Deserializer &derez);
      void handle_send_materialized_view(Deserializer &derez, 
                                         AddressSpaceID source);
      void handle_send_composite_view(Deserializer &derez,
                                      AddressSpaceID source);
      void handle_send_fill_view(Deserializer &derez, AddressSpaceID source);
      void handle_send_phi_view(Deserializer &derez, AddressSpaceID source);
      void handle_send_reduction_view(Deserializer &derez,
                                      AddressSpaceID source);
      void handle_send_instance_manager(Deserializer &derez,
                                        AddressSpaceID source);
      void handle_send_reduction_manager(Deserializer &derez,
                                         AddressSpaceID source);
      void handle_create_top_view_request(Deserializer &derez,
                                          AddressSpaceID source);
      void handle_create_top_view_response(Deserializer &derez);
      void handle_subview_did_request(Deserializer &derez, 
                                      AddressSpaceID source);
      void handle_subview_did_response(Deserializer &derez);
      void handle_view_request(Deserializer &derez, AddressSpaceID source);
      void handle_view_update_request(Deserializer &derez, 
                                      AddressSpaceID source);
      void handle_view_update_response(Deserializer &derez);
      void handle_view_remote_update(Deserializer &derez,
                                     AddressSpaceID source);
      void handle_view_remote_invalidate(Deserializer &derez);
      void handle_view_filter_invalid_fields_request(Deserializer &derez,
                                                     AddressSpaceID source);
      void handle_view_filter_invalid_fields_response(Deserializer &derez);
      void handle_instance_view_copy_preconditions(Deserializer &derez,
                                                   AddressSpaceID source);
      void handle_instance_view_add_copy(Deserializer &derez, 
                                         AddressSpaceID source);
      void handle_instance_view_user_preconditions(Deserializer &derez,
                                                   AddressSpaceID source);
      void handle_instance_view_add_user(Deserializer &derez,
                                         AddressSpaceID source);
      void handle_instance_view_add_user_fused(Deserializer &derez,
                                               AddressSpaceID source);
      void handle_manager_request(Deserializer &derez, AddressSpaceID source);
      void handle_future_result(Deserializer &derez);
      void handle_future_subscription(Deserializer &derez);
      void handle_future_map_future_request(Deserializer &derez,
                                            AddressSpaceID source);
      void handle_future_map_future_response(Deserializer &derez);
      void handle_control_replicate_future_map_request(Deserializer &derez);
      void handle_control_replicate_future_map_response(Deserializer &derez);
      void handle_control_replicate_composite_view_request(Deserializer &derez);
      void handle_control_replicate_composite_view_response(Deserializer &derez);
      void handle_control_replicate_top_view_request(Deserializer &derez,
                                                     AddressSpaceID source);
      void handle_control_replicate_top_view_response(Deserializer &derez);
      void handle_control_replicate_clone_barrier(Deserializer &derez,
                                                  AddressSpaceID source);
      void handle_mapper_message(Deserializer &derez);
      void handle_mapper_broadcast(Deserializer &derez);
      void handle_task_impl_semantic_request(Deserializer &derez,
                                             AddressSpaceID source);
      void handle_index_space_semantic_request(Deserializer &derez,
                                               AddressSpaceID source);
      void handle_index_partition_semantic_request(Deserializer &derez,
                                                   AddressSpaceID source);
      void handle_field_space_semantic_request(Deserializer &derez,
                                               AddressSpaceID source);
      void handle_field_semantic_request(Deserializer &derez,
                                         AddressSpaceID source);
      void handle_logical_region_semantic_request(Deserializer &derez,
                                                  AddressSpaceID source);
      void handle_logical_partition_semantic_request(Deserializer &derez,
                                                     AddressSpaceID source);
      void handle_task_impl_semantic_info(Deserializer &derez,
                                          AddressSpaceID source);
      void handle_index_space_semantic_info(Deserializer &derez,
                                            AddressSpaceID source);
      void handle_index_partition_semantic_info(Deserializer &derez,
                                                AddressSpaceID source);
      void handle_field_space_semantic_info(Deserializer &derez,
                                            AddressSpaceID source);
      void handle_field_semantic_info(Deserializer &derez,
                                      AddressSpaceID source);
      void handle_logical_region_semantic_info(Deserializer &derez,
                                               AddressSpaceID source);
      void handle_logical_partition_semantic_info(Deserializer &derez,
                                                  AddressSpaceID source);
      void handle_remote_context_request(Deserializer &derez,
                                         AddressSpaceID source);
      void handle_remote_context_response(Deserializer &derez);
      void handle_remote_context_release(Deserializer &derez);
      void handle_remote_context_free(Deserializer &derez);
      void handle_remote_context_physical_request(Deserializer &derez,
                                                  AddressSpaceID source);
      void handle_remote_context_physical_response(Deserializer &derez);
      void handle_remote_context_shard_request(Deserializer &derez);
      void handle_version_owner_request(Deserializer &derez, 
                                        AddressSpaceID source);
      void handle_version_owner_response(Deserializer &derez);
      void handle_version_state_request(Deserializer &derez,
                                        AddressSpaceID source);
      void handle_version_state_response(Deserializer &derez,
                                         AddressSpaceID source);
      void handle_version_state_update_request(Deserializer &derez);
      void handle_version_state_update_response(Deserializer &derez);
      void handle_version_state_valid_notification(Deserializer &derez,
                                                   AddressSpaceID source);
      void handle_version_manager_advance(Deserializer &derez);
      void handle_version_manager_invalidate(Deserializer &derez);
      void handle_version_manager_request(Deserializer &derez, 
                                          AddressSpaceID source);
      void handle_version_manager_response(Deserializer &derez);
      void handle_version_manager_unversioned_request(Deserializer &derez,
                                                      AddressSpaceID source);
      void handle_version_manager_unversioned_response(Deserializer &derez);
      void handle_instance_request(Deserializer &derez, AddressSpaceID source);
      void handle_instance_response(Deserializer &derez,AddressSpaceID source);
      void handle_gc_priority_update(Deserializer &derez,AddressSpaceID source);
      void handle_never_gc_response(Deserializer &derez);
      void handle_acquire_request(Deserializer &derez, AddressSpaceID source);
      void handle_acquire_response(Deserializer &derez);
      void handle_variant_request(Deserializer &derez, AddressSpaceID source);
      void handle_variant_response(Deserializer &derez);
      void handle_variant_broadcast(Deserializer &derez);
      void handle_constraint_request(Deserializer &derez,AddressSpaceID source);
      void handle_constraint_response(Deserializer &derez,AddressSpaceID src);
      void handle_constraint_release(Deserializer &derez);
      void handle_constraint_removal(Deserializer &derez);
      void handle_top_level_task_request(Deserializer &derez);
      void handle_top_level_task_complete(Deserializer &derez);
      void handle_mpi_rank_exchange(Deserializer &derez);
      void handle_replicate_launch(Deserializer &derez,AddressSpaceID source);
      void handle_replicate_delete(Deserializer &derez);
      void handle_replicate_post_mapped(Deserializer &derez);
      void handle_replicate_trigger_complete(Deserializer &derez);
      void handle_replicate_trigger_commit(Deserializer &derez);
      void handle_control_replicate_collective_message(Deserializer &derez);
      void handle_shutdown_notification(Deserializer &derez, 
                                        AddressSpaceID source);
      void handle_shutdown_response(Deserializer &derez);
    public: // Calls to handle mapper requests
      bool create_physical_instance(Memory target_memory,
                                    const LayoutConstraintSet &constraints,
                                    const std::vector<LogicalRegion> &regions,
                                    MappingInstance &result, MapperID mapper_id,
                                    Processor processor, bool acquire, 
                                    GCPriority priority, UniqueID creator_id);
      bool create_physical_instance(Memory target_memory, 
                                    LayoutConstraintID layout_id,
                                    const std::vector<LogicalRegion> &regions,
                                    MappingInstance &result, MapperID mapper_id,
                                    Processor processor, bool acquire, 
                                    GCPriority priority, UniqueID creator_id);
      bool find_or_create_physical_instance(Memory target_memory,
                                    const LayoutConstraintSet &constraints,
                                    const std::vector<LogicalRegion> &regions,
                                    MappingInstance &result, bool &created, 
                                    MapperID mapper_id, Processor processor,
                                    bool acquire, GCPriority priority,
                                    bool tight_bounds, UniqueID creator_id);
      bool find_or_create_physical_instance(Memory target_memory,
                                    LayoutConstraintID layout_id,
                                    const std::vector<LogicalRegion> &regions,
                                    MappingInstance &result, bool &created, 
                                    MapperID mapper_id, Processor processor,
                                    bool acquire, GCPriority priority,
                                    bool tight_bounds, UniqueID creator_id);
      bool find_physical_instance(Memory target_memory,
                                    const LayoutConstraintSet &constraints,
                                    const std::vector<LogicalRegion> &regions,
                                    MappingInstance &result, bool acquire,
                                    bool tight_region_bounds);
      bool find_physical_instance(Memory target_memory,
                                    LayoutConstraintID layout_id,
                                    const std::vector<LogicalRegion> &regions,
                                    MappingInstance &result, bool acquire,
                                    bool tight_region_bounds);
      void release_tree_instances(RegionTreeID tree_id);
    public:
      // Helper methods for the RegionTreeForest
      inline unsigned get_context_count(void) { return total_contexts; }
      inline unsigned get_start_color(void) const { return address_space; }
      inline unsigned get_color_modulus(void) const 
        { return total_address_spaces; }
    public:
      // Manage the execution of tasks within a context
      void activate_context(InnerContext *context);
      void deactivate_context(InnerContext *context);
    public:
      void add_to_dependence_queue(TaskContext *ctx, Processor p,Operation *op);
      void add_to_ready_queue(Processor p, TaskOp *task_op, 
                              RtEvent wait_on = RtEvent::NO_RT_EVENT);
      void add_to_local_queue(Processor p, Operation *op, LgPriority priority,
                              RtEvent wait_on = RtEvent::NO_RT_EVENT);
    public:
      inline Processor find_utility_group(void) { return utility_group; }
      Processor find_processor_group(const std::vector<Processor> &procs);
      ProcessorMask find_processor_mask(const std::vector<Processor> &procs);
      template<typename T>
      inline RtEvent issue_runtime_meta_task(const LgTaskArgs<T> &args,
                                   LgPriority lg_priority, Operation *op = NULL,
                                   RtEvent precondition = RtEvent::NO_RT_EVENT,
                                   Processor proc = Processor::NO_PROC);
    public:
      DistributedID get_available_distributed_id(void); 
      void free_distributed_id(DistributedID did);
      RtEvent recycle_distributed_id(DistributedID did, RtEvent recycle_event);
      AddressSpaceID determine_owner(DistributedID did) const;
    public:
      void register_distributed_collectable(DistributedID did,
                                            DistributedCollectable *dc);
      void unregister_distributed_collectable(DistributedID did);
      bool has_distributed_collectable(DistributedID did);
      DistributedCollectable* find_distributed_collectable(DistributedID did);
      DistributedCollectable* find_distributed_collectable(DistributedID did,
                                                           RtEvent &ready);
      DistributedCollectable* weak_find_distributed_collectable(
                                                           DistributedID did);
      bool find_pending_collectable_location(DistributedID did,void *&location);
    public:
      LogicalView* find_or_request_logical_view(DistributedID did,
                                                RtEvent &ready);
      PhysicalManager* find_or_request_physical_manager(DistributedID did, 
                                                        RtEvent &ready);
      VersionState* find_or_request_version_state(DistributedID did,
                                                  RtEvent &ready);
    protected:
      template<typename T, MessageKind MK, VirtualChannelKind VC>
      DistributedCollectable* find_or_request_distributed_collectable(
                                            DistributedID did, RtEvent &ready);
    public:
      FutureImpl* find_or_create_future(DistributedID did,
                                        ReferenceMutator *mutator);
      FutureMapImpl* find_or_create_future_map(DistributedID did, 
                      TaskContext *ctx, ReferenceMutator *mutator);
      IndexSpace find_or_create_index_launch_space(const Domain &launch_domain);
      IndexSpace find_or_create_index_launch_space(const Domain &launch_domain,
                                                   const void *realm_is,
                                                   TypeTag type_tag);
    public:
      void defer_collect_user(LogicalView *view, ApEvent term_event, 
                              ReferenceMutator *mutator);
      void complete_gc_epoch(GarbageCollectionEpoch *epoch);
    public:
      void increment_outstanding_top_level_tasks(void);
      void decrement_outstanding_top_level_tasks(void);
    public:
      void issue_runtime_shutdown_attempt(void);
      void initiate_runtime_shutdown(AddressSpaceID source, 
                                     ShutdownManager::ShutdownPhase phase,
                                     ShutdownManager *owner = NULL);
      void confirm_runtime_shutdown(ShutdownManager *shutdown_manager, 
                                    bool phase_one);
      void prepare_runtime_shutdown(void);
      void finalize_runtime_shutdown(void);
    public:
      bool has_outstanding_tasks(void);
#ifdef DEBUG_LEGION
      void increment_total_outstanding_tasks(unsigned tid, bool meta);
      void decrement_total_outstanding_tasks(unsigned tid, bool meta);
#else
      inline void increment_total_outstanding_tasks(void)
        { __sync_fetch_and_add(&total_outstanding_tasks,1); }
      inline void decrement_total_outstanding_tasks(void)
        { __sync_fetch_and_sub(&total_outstanding_tasks,1); }
#endif
    public:
      template<typename T>
      inline T* get_available(LocalLock &local_lock, std::deque<T*> &queue);

      template<bool CAN_BE_DELETED, typename T>
      inline void release_operation(std::deque<T*> &queue, T* operation);
    public:
<<<<<<< HEAD
      IndividualTask*       get_available_individual_task(bool need_cont,
                                                  bool has_lock = false);
      PointTask*            get_available_point_task(bool need_cont,
                                                  bool has_lock = false);
      IndexTask*            get_available_index_task(bool need_cont,
                                                  bool has_lock = false);
      SliceTask*            get_available_slice_task(bool need_cont,
                                                  bool has_lock = false);
      MapOp*                get_available_map_op(bool need_cont,
                                                  bool has_lock = false);
      CopyOp*               get_available_copy_op(bool need_cont,
                                                  bool has_lock = false);
      IndexCopyOp*          get_available_index_copy_op(bool need_cont,
                                                  bool has_lock = false);
      PointCopyOp*          get_available_point_copy_op(bool need_cont,
                                                  bool has_lock = false);
      FenceOp*              get_available_fence_op(bool need_cont,
                                                  bool has_lock = false);
      FrameOp*              get_available_frame_op(bool need_cont,
                                                  bool has_lock = false);
      DeletionOp*           get_available_deletion_op(bool need_cont,
                                                  bool has_lock = false);
      OpenOp*               get_available_open_op(bool need_cont,
                                                  bool has_lock = false);
      AdvanceOp*            get_available_advance_op(bool need_cont,
                                                  bool has_lock = false);
      InterCloseOp*         get_available_inter_close_op(bool need_cont,
                                                  bool has_lock = false);
      IndexCloseOp*         get_available_index_close_op(bool need_cont,
                                                  bool has_lock = false);
      PointCloseOp*         get_available_point_close_op(bool need_cont,
                                                  bool has_lock = false);
      ReadCloseOp*          get_available_read_close_op(bool need_cont,
                                                  bool has_lock = false);
      PostCloseOp*          get_available_post_close_op(bool need_cont,
                                                  bool has_lock = false);
      VirtualCloseOp*       get_available_virtual_close_op(bool need_cont,
                                                  bool has_lock = false); 
      DynamicCollectiveOp*  get_available_dynamic_collective_op(bool need_cont,
                                                  bool has_lock = false);
      FuturePredOp*         get_available_future_pred_op(bool need_cont,
                                                  bool has_lock = false);
      NotPredOp*            get_available_not_pred_op(bool need_cont,
                                                  bool has_lock = false);
      AndPredOp*            get_available_and_pred_op(bool need_cont,
                                                  bool has_lock = false);
      OrPredOp*             get_available_or_pred_op(bool need_cont,
                                                  bool has_lock = false);
      AcquireOp*            get_available_acquire_op(bool need_cont,
                                                  bool has_lock = false);
      ReleaseOp*            get_available_release_op(bool need_cont,
                                                  bool has_lock = false);
      TraceCaptureOp*       get_available_capture_op(bool need_cont,
                                                  bool has_lock = false);
      TraceCompleteOp*      get_available_trace_op(bool need_cont,
                                                  bool has_lock = false);
      MustEpochOp*          get_available_epoch_op(bool need_cont,
                                                  bool has_lock = false);
      PendingPartitionOp*   get_available_pending_partition_op(bool need_cont,
                                                  bool has_lock = false);
      DependentPartitionOp* get_available_dependent_partition_op(bool need_cont,
                                                  bool has_lock = false);
      PointDepPartOp*       get_available_point_dep_part_op(bool need_cont,
                                                  bool has_lock = false);
      FillOp*               get_available_fill_op(bool need_cont,
                                                  bool has_lock = false);
      IndexFillOp*          get_available_index_fill_op(bool need_cont,
                                                  bool has_lock = false);
      PointFillOp*          get_available_point_fill_op(bool need_cont,
                                                  bool has_lock = false);
      AttachOp*             get_available_attach_op(bool need_cont,
                                                  bool has_lock = false);
      DetachOp*             get_available_detach_op(bool need_cont,
                                                  bool has_lock = false);
      TimingOp*             get_available_timing_op(bool need_cont,
                                                  bool has_lock = false);
    public: // Control replication operations
      ReplIndividualTask*   get_available_repl_individual_task(bool need_cont,
                                                  bool has_lock = false);
      ReplIndexTask*        get_available_repl_index_task(bool need_cont,
                                                  bool has_lock = false);
      ReplReadCloseOp*      get_available_repl_read_close_op(bool need_cont,
                                                  bool has_lock = false);
      ReplInterCloseOp*     get_available_repl_inter_close_op(bool need_cont,
                                                  bool has_lock = false);
      ReplIndexFillOp*      get_available_repl_index_fill_op(bool need_cont,
                                                  bool has_lock = false);
      ReplCopyOp*           get_available_repl_copy_op(bool need_cont,
                                                  bool has_lock = false);
      ReplIndexCopyOp*      get_available_repl_index_copy_op(bool need_cont,
                                                  bool has_lock = false);
      ReplDeletionOp*       get_available_repl_deletion_op(bool need_cont,
                                                  bool has_lock = false);
      ReplPendingPartitionOp* get_available_repl_pending_partition_op(
                                                  bool need_cont, 
                                                  bool has_lock = false);
      ReplDependentPartitionOp* get_available_repl_dependent_partition_op(
                                                  bool need_cont,
                                                  bool has_lock = false);
      ReplMustEpochOp*      get_available_repl_epoch_op(bool need_cont,
                                                  bool has_lock = false);
      ReplTimingOp*         get_available_repl_timing_op(bool need_cont,
                                                  bool has_lock = false);
      ReplFenceOp*          get_available_repl_fence_op(bool need_cont,
                                                  bool has_lock = false);
=======
      IndividualTask*       get_available_individual_task(void);
      PointTask*            get_available_point_task(void);
      IndexTask*            get_available_index_task(void);
      SliceTask*            get_available_slice_task(void);
      MapOp*                get_available_map_op(void);
      CopyOp*               get_available_copy_op(void);
      IndexCopyOp*          get_available_index_copy_op(void);
      PointCopyOp*          get_available_point_copy_op(void);
      FenceOp*              get_available_fence_op(void);
      FrameOp*              get_available_frame_op(void);
      DeletionOp*           get_available_deletion_op(void);
      OpenOp*               get_available_open_op(void);
      AdvanceOp*            get_available_advance_op(void);
      InterCloseOp*         get_available_inter_close_op(void);
      ReadCloseOp*          get_available_read_close_op(void);
      PostCloseOp*          get_available_post_close_op(void);
      VirtualCloseOp*       get_available_virtual_close_op(void);
      DynamicCollectiveOp*  get_available_dynamic_collective_op(void);
      FuturePredOp*         get_available_future_pred_op(void);
      NotPredOp*            get_available_not_pred_op(void);
      AndPredOp*            get_available_and_pred_op(void);
      OrPredOp*             get_available_or_pred_op(void);
      AcquireOp*            get_available_acquire_op(void);
      ReleaseOp*            get_available_release_op(void);
      TraceCaptureOp*       get_available_capture_op(void);
      TraceCompleteOp*      get_available_trace_op(void);
      MustEpochOp*          get_available_epoch_op(void);
      PendingPartitionOp*   get_available_pending_partition_op(void);
      DependentPartitionOp* get_available_dependent_partition_op(void);
      PointDepPartOp*       get_available_point_dep_part_op(void);
      FillOp*               get_available_fill_op(void);
      IndexFillOp*          get_available_index_fill_op(void);
      PointFillOp*          get_available_point_fill_op(void);
      AttachOp*             get_available_attach_op(void);
      DetachOp*             get_available_detach_op(void);
      TimingOp*             get_available_timing_op(void);
>>>>>>> 47fc3e21
    public:
      void free_individual_task(IndividualTask *task);
      void free_point_task(PointTask *task);
      void free_index_task(IndexTask *task);
      void free_slice_task(SliceTask *task);
      void free_map_op(MapOp *op);
      void free_copy_op(CopyOp *op);
      void free_index_copy_op(IndexCopyOp *op);
      void free_point_copy_op(PointCopyOp *op);
      void free_fence_op(FenceOp *op);
      void free_frame_op(FrameOp *op);
      void free_deletion_op(DeletionOp *op);
      void free_open_op(OpenOp *op);
      void free_advance_op(AdvanceOp *op);
      void free_inter_close_op(InterCloseOp *op); 
      void free_index_close_op(IndexCloseOp *op);
      void free_point_close_op(PointCloseOp *op);
      void free_read_close_op(ReadCloseOp *op);
      void free_post_close_op(PostCloseOp *op);
      void free_virtual_close_op(VirtualCloseOp *op);
      void free_dynamic_collective_op(DynamicCollectiveOp *op);
      void free_future_predicate_op(FuturePredOp *op);
      void free_not_predicate_op(NotPredOp *op);
      void free_and_predicate_op(AndPredOp *op);
      void free_or_predicate_op(OrPredOp *op);
      void free_acquire_op(AcquireOp *op);
      void free_release_op(ReleaseOp *op);
      void free_capture_op(TraceCaptureOp *op);
      void free_trace_op(TraceCompleteOp *op);
      void free_epoch_op(MustEpochOp *op);
      void free_pending_partition_op(PendingPartitionOp *op);
      void free_dependent_partition_op(DependentPartitionOp* op);
      void free_point_dep_part_op(PointDepPartOp *op);
      void free_fill_op(FillOp *op);
      void free_index_fill_op(IndexFillOp *op);
      void free_point_fill_op(PointFillOp *op);
      void free_attach_op(AttachOp *op);
      void free_detach_op(DetachOp *op);
      void free_timing_op(TimingOp *op);
    public: // Control replication operations
      void free_repl_individual_task(ReplIndividualTask *task);
      void free_repl_index_task(ReplIndexTask *task);
      void free_repl_read_close_op(ReplReadCloseOp *op);
      void free_repl_inter_close_op(ReplInterCloseOp *op);
      void free_repl_index_fill_op(ReplIndexFillOp *op);
      void free_repl_copy_op(ReplCopyOp *op);
      void free_repl_index_copy_op(ReplIndexCopyOp *op);
      void free_repl_deletion_op(ReplDeletionOp *op);
      void free_repl_pending_partition_op(ReplPendingPartitionOp *op);
      void free_repl_dependent_partition_op(ReplDependentPartitionOp *op);
      void free_repl_epoch_op(ReplMustEpochOp *op);
      void free_repl_timing_op(ReplTimingOp *op);
      void free_repl_fence_op(ReplFenceOp *op);
    public:
      RegionTreeContext allocate_region_tree_context(void);
      void free_region_tree_context(RegionTreeContext tree_ctx); 
      void register_local_context(UniqueID context_uid, InnerContext *ctx);
      void unregister_local_context(UniqueID context_uid);
      void register_remote_context(UniqueID context_uid, RemoteContext *ctx,
                                   std::set<RtEvent> &preconditions);
      void unregister_remote_context(UniqueID context_uid);
      InnerContext* find_context(UniqueID context_uid, 
                                 bool return_null_if_not_found = false);
      inline AddressSpaceID get_runtime_owner(UniqueID uid) const
        { return (uid % total_address_spaces); }
    public:
      void register_shard_manager(ReplicationID repl_id, 
                                  ShardManager *manager);
      void unregister_shard_manager(ReplicationID repl_id, 
                                    bool reclaim_id);
      ShardManager* find_shard_manager(ReplicationID repl_id, 
                                       bool can_fail = false);
    public:
      bool is_local(Processor proc) const;
      void find_visible_memories(Processor proc, std::set<Memory> &visible);
    public:
      IndexSpaceID       get_unique_index_space_id(void);
      IndexPartitionID   get_unique_index_partition_id(void);
      FieldSpaceID       get_unique_field_space_id(void);
      IndexTreeID        get_unique_index_tree_id(void);
      RegionTreeID       get_unique_region_tree_id(void);
      UniqueID           get_unique_operation_id(void);
      FieldID            get_unique_field_id(void);
      CodeDescriptorID   get_unique_code_descriptor_id(void);
      LayoutConstraintID get_unique_constraint_id(void);
      ReplicationID      get_unique_replication_id(void);
    public:
      // Verify that a region requirement is valid
      LegionErrorType verify_requirement(const RegionRequirement &req,
                                         FieldID &bad_field);
    public:
      // Methods for helping with dumb nested class scoping problems
      Future help_create_future(Operation *op = NULL);
      void help_complete_future(const Future &f);
      bool help_reset_future(const Future &f);
    public:
      unsigned generate_random_integer(void);
#ifdef TRACE_ALLOCATION
    public:
      void trace_allocation(AllocationType type, size_t size, int elems);
      void trace_free(AllocationType type, size_t size, int elems);
      void dump_allocation_info(void);
      static const char* get_allocation_name(AllocationType type);
#endif
    public:
      // These are the static methods that become the meta-tasks
      // for performing all the needed runtime operations
      static void initialize_runtime(
                          const void *args, size_t arglen, 
			  const void *userdata, size_t userlen,
			  Processor p);
      static void shutdown_runtime(
                          const void *args, size_t arglen, 
			  const void *userdata, size_t userlen,
			  Processor p);
      static void legion_runtime_task(
                          const void *args, size_t arglen, 
			  const void *userdata, size_t userlen,
			  Processor p);
      static void profiling_runtime_task(
                          const void *args, size_t arglen, 
			  const void *userdata, size_t userlen,
			  Processor p);
      static void launch_top_level(
                          const void *args, size_t arglen, 
			  const void *userdata, size_t userlen,
			  Processor p);
      static void init_mpi_interop(const void *args, size_t arglen, 
			  const void *userdata, size_t userlen,
			  Processor p);
      static void startup_sync(const void *args, size_t arglen, 
			  const void *userdata, size_t userlen,
			  Processor p);
      static void dummy_barrier(const void *args, size_t arglen,
                          const void *userdata, size_t userlen,
                          Processor p);
    protected:
      // Internal runtime methods invoked by the above static methods
      // after the find the right runtime instance to call
      void process_schedule_request(Processor p);
      void process_message_task(const void *args, size_t arglen);
    public:
      // The Runtime wrapper for this class
      Legion::Runtime *const external;
      // The Mapper Runtime for this class
      Legion::Mapping::MapperRuntime *const mapper_runtime;
      // The machine object for this runtime
      const Machine machine;
      const AddressSpaceID address_space; 
      const unsigned total_address_spaces;
      // stride for uniqueness, may or may not be the same depending
      // on the number of available control replication contexts
      const unsigned runtime_stride; 
      LegionProfiler *profiler;
      RegionTreeForest *const forest;
      Processor utility_group;
      const bool has_explicit_utility_procs;
    protected:
      bool prepared_for_shutdown;
    protected:
#ifdef DEBUG_LEGION
      mutable LocalLock outstanding_task_lock;
      std::map<std::pair<unsigned,bool>,unsigned> outstanding_task_counts;
#endif
      unsigned total_outstanding_tasks;
      unsigned outstanding_top_level_tasks;
#ifdef DEBUG_SHUTDOWN_HANG
    public:
      std::vector<int> outstanding_counts;
#endif
    protected:
      // Internal runtime state 
      // The local processor managed by this runtime
      const std::set<Processor> local_procs;
      // The local utility processors owned by this runtime
      const std::set<Processor> local_utils;
      // Processor managers for each of the local processors
      std::map<Processor,ProcessorManager*> proc_managers;
      // Lock for looking up memory managers
      mutable LocalLock memory_manager_lock;
      // Lock for initializing message managers
      mutable LocalLock message_manager_lock;
      // Memory managers for all the memories we know about
      std::map<Memory,MemoryManager*> memory_managers;
      // Message managers for each of the other runtimes
      MessageManager *message_managers[MAX_NUM_NODES];
      // For every processor map it to its address space
      const std::map<Processor,AddressSpaceID> proc_spaces;
    protected:
      // The task table 
      mutable LocalLock task_variant_lock;
      std::map<TaskID,TaskImpl*> task_table;
      std::deque<VariantImpl*> variant_table;
    protected:
      // Constraint sets
      mutable LocalLock layout_constraints_lock;
      std::map<LayoutConstraintID,LayoutConstraints*> layout_constraints_table;
      std::map<LayoutConstraintID,RtEvent> pending_constraint_requests;
    protected:
      struct MapperInfo {
        MapperInfo(void)
          : proc(Processor::NO_PROC), map_id(0) { }
        MapperInfo(Processor p, MapperID mid)
          : proc(p), map_id(mid) { }
      public:
        Processor proc;
        MapperID map_id;
      };
      mutable LocalLock mapper_info_lock;
      // For every mapper remember its mapper ID and processor
      std::map<Mapper*,MapperInfo> mapper_infos;
#ifdef DEBUG_LEGION
    protected:
      friend class TreeStateLogger;
      TreeStateLogger *get_tree_state_logger(void) { return tree_state_logger; }
#endif
    protected:
      unsigned unique_index_space_id;
      unsigned unique_index_partition_id;
      unsigned unique_field_space_id;
      unsigned unique_index_tree_id;
      unsigned unique_region_tree_id;
      unsigned unique_operation_id;
      unsigned unique_field_id; 
      unsigned unique_code_descriptor_id;
      unsigned unique_constraint_id;
      unsigned unique_control_replication_id;
      unsigned unique_task_id;
      unsigned unique_mapper_id;
      unsigned unique_projection_id;
      unsigned unique_sharding_id;
    protected:
      mutable LocalLock projection_lock;
      std::map<ProjectionID,ProjectionFunction*> projection_functions;
    protected:
<<<<<<< HEAD
      Reservation sharding_lock;
      std::map<ShardingID,ShardingFunctor*> sharding_functors;
    protected:
      Reservation group_lock;
=======
      mutable LocalLock group_lock;
>>>>>>> 47fc3e21
      LegionMap<uint64_t,LegionDeque<ProcessorGroupInfo>::aligned,
                PROCESSOR_GROUP_ALLOC>::tracked processor_groups;
    protected:
      mutable LocalLock processor_mapping_lock;
      std::map<Processor,unsigned> processor_mapping;
    protected:
      mutable LocalLock distributed_id_lock;
      DistributedID unique_distributed_id;
      LegionDeque<DistributedID,
          RUNTIME_DISTRIBUTED_ALLOC>::tracked available_distributed_ids;
    protected:
      mutable LocalLock distributed_collectable_lock;
      LegionMap<DistributedID,DistributedCollectable*,
                RUNTIME_DIST_COLLECT_ALLOC>::tracked dist_collectables;
      std::map<DistributedID,
        std::pair<DistributedCollectable*,RtUserEvent> > pending_collectables;
    protected:
      mutable LocalLock is_launch_lock;
      std::map<std::pair<Domain,TypeTag>,IndexSpace> index_launch_spaces;
    protected:
      mutable LocalLock gc_epoch_lock;
      GarbageCollectionEpoch *current_gc_epoch;
      LegionSet<GarbageCollectionEpoch*,
                RUNTIME_GC_EPOCH_ALLOC>::tracked  pending_gc_epochs;
      unsigned gc_epoch_counter;
    protected:
      // The runtime keeps track of remote contexts so they
      // can be re-used by multiple tasks that get sent remotely
      mutable LocalLock context_lock;
      std::map<UniqueID,InnerContext*> local_contexts;
      LegionMap<UniqueID,RemoteContext*,
                RUNTIME_REMOTE_ALLOC>::tracked remote_contexts;
      std::map<UniqueID,RtUserEvent> pending_remote_contexts;
      unsigned total_contexts;
      std::deque<RegionTreeContext> available_contexts;
    protected:
      // Keep track of managers for control replication execution
      Reservation shard_lock;
      std::map<ReplicationID,ShardManager*> shard_managers;
    protected:
      // For generating random numbers
      mutable LocalLock random_lock;
      unsigned short random_state[3];
#ifdef TRACE_ALLOCATION
    protected:
      struct AllocationTracker {
      public:
        AllocationTracker(void)
          : total_allocations(0), total_bytes(0),
            diff_allocations(0), diff_bytes(0) { }
      public:
        unsigned total_allocations;
        size_t         total_bytes;
        int       diff_allocations;
        off_t           diff_bytes;
      };
      mutable LocalLock allocation_lock; // leak this lock intentionally
      // Make these static so they live through the end of the runtime
      static std::map<AllocationType,AllocationTracker> allocation_manager;
      static unsigned long long allocation_tracing_count;
#endif
    protected:
      mutable LocalLock individual_task_lock;
      mutable LocalLock point_task_lock;
      mutable LocalLock index_task_lock;
      mutable LocalLock slice_task_lock;
      mutable LocalLock map_op_lock;
      mutable LocalLock copy_op_lock;
      mutable LocalLock fence_op_lock;
      mutable LocalLock frame_op_lock;
      mutable LocalLock deletion_op_lock;
      mutable LocalLock open_op_lock;
      mutable LocalLock advance_op_lock;
      mutable LocalLock inter_close_op_lock;
      mutable LocalLock read_close_op_lock;
      mutable LocalLock post_close_op_lock;
      mutable LocalLock virtual_close_op_lock;
      mutable LocalLock dynamic_collective_op_lock;
      mutable LocalLock future_pred_op_lock;
      mutable LocalLock not_pred_op_lock;
      mutable LocalLock and_pred_op_lock;
      mutable LocalLock or_pred_op_lock;
      mutable LocalLock acquire_op_lock;
      mutable LocalLock release_op_lock;
      mutable LocalLock capture_op_lock;
      mutable LocalLock trace_op_lock;
      mutable LocalLock epoch_op_lock;
      mutable LocalLock pending_partition_op_lock;
      mutable LocalLock dependent_partition_op_lock;
      mutable LocalLock fill_op_lock;
      mutable LocalLock attach_op_lock;
      mutable LocalLock detach_op_lock;
      mutable LocalLock timing_op_lock;
    protected:
      std::deque<IndividualTask*>       available_individual_tasks;
      std::deque<PointTask*>            available_point_tasks;
      std::deque<IndexTask*>            available_index_tasks;
      std::deque<SliceTask*>            available_slice_tasks;
      std::deque<MapOp*>                available_map_ops;
      std::deque<CopyOp*>               available_copy_ops;
      std::deque<IndexCopyOp*>          available_index_copy_ops;
      std::deque<PointCopyOp*>          available_point_copy_ops;
      std::deque<FenceOp*>              available_fence_ops;
      std::deque<FrameOp*>              available_frame_ops;
      std::deque<DeletionOp*>           available_deletion_ops;
      std::deque<OpenOp*>               available_open_ops;
      std::deque<AdvanceOp*>            available_advance_ops;
      std::deque<InterCloseOp*>         available_inter_close_ops;
      std::deque<IndexCloseOp*>         available_index_close_ops;
      std::deque<PointCloseOp*>         available_point_close_ops;
      std::deque<ReadCloseOp*>          available_read_close_ops;
      std::deque<PostCloseOp*>          available_post_close_ops;
      std::deque<VirtualCloseOp*>       available_virtual_close_ops;
      std::deque<DynamicCollectiveOp*>  available_dynamic_collective_ops;
      std::deque<FuturePredOp*>         available_future_pred_ops;
      std::deque<NotPredOp*>            available_not_pred_ops;
      std::deque<AndPredOp*>            available_and_pred_ops;
      std::deque<OrPredOp*>             available_or_pred_ops;
      std::deque<AcquireOp*>            available_acquire_ops;
      std::deque<ReleaseOp*>            available_release_ops;
      std::deque<TraceCaptureOp*>       available_capture_ops;
      std::deque<TraceCompleteOp*>      available_trace_ops;
      std::deque<MustEpochOp*>          available_epoch_ops;
      std::deque<PendingPartitionOp*>   available_pending_partition_ops;
      std::deque<DependentPartitionOp*> available_dependent_partition_ops;
      std::deque<PointDepPartOp*>       available_point_dep_part_ops;
      std::deque<FillOp*>               available_fill_ops;
      std::deque<IndexFillOp*>          available_index_fill_ops;
      std::deque<PointFillOp*>          available_point_fill_ops;
      std::deque<AttachOp*>             available_attach_ops;
      std::deque<DetachOp*>             available_detach_ops;
      std::deque<TimingOp*>             available_timing_ops;
    protected: // Control replication operations
      std::deque<ReplIndividualTask*>   available_repl_individual_tasks;
      std::deque<ReplIndexTask*>        available_repl_index_tasks;
      std::deque<ReplReadCloseOp*>      available_repl_read_close_ops;
      std::deque<ReplInterCloseOp*>     available_repl_inter_close_ops;
      std::deque<ReplIndexFillOp*>      available_repl_index_fill_ops;
      std::deque<ReplCopyOp*>           available_repl_copy_ops;
      std::deque<ReplIndexCopyOp*>      available_repl_index_copy_ops;
      std::deque<ReplDeletionOp*>       available_repl_deletion_ops;
      std::deque<ReplPendingPartitionOp*> 
                                        available_repl_pending_partition_ops;
      std::deque<ReplDependentPartitionOp*> 
                                        available_repl_dependent_partition_ops;
      std::deque<ReplMustEpochOp*>      available_repl_must_epoch_ops;
      std::deque<ReplTimingOp*>         available_repl_timing_ops;
      std::deque<ReplFenceOp*>          available_repl_fence_ops;
#ifdef DEBUG_LEGION
      TreeStateLogger *tree_state_logger;
      // For debugging purposes keep track of
      // some of the outstanding tasks
      std::set<IndividualTask*> out_individual_tasks;
      std::set<PointTask*>      out_point_tasks;
      std::set<IndexTask*>      out_index_tasks;
      std::set<SliceTask*>      out_slice_tasks;
      std::set<MustEpochOp*>    out_must_epoch;
    public:
      // These are debugging method for the above data
      // structures.  They are not called anywhere in
      // actual code.
      void print_out_individual_tasks(FILE *f = stdout, int cnt = -1);
      void print_out_index_tasks(FILE *f = stdout, int cnt = -1);
      void print_out_slice_tasks(FILE *f = stdout, int cnt = -1);
      void print_out_point_tasks(FILE *f = stdout, int cnt = -1);
      void print_outstanding_tasks(FILE *f = stdout, int cnt = -1);
#endif
    public:
      LayoutConstraintID register_layout(
          const LayoutConstraintRegistrar &registrar, 
          LayoutConstraintID id);
      LayoutConstraints* register_layout(FieldSpace handle,
                                         const LayoutConstraintSet &cons);
      bool register_layout(LayoutConstraints *new_constraints);
      void release_layout(LayoutConstraintID layout_id);
      void unregister_layout(LayoutConstraintID layout_id);
      static LayoutConstraintID preregister_layout(
                                     const LayoutConstraintRegistrar &registrar,
                                     LayoutConstraintID layout_id);
      FieldSpace get_layout_constraint_field_space(LayoutConstraintID id);
      void get_layout_constraints(LayoutConstraintID layout_id,
                                  LayoutConstraintSet &layout_constraints);
      const char* get_layout_constraints_name(LayoutConstraintID layout_id);
      LayoutConstraints* find_layout_constraints(LayoutConstraintID layout_id,
                                                 bool can_fail = false);
    public:
      // Static methods for start-up and callback phases
      static int start(int argc, char **argv, bool background);
      static void wait_for_shutdown(void);
      static void set_top_level_task_id(Processor::TaskFuncID top_id);
      static void configure_MPI_interoperability(int rank);
      static void register_handshake(MPILegionHandshake &handshake);
      static const ReductionOp* get_reduction_op(ReductionOpID redop_id);
      static const SerdezOp* get_serdez_op(CustomSerdezID serdez_id);
      static const SerdezRedopFns* get_serdez_redop_fns(ReductionOpID redop_id);
      static void add_registration_callback(RegistrationCallbackFnptr callback);
      static InputArgs& get_input_args(void);
      static Runtime* get_runtime(Processor p);
      static ReductionOpTable& get_reduction_table(void);
      static SerdezOpTable& get_serdez_table(void);
      static SerdezRedopTable& get_serdez_redop_table(void);
      static std::deque<PendingVariantRegistration*>&
                                get_pending_variant_table(void);
      static std::map<LayoutConstraintID,LayoutConstraintRegistrar>&
                                get_pending_constraint_table(void);
      static std::map<ProjectionID,ProjectionFunctor*>&
                                get_pending_projection_table(void);
      static std::map<ShardingID,ShardingFunctor*>&
                                get_pending_sharding_table(void);
      static TaskID& get_current_static_task_id(void);
      static TaskID generate_static_task_id(void);
      static VariantID preregister_variant(
                      const TaskVariantRegistrar &registrar,
                      const void *user_data, size_t user_data_size,
                      CodeDescriptor *realm_desc, bool has_ret, 
                      const char *task_name,VariantID vid,bool check_id = true);
    public:
      static void report_fatal_message(int code,
                                       const char *file_name,
                                       const int line_number,
                                       const char *message);
      static void report_error_message(int code,
                                       const char *file_name,
                                       const int line_number,
                                       const char *message);
      static void report_warning_message(int code,
                                         const char *file_name, 
                                         const int line_number,
                                         const char *message);
#if defined(PRIVILEGE_CHECKS) || defined(BOUNDS_CHECKS)
    public:
      static const char* find_privilege_task_name(void *impl);
#endif
#ifdef BOUNDS_CHECKS
    public:
      static void check_bounds(void *impl, ptr_t ptr);
      static void check_bounds(void *impl, const DomainPoint &dp);
#endif
    private:
      static RtEvent register_runtime_tasks(RealmRuntime &realm);
      static Processor::TaskFuncID get_next_available_id(void);
      static void log_machine(Machine machine);
    public:
      // Static member variables
      static Runtime *the_runtime;
      // the runtime map is only valid when running with -lg:separate
      static std::map<Processor,Runtime*> *runtime_map;
      static std::vector<RegistrationCallbackFnptr> registration_callbacks;
      static Processor::TaskFuncID legion_main_id;
      static int initial_task_window_size;
      static unsigned initial_task_window_hysteresis;
      static unsigned initial_tasks_to_schedule;
      static unsigned max_message_size;
      static unsigned gc_epoch_size;
      static unsigned max_control_replication_contexts;
      static unsigned max_local_fields;
      static bool runtime_started;
      static bool runtime_backgrounded;
      static bool runtime_warnings;
      static bool separate_runtime_instances;
      static bool record_registration;
      static bool stealing_disabled;
      static bool resilient_mode;
      static bool unsafe_launch;
      static bool unsafe_mapper;
      static bool dynamic_independence_tests;
      static bool legion_spy_enabled;
      static bool enable_test_mapper;
      static bool legion_ldb_enabled;
      static const char* replay_file;
      // Collective settings
      static int legion_collective_radix;
      static int legion_collective_log_radix;
      static int legion_collective_stages;
      static int legion_collective_participating_spaces;
      static int legion_collective_last_radix;
      static int legion_collective_last_log_radix;
      // MPI Interoperability
      static int mpi_rank;
      static MPIRankTable *mpi_rank_table;
      static std::vector<MPILegionHandshake> *pending_handshakes;
#ifdef DEBUG_LEGION
      static bool logging_region_tree_state;
      static bool verbose_logging;
      static bool logical_logging_only;
      static bool physical_logging_only;
      static bool check_privileges;
      static bool bit_mask_logging;
#endif
      static bool program_order_execution;
      static bool verify_disjointness;
    public:
      static unsigned num_profiling_nodes;
      static const char* serializer_type;
      static const char* prof_logfile;
      static size_t prof_footprint_threshold;
      static size_t prof_target_latency;
      static bool slow_debug_ok;
    public:
      static inline ApEvent merge_events(ApEvent e1, ApEvent e2);
      static inline ApEvent merge_events(ApEvent e1, ApEvent e2, ApEvent e3);
      static inline ApEvent merge_events(const std::set<ApEvent> &events);
    public:
      static inline RtEvent merge_events(RtEvent e1, RtEvent e2);
      static inline RtEvent merge_events(RtEvent e1, RtEvent e2, RtEvent e3);
      static inline RtEvent merge_events(const std::set<RtEvent> &events);
    public:
      static inline ApUserEvent create_ap_user_event(void);
      static inline void trigger_event(ApUserEvent to_trigger,
                                   ApEvent precondition = ApEvent::NO_AP_EVENT);
      static inline void poison_event(ApUserEvent to_poison);
    public:
      static inline RtUserEvent create_rt_user_event(void);
      static inline void trigger_event(RtUserEvent to_trigger,
                                   RtEvent precondition = RtEvent::NO_RT_EVENT);
      static inline void poison_event(RtUserEvent to_poison);
    public:
      static inline PredEvent create_pred_event(void);
      static inline void trigger_event(PredEvent to_trigger);
      static inline void poison_event(PredEvent to_poison);
    public:
      static inline ApEvent ignorefaults(Realm::Event e);
      static inline RtEvent protect_event(ApEvent to_protect);
      static inline RtEvent protect_merge_events(
                                          const std::set<ApEvent> &events);
    public:
      static inline void phase_barrier_arrive(const PhaseBarrier &bar, 
                unsigned cnt, ApEvent precondition = ApEvent::NO_AP_EVENT,
                const void *reduce_value = NULL, size_t reduce_value_size = 0);
      static inline void alter_arrival_count(PhaseBarrier &bar, int delta);
    public:
      static inline ApBarrier get_previous_phase(const PhaseBarrier &bar);
      static inline void advance_barrier(PhaseBarrier &bar);
      static inline void advance_barrier(ApBarrier &bar);
      static inline bool get_barrier_result(ApBarrier bar, void *result,
                                            size_t result_size);
    public:
      static inline RtBarrier get_previous_phase(const RtBarrier &bar);
      static inline void phase_barrier_arrive(const RtBarrier &bar,
                unsigned cnt, RtEvent precondition = RtEvent::NO_RT_EVENT,
                const void *reduce_value = NULL, size_t reduce_value_size = 0);
      static inline void advance_barrier(RtBarrier &bar);
      static inline bool get_barrier_result(RtBarrier bar, void *result,
                                            size_t result_size);
      static inline void alter_arrival_count(RtBarrier &bar, int delta);
    public:
      static inline ApEvent acquire_ap_reservation(Reservation r,bool exclusive,
                                   ApEvent precondition = ApEvent::NO_AP_EVENT);
      static inline RtEvent acquire_rt_reservation(Reservation r,bool exclusive,
                                   RtEvent precondition = RtEvent::NO_RT_EVENT);
      static inline void release_reservation(Reservation r,
                                   LgEvent precondition = LgEvent::NO_LG_EVENT);
    };

    //--------------------------------------------------------------------------
    template<typename T>
    inline T* Runtime::get_available(LocalLock &local_lock, 
                                     std::deque<T*> &queue)
    //--------------------------------------------------------------------------
    {
      T *result = NULL;
      {
        AutoLock l_lock(local_lock);
        if (!queue.empty())
        {
          result = queue.front();
          queue.pop_front();
        }
      }
      // Couldn't find one so make one
      if (result == NULL)
        result = new T(this);
#ifdef DEBUG_LEGION
      assert(result != NULL);
#endif
      result->activate();
      return result;
    }

    //--------------------------------------------------------------------------
    template<bool CAN_BE_DELETED, typename T>
    inline void Runtime::release_operation(std::deque<T*> &queue, T* operation)
    //--------------------------------------------------------------------------
    {
      if (CAN_BE_DELETED && (queue.size() == LEGION_MAX_RECYCLABLE_OBJECTS))
        delete (operation);
      else
        queue.push_front(operation);
    }

    //--------------------------------------------------------------------------
    template<typename T>
    inline RtEvent Runtime::issue_runtime_meta_task(const LgTaskArgs<T> &args,
                                      LgPriority priority, Operation *op, 
                                      RtEvent precondition, Processor target)
    //--------------------------------------------------------------------------
    {
      // If this is not a task directly related to shutdown or is a message, 
      // to a remote node then increment the number of outstanding tasks
#ifdef DEBUG_LEGION
      if (T::TASK_ID < LG_MESSAGE_ID)
        increment_total_outstanding_tasks(args.lg_task_id, true/*meta*/);
#else
      if (T::TASK_ID < LG_MESSAGE_ID)
        increment_total_outstanding_tasks();
#endif
#ifdef DEBUG_SHUTDOWN_HANG
      __sync_fetch_and_add(&outstanding_counts[T::TASK_ID],1);
#endif
      if (!target.exists())
      {
        // If we don't have a processor to explicitly target, figure
        // out which of our utility processors to use
        target = utility_group;
      }
#ifdef DEBUG_LEGION
      assert(target.exists());
#endif
      DETAILED_PROFILER(this, REALM_SPAWN_META_CALL);
      if ((T::TASK_ID < LG_MESSAGE_ID) && (profiler != NULL))
      {
        Realm::ProfilingRequestSet requests;
        profiler->add_meta_request(requests, T::TASK_ID, op);
        return RtEvent(target.spawn(LG_TASK_ID, &args, sizeof(T),
                                    requests, precondition, priority));
      }
      else
        return RtEvent(target.spawn(LG_TASK_ID, &args, sizeof(T), 
                                    precondition, priority));
    }

    //--------------------------------------------------------------------------
    /*static*/ inline ApEvent Runtime::merge_events(ApEvent e1, ApEvent e2)
    //--------------------------------------------------------------------------
    {
      ApEvent result(Realm::Event::merge_events(e1, e2)); 
#ifdef LEGION_SPY
      if (!result.exists() || (result == e1) || (result == e2))
      {
        Realm::UserEvent rename(Realm::UserEvent::create_user_event());
        if (result == e1)
          rename.trigger(e1);
        else if (result == e2)
          rename.trigger(e2);
        else
          rename.trigger();
        result = ApEvent(rename);
      }
      LegionSpy::log_event_dependence(e1, result);
      LegionSpy::log_event_dependence(e2, result);
#endif
      return result;
    }

    //--------------------------------------------------------------------------
    /*static*/ inline ApEvent Runtime::merge_events(ApEvent e1, 
                                                    ApEvent e2, ApEvent e3) 
    //--------------------------------------------------------------------------
    {
      ApEvent result(Realm::Event::merge_events(e1, e2, e3)); 
#ifdef LEGION_SPY
      if (!result.exists() || (result == e1) || (result == e2) ||(result == e3))
      {
        Realm::UserEvent rename(Realm::UserEvent::create_user_event());
        if (result == e1)
          rename.trigger(e1);
        else if (result == e2)
          rename.trigger(e2);
        else if (result == e3)
          rename.trigger(e3);
        else
          rename.trigger();
        result = ApEvent(rename);
      }
      LegionSpy::log_event_dependence(e1, result);
      LegionSpy::log_event_dependence(e2, result);
      LegionSpy::log_event_dependence(e3, result);
#endif
      return result;
    }

    //--------------------------------------------------------------------------
    /*static*/ inline ApEvent Runtime::merge_events(
                                                const std::set<ApEvent> &events)
    //--------------------------------------------------------------------------
    {
#ifndef LEGION_SPY
      if (events.empty())
        return ApEvent::NO_AP_EVENT;
      if (events.size() == 1)
        return *(events.begin());
#endif
      const std::set<Realm::Event> *realm_events = 
        reinterpret_cast<const std::set<Realm::Event>*>(&events);
      ApEvent result(Realm::Event::merge_events(*realm_events));
#ifdef LEGION_SPY
      if (!result.exists() || (events.find(result) != events.end()))
      {
        Realm::UserEvent rename(Realm::UserEvent::create_user_event());
        if (events.find(result) != events.end())
          rename.trigger(result);
        else
          rename.trigger();
        result = ApEvent(rename);
      }
      for (std::set<ApEvent>::const_iterator it = events.begin();
            it != events.end(); it++)
        LegionSpy::log_event_dependence(*it, result);
#endif
      return result;
    }

    //--------------------------------------------------------------------------
    /*static*/ inline RtEvent Runtime::merge_events(RtEvent e1, RtEvent e2)
    //--------------------------------------------------------------------------
    {
      // No logging for runtime operations currently
      return RtEvent(Realm::Event::merge_events(e1, e2)); 
    }

    //--------------------------------------------------------------------------
    /*static*/ inline RtEvent Runtime::merge_events(RtEvent e1, 
                                                    RtEvent e2, RtEvent e3) 
    //--------------------------------------------------------------------------
    {
      // No logging for runtime operations currently
      return RtEvent(Realm::Event::merge_events(e1, e2, e3)); 
    }

    //--------------------------------------------------------------------------
    /*static*/ inline RtEvent Runtime::merge_events(
                                                const std::set<RtEvent> &events)
    //--------------------------------------------------------------------------
    {
#ifndef LEGION_SPY
      if (events.empty())
        return RtEvent::NO_RT_EVENT;
      if (events.size() == 1)
        return *(events.begin());
#endif
      // No logging for runtime operations currently
      const std::set<Realm::Event> *realm_events = 
        reinterpret_cast<const std::set<Realm::Event>*>(&events);
      return RtEvent(Realm::Event::merge_events(*realm_events));
    }

    //--------------------------------------------------------------------------
    /*static*/ inline ApUserEvent Runtime::create_ap_user_event(void)
    //--------------------------------------------------------------------------
    {
#ifdef LEGION_SPY
      ApUserEvent result(Realm::UserEvent::create_user_event());
      LegionSpy::log_ap_user_event(result);
      return result;
#else
      return ApUserEvent(Realm::UserEvent::create_user_event());
#endif
    }

    //--------------------------------------------------------------------------
    /*static*/ inline void Runtime::trigger_event(ApUserEvent to_trigger,
                                                  ApEvent precondition)
    //--------------------------------------------------------------------------
    {
      Realm::UserEvent copy = to_trigger;
      copy.trigger(precondition);
#ifdef LEGION_SPY
      LegionSpy::log_ap_user_event_trigger(to_trigger);
      if (precondition.exists())
        LegionSpy::log_event_dependence(precondition, to_trigger);
#endif
    }

    //--------------------------------------------------------------------------
    /*static*/ inline void Runtime::poison_event(ApUserEvent to_poison)
    //--------------------------------------------------------------------------
    {
      Realm::UserEvent copy = to_poison;
      copy.cancel();
#ifdef LEGION_SPY
      // This counts as triggering
      LegionSpy::log_ap_user_event_trigger(to_poison);
#endif
    }

    //--------------------------------------------------------------------------
    /*static*/ inline RtUserEvent Runtime::create_rt_user_event(void)
    //--------------------------------------------------------------------------
    {
#ifdef LEGION_SPY
      RtUserEvent result(Realm::UserEvent::create_user_event());
      LegionSpy::log_rt_user_event(result);
      return result;
#else
      return RtUserEvent(Realm::UserEvent::create_user_event());
#endif
    }

    //--------------------------------------------------------------------------
    /*static*/ inline void Runtime::trigger_event(RtUserEvent to_trigger,
                                                  RtEvent precondition) 
    //--------------------------------------------------------------------------
    {
      Realm::UserEvent copy = to_trigger;
      copy.trigger(precondition);
#ifdef LEGION_SPY
      LegionSpy::log_rt_user_event_trigger(to_trigger);
#endif
    }

    //--------------------------------------------------------------------------
    /*static*/ inline void Runtime::poison_event(RtUserEvent to_poison)
    //--------------------------------------------------------------------------
    {
      Realm::UserEvent copy = to_poison;
      copy.cancel();
#ifdef LEGION_SPY
      // This counts as triggering
      LegionSpy::log_rt_user_event_trigger(to_poison);
#endif
    }

    //--------------------------------------------------------------------------
    /*static*/ inline PredEvent Runtime::create_pred_event(void)
    //--------------------------------------------------------------------------
    {
#ifdef LEGION_SPY
      PredEvent result(Realm::UserEvent::create_user_event());
      LegionSpy::log_pred_event(result);
      return result;
#else
      return PredEvent(Realm::UserEvent::create_user_event());
#endif
    }

    //--------------------------------------------------------------------------
    /*static*/ inline void Runtime::trigger_event(PredEvent to_trigger)
    //--------------------------------------------------------------------------
    {
      Realm::UserEvent copy = to_trigger;
      copy.trigger();
#ifdef LEGION_SPY
      LegionSpy::log_pred_event_trigger(to_trigger);
#endif
    }

    //--------------------------------------------------------------------------
    /*static*/ inline void Runtime::poison_event(PredEvent to_poison)
    //--------------------------------------------------------------------------
    {
      Realm::UserEvent copy = to_poison;
      copy.cancel();
#ifdef LEGION_SPY
      // This counts as triggering
      LegionSpy::log_pred_event_trigger(to_poison);
#endif
    }

    //--------------------------------------------------------------------------
    /*static*/ inline ApEvent Runtime::ignorefaults(Realm::Event e)
    //--------------------------------------------------------------------------
    {
      ApEvent result(Realm::Event::ignorefaults(e));
#ifdef LEGION_SPY
      if (!result.exists())
      {
        Realm::UserEvent rename(Realm::UserEvent::create_user_event());
        rename.trigger();
        result = ApEvent(rename);
      }
      LegionSpy::log_event_dependence(ApEvent(e), result);
#endif
      return ApEvent(result);
    }

    //--------------------------------------------------------------------------
    /*static*/ inline RtEvent Runtime::protect_event(ApEvent to_protect)
    //--------------------------------------------------------------------------
    {
      if (to_protect.exists())
        return RtEvent(Realm::Event::ignorefaults(to_protect));
      else
        return RtEvent::NO_RT_EVENT;
    }

    //--------------------------------------------------------------------------
    /*static*/ inline RtEvent Runtime::protect_merge_events(
                                                const std::set<ApEvent> &events)
    //--------------------------------------------------------------------------
    {
      const std::set<Realm::Event> *realm_events = 
        reinterpret_cast<const std::set<Realm::Event>*>(&events);
      return RtEvent(Realm::Event::merge_events_ignorefaults(*realm_events));
    }

    //--------------------------------------------------------------------------
    /*static*/ inline void Runtime::phase_barrier_arrive(
                  const PhaseBarrier &bar, unsigned count, ApEvent precondition,
                  const void *reduce_value, size_t reduce_value_size)
    //--------------------------------------------------------------------------
    {
      Realm::Barrier copy = bar.phase_barrier;
      copy.arrive(count, precondition, reduce_value, reduce_value_size);
#ifdef LEGION_SPY
      if (precondition.exists())
        LegionSpy::log_event_dependence(precondition, bar.phase_barrier);
#endif
    }

    //--------------------------------------------------------------------------
    /*static*/ inline ApBarrier Runtime::get_previous_phase(
                                                        const PhaseBarrier &bar)
    //--------------------------------------------------------------------------
    {
      Realm::Barrier copy = bar.phase_barrier;
      return ApBarrier(copy.get_previous_phase());
    }

    //--------------------------------------------------------------------------
    /*static*/ inline void Runtime::alter_arrival_count(PhaseBarrier &bar,
                                                        int delta)
    //--------------------------------------------------------------------------
    {
      Realm::Barrier copy = bar.phase_barrier;
      bar.phase_barrier = ApBarrier(copy.alter_arrival_count(delta));
    }

    //--------------------------------------------------------------------------
    /*static*/ inline void Runtime::advance_barrier(PhaseBarrier &bar)
    //--------------------------------------------------------------------------
    {
      Realm::Barrier copy = bar.phase_barrier;
      bar.phase_barrier = ApBarrier(copy.advance_barrier());
    }

    //--------------------------------------------------------------------------
    /*static*/ inline void Runtime::advance_barrier(ApBarrier &bar)
    //--------------------------------------------------------------------------
    {
      Realm::Barrier copy = bar;
      bar = ApBarrier(copy.advance_barrier());
    }

    //--------------------------------------------------------------------------
    /*static*/ inline bool Runtime::get_barrier_result(ApBarrier bar,
                                               void *result, size_t result_size)
    //--------------------------------------------------------------------------
    {
      Realm::Barrier copy = bar;
      return copy.get_result(result, result_size);
    }

    //--------------------------------------------------------------------------
    /*static*/ inline RtBarrier Runtime::get_previous_phase(const RtBarrier &b)
    //--------------------------------------------------------------------------
    {
      Realm::Barrier copy = b;
      return RtBarrier(copy.get_previous_phase());
    }

    //--------------------------------------------------------------------------
    /*static*/ inline void Runtime::phase_barrier_arrive(const RtBarrier &bar,
           unsigned count, RtEvent precondition, const void *value, size_t size)
    //--------------------------------------------------------------------------
    {
      Realm::Barrier copy = bar;
      copy.arrive(count, precondition, value, size); 
    }

    //--------------------------------------------------------------------------
    /*static*/ inline void Runtime::advance_barrier(RtBarrier &bar)
    //--------------------------------------------------------------------------
    {
      Realm::Barrier copy = bar;
      bar = RtBarrier(copy.advance_barrier());
    }

    //--------------------------------------------------------------------------
    /*static*/ inline bool Runtime::get_barrier_result(RtBarrier bar, 
                                               void *result, size_t result_size)
    //--------------------------------------------------------------------------
    {
      Realm::Barrier copy = bar;
      return copy.get_result(result, result_size);
    }

    //--------------------------------------------------------------------------
    /*static*/ inline void Runtime::alter_arrival_count(RtBarrier &b, int delta)
    //--------------------------------------------------------------------------
    {
      Realm::Barrier copy = b;
      b = RtBarrier(copy.alter_arrival_count(delta));
    }

    //--------------------------------------------------------------------------
    /*static*/ inline ApEvent Runtime::acquire_ap_reservation(Reservation r,
                                           bool exclusive, ApEvent precondition)
    //--------------------------------------------------------------------------
    {
      ApEvent result(r.acquire(exclusive ? 0 : 1, exclusive, precondition));
#ifdef LEGION_SPY
      if (precondition.exists() && !result.exists())
      {
        Realm::UserEvent rename(Realm::UserEvent::create_user_event());
        rename.trigger();
        result = ApEvent(rename);
      }
      if (precondition.exists())
        LegionSpy::log_event_dependence(precondition, result);
#endif
      return result;
    }

    //--------------------------------------------------------------------------
    /*static*/ inline RtEvent Runtime::acquire_rt_reservation(Reservation r,
                                           bool exclusive, RtEvent precondition)
    //--------------------------------------------------------------------------
    {
      return RtEvent(r.acquire(exclusive ? 0 : 1, exclusive, precondition)); 
    }

    //--------------------------------------------------------------------------
    /*static*/ inline void Runtime::release_reservation(Reservation r,
                                                           LgEvent precondition)
    //--------------------------------------------------------------------------
    {
      r.release(precondition);
    }

  }; // namespace Internal 
}; // namespace Legion 

#endif // __RUNTIME_H__

// EOF
<|MERGE_RESOLUTION|>--- conflicted
+++ resolved
@@ -1518,17 +1518,12 @@
       const bool is_functional;
       const ProjectionID projection_id;
       ProjectionFunctor *const functor;
-<<<<<<< HEAD
-    protected:
-      Reservation projection_reservation;
+    protected:
+      mutable LocalLock projection_reservation;
       std::map<std::pair<RegionTreeNode*,IndexSpace>,
                std::set<DomainPoint> > interfering_points;
       std::map<ProjectionSummary,
                std::vector<ElideCloseResult> > elide_close_results;
-=======
-    private:
-      mutable LocalLock projection_reservation;
->>>>>>> 47fc3e21
     }; 
 
     /**
@@ -1576,7 +1571,7 @@
       const ShardingID sharding_id;
       const size_t total_shards;
     protected:
-      Reservation sharding_lock;
+      mutable LocalLock sharding_lock;
       std::map<std::pair<IndexSpace/*full*/,ShardID>,
                IndexSpace/*result*/> shard_index_spaces;
     };
@@ -2706,113 +2701,6 @@
       template<bool CAN_BE_DELETED, typename T>
       inline void release_operation(std::deque<T*> &queue, T* operation);
     public:
-<<<<<<< HEAD
-      IndividualTask*       get_available_individual_task(bool need_cont,
-                                                  bool has_lock = false);
-      PointTask*            get_available_point_task(bool need_cont,
-                                                  bool has_lock = false);
-      IndexTask*            get_available_index_task(bool need_cont,
-                                                  bool has_lock = false);
-      SliceTask*            get_available_slice_task(bool need_cont,
-                                                  bool has_lock = false);
-      MapOp*                get_available_map_op(bool need_cont,
-                                                  bool has_lock = false);
-      CopyOp*               get_available_copy_op(bool need_cont,
-                                                  bool has_lock = false);
-      IndexCopyOp*          get_available_index_copy_op(bool need_cont,
-                                                  bool has_lock = false);
-      PointCopyOp*          get_available_point_copy_op(bool need_cont,
-                                                  bool has_lock = false);
-      FenceOp*              get_available_fence_op(bool need_cont,
-                                                  bool has_lock = false);
-      FrameOp*              get_available_frame_op(bool need_cont,
-                                                  bool has_lock = false);
-      DeletionOp*           get_available_deletion_op(bool need_cont,
-                                                  bool has_lock = false);
-      OpenOp*               get_available_open_op(bool need_cont,
-                                                  bool has_lock = false);
-      AdvanceOp*            get_available_advance_op(bool need_cont,
-                                                  bool has_lock = false);
-      InterCloseOp*         get_available_inter_close_op(bool need_cont,
-                                                  bool has_lock = false);
-      IndexCloseOp*         get_available_index_close_op(bool need_cont,
-                                                  bool has_lock = false);
-      PointCloseOp*         get_available_point_close_op(bool need_cont,
-                                                  bool has_lock = false);
-      ReadCloseOp*          get_available_read_close_op(bool need_cont,
-                                                  bool has_lock = false);
-      PostCloseOp*          get_available_post_close_op(bool need_cont,
-                                                  bool has_lock = false);
-      VirtualCloseOp*       get_available_virtual_close_op(bool need_cont,
-                                                  bool has_lock = false); 
-      DynamicCollectiveOp*  get_available_dynamic_collective_op(bool need_cont,
-                                                  bool has_lock = false);
-      FuturePredOp*         get_available_future_pred_op(bool need_cont,
-                                                  bool has_lock = false);
-      NotPredOp*            get_available_not_pred_op(bool need_cont,
-                                                  bool has_lock = false);
-      AndPredOp*            get_available_and_pred_op(bool need_cont,
-                                                  bool has_lock = false);
-      OrPredOp*             get_available_or_pred_op(bool need_cont,
-                                                  bool has_lock = false);
-      AcquireOp*            get_available_acquire_op(bool need_cont,
-                                                  bool has_lock = false);
-      ReleaseOp*            get_available_release_op(bool need_cont,
-                                                  bool has_lock = false);
-      TraceCaptureOp*       get_available_capture_op(bool need_cont,
-                                                  bool has_lock = false);
-      TraceCompleteOp*      get_available_trace_op(bool need_cont,
-                                                  bool has_lock = false);
-      MustEpochOp*          get_available_epoch_op(bool need_cont,
-                                                  bool has_lock = false);
-      PendingPartitionOp*   get_available_pending_partition_op(bool need_cont,
-                                                  bool has_lock = false);
-      DependentPartitionOp* get_available_dependent_partition_op(bool need_cont,
-                                                  bool has_lock = false);
-      PointDepPartOp*       get_available_point_dep_part_op(bool need_cont,
-                                                  bool has_lock = false);
-      FillOp*               get_available_fill_op(bool need_cont,
-                                                  bool has_lock = false);
-      IndexFillOp*          get_available_index_fill_op(bool need_cont,
-                                                  bool has_lock = false);
-      PointFillOp*          get_available_point_fill_op(bool need_cont,
-                                                  bool has_lock = false);
-      AttachOp*             get_available_attach_op(bool need_cont,
-                                                  bool has_lock = false);
-      DetachOp*             get_available_detach_op(bool need_cont,
-                                                  bool has_lock = false);
-      TimingOp*             get_available_timing_op(bool need_cont,
-                                                  bool has_lock = false);
-    public: // Control replication operations
-      ReplIndividualTask*   get_available_repl_individual_task(bool need_cont,
-                                                  bool has_lock = false);
-      ReplIndexTask*        get_available_repl_index_task(bool need_cont,
-                                                  bool has_lock = false);
-      ReplReadCloseOp*      get_available_repl_read_close_op(bool need_cont,
-                                                  bool has_lock = false);
-      ReplInterCloseOp*     get_available_repl_inter_close_op(bool need_cont,
-                                                  bool has_lock = false);
-      ReplIndexFillOp*      get_available_repl_index_fill_op(bool need_cont,
-                                                  bool has_lock = false);
-      ReplCopyOp*           get_available_repl_copy_op(bool need_cont,
-                                                  bool has_lock = false);
-      ReplIndexCopyOp*      get_available_repl_index_copy_op(bool need_cont,
-                                                  bool has_lock = false);
-      ReplDeletionOp*       get_available_repl_deletion_op(bool need_cont,
-                                                  bool has_lock = false);
-      ReplPendingPartitionOp* get_available_repl_pending_partition_op(
-                                                  bool need_cont, 
-                                                  bool has_lock = false);
-      ReplDependentPartitionOp* get_available_repl_dependent_partition_op(
-                                                  bool need_cont,
-                                                  bool has_lock = false);
-      ReplMustEpochOp*      get_available_repl_epoch_op(bool need_cont,
-                                                  bool has_lock = false);
-      ReplTimingOp*         get_available_repl_timing_op(bool need_cont,
-                                                  bool has_lock = false);
-      ReplFenceOp*          get_available_repl_fence_op(bool need_cont,
-                                                  bool has_lock = false);
-=======
       IndividualTask*       get_available_individual_task(void);
       PointTask*            get_available_point_task(void);
       IndexTask*            get_available_index_task(void);
@@ -2827,6 +2715,8 @@
       OpenOp*               get_available_open_op(void);
       AdvanceOp*            get_available_advance_op(void);
       InterCloseOp*         get_available_inter_close_op(void);
+      IndexCloseOp*         get_available_index_close_op(void);
+      PointCloseOp*         get_available_point_close_op(void);
       ReadCloseOp*          get_available_read_close_op(void);
       PostCloseOp*          get_available_post_close_op(void);
       VirtualCloseOp*       get_available_virtual_close_op(void);
@@ -2849,7 +2739,20 @@
       AttachOp*             get_available_attach_op(void);
       DetachOp*             get_available_detach_op(void);
       TimingOp*             get_available_timing_op(void);
->>>>>>> 47fc3e21
+    public: // Control replication operations
+      ReplIndividualTask*   get_available_repl_individual_task(void);
+      ReplIndexTask*        get_available_repl_index_task(void);
+      ReplReadCloseOp*      get_available_repl_read_close_op(void);
+      ReplInterCloseOp*     get_available_repl_inter_close_op(void);
+      ReplIndexFillOp*      get_available_repl_index_fill_op(void);
+      ReplCopyOp*           get_available_repl_copy_op(void);
+      ReplIndexCopyOp*      get_available_repl_index_copy_op(void);
+      ReplDeletionOp*       get_available_repl_deletion_op(void);
+      ReplPendingPartitionOp* get_available_repl_pending_partition_op(void);
+      ReplDependentPartitionOp* get_available_repl_dependent_partition_op(void);
+      ReplMustEpochOp*      get_available_repl_epoch_op(void);
+      ReplTimingOp*         get_available_repl_timing_op(void);
+      ReplFenceOp*          get_available_repl_fence_op(void);
     public:
       void free_individual_task(IndividualTask *task);
       void free_point_task(PointTask *task);
@@ -3085,14 +2988,10 @@
       mutable LocalLock projection_lock;
       std::map<ProjectionID,ProjectionFunction*> projection_functions;
     protected:
-<<<<<<< HEAD
-      Reservation sharding_lock;
+      mutable LocalLock sharding_lock;
       std::map<ShardingID,ShardingFunctor*> sharding_functors;
     protected:
-      Reservation group_lock;
-=======
       mutable LocalLock group_lock;
->>>>>>> 47fc3e21
       LegionMap<uint64_t,LegionDeque<ProcessorGroupInfo>::aligned,
                 PROCESSOR_GROUP_ALLOC>::tracked processor_groups;
     protected:
@@ -3130,7 +3029,7 @@
       std::deque<RegionTreeContext> available_contexts;
     protected:
       // Keep track of managers for control replication execution
-      Reservation shard_lock;
+      mutable LocalLock shard_lock;
       std::map<ReplicationID,ShardManager*> shard_managers;
     protected:
       // For generating random numbers

--- conflicted
+++ resolved
@@ -6657,10 +6657,9 @@
       DETAILED_PROFILER(runtime, POINT_TASK_POST_MAPPED_CALL);
       if (!mapped_precondition.has_triggered())
       {
-        SingleTask::DeferredPostMappedArgs args;
-        args.task = this;
+        SingleTask::DeferredPostMappedArgs args(this);
         runtime->issue_runtime_meta_task(args, LG_LATENCY_DEFERRED_PRIORITY,
-                                         this, mapped_precondition);
+                                         mapped_precondition);
         return;
       }
       if (Runtime::legion_spy_enabled)
@@ -6768,7 +6767,7 @@
         if (f.impl != NULL)
         {
           ApEvent ready = f.impl->get_ready_event();
-          ready.lg_wait();
+          ready.wait();
           local_arglen = f.impl->get_untyped_size();
           // Have to make a local copy since the point takes ownership
           if (local_arglen > 0)
@@ -6994,7 +6993,7 @@
       // block here to avoid a race with the shard manager deactivating
       // us before we are done with this object
       if (profiling_reported.exists() && !profiling_reported.has_triggered())
-        profiling_reported.lg_wait();
+        profiling_reported.wait();
       // Lastly invoke the method on the shard manager, this could
       // delete us so it has to be last
       shard_manager->trigger_task_commit(true/*local*/);
@@ -7292,7 +7291,6 @@
                                             unsigned clone_index, RtBarrier bar)
     //--------------------------------------------------------------------------
     {
-<<<<<<< HEAD
 #ifdef DEBUG_LEGION
       assert(execution_context != NULL);
       ReplicateContext *repl_ctx = 
@@ -7303,30 +7301,6 @@
         static_cast<ReplicateContext*>(execution_context);
 #endif
       repl_ctx->record_clone_barrier(close_index, clone_index, bar);
-=======
-      slice_owner = owner;
-      // Get our point
-      index_point = point;
-      // Get our argument
-      if (point_arguments.impl != NULL)
-      {
-        Future f = point_arguments.impl->get_future(point, true/*allow empty*/);
-        if (f.impl != NULL)
-        {
-          ApEvent ready = f.impl->get_ready_event();
-          ready.wait();
-          local_arglen = f.impl->get_untyped_size();
-          // Have to make a local copy since the point takes ownership
-          if (local_arglen > 0)
-          {
-            local_args = malloc(local_arglen);
-            memcpy(local_args, f.impl->get_untyped_result(), local_arglen);
-          }
-        }
-      }
-      // Make a new termination event for this point
-      point_termination = Runtime::create_ap_user_event();
->>>>>>> 1ed69686
     }
 
     //--------------------------------------------------------------------------
@@ -7845,19 +7819,15 @@
               future_map.impl->add_base_resource_ref(DEFERRED_TASK_REF);
               predicate_false_future.impl->add_base_gc_ref(DEFERRED_TASK_REF,
                                                            this);
-              Runtime::DeferredFutureMapSetArgs args;
-              args.future_map = future_map.impl;
-              args.result = predicate_false_future.impl;
-              args.domain = local_domain;
-              args.task_op = this;
+              DeferredFutureMapSetArgs args(future_map.impl,
+                  predicate_false_future.impl, local_domain, this);
               execution_condition = 
                 runtime->issue_runtime_meta_task(args, LG_LATENCY_WORK_PRIORITY,
-                                         this, Runtime::protect_event(wait_on));
+                                               Runtime::protect_event(wait_on));
             }
           }
           else
           {
-<<<<<<< HEAD
             for (Domain::DomainPointIterator itr(local_domain); itr; itr++)
             {
               Future f = future_map.get_future(itr.p);
@@ -7865,27 +7835,6 @@
                 f.impl->set_result(predicate_false_result,
                                    predicate_false_size, false/*own*/);
             }
-=======
-            // Add references so things won't be prematurely collected
-            future_map.impl->add_base_resource_ref(DEFERRED_TASK_REF);
-            predicate_false_future.impl->add_base_gc_ref(DEFERRED_TASK_REF,
-                                                         this);
-            DeferredFutureMapSetArgs args(future_map.impl,
-                  predicate_false_future.impl, index_domain, this);
-            execution_condition = 
-              runtime->issue_runtime_meta_task(args, LG_LATENCY_WORK_PRIORITY, 
-                                               Runtime::protect_event(wait_on));
-          }
-        }
-        else
-        {
-          for (Domain::DomainPointIterator itr(index_domain); itr; itr++)
-          {
-            Future f = future_map.get_future(itr.p);
-            if (predicate_false_size > 0)
-              f.impl->set_result(predicate_false_result,
-                                 predicate_false_size, false/*own*/);
->>>>>>> 1ed69686
           }
         }
       }

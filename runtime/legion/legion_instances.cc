--- conflicted
+++ resolved
@@ -939,7 +939,7 @@
                         FieldSpaceNode *node, RegionTreeID tree_id,
                         LayoutDescription *layout, ReductionOpID redop_id,
                         bool register_now, size_t footprint,
-                        ApEvent u_event, InstanceKind k,
+                        ApEvent u_event, LgEvent unique, InstanceKind k,
                         const ReductionOp *op /*= NULL*/,
                         CollectiveMapping *mapping /*=NULL*/,
                         ApEvent p_event /*= ApEvent::NO_AP_EVENT*/)
@@ -952,7 +952,7 @@
             (k != UNBOUND_INSTANCE_KIND) ?
             instance_domain->create_layout_expression(pl, pl_size) : 
             instance_domain, tree_id, register_now, mapping), 
-        memory_manager(memory), unique_event(u_event), 
+        memory_manager(memory), unique_event(unique), 
         instance_footprint(footprint), reduction_op((redop_id == 0) ? NULL : 
             ctx->runtime->get_reduction(redop_id)), redop(redop_id),
         piece_list(pl), piece_list_size(pl_size), instance(inst),
@@ -2907,36 +2907,10 @@
     } 
 
     //--------------------------------------------------------------------------
-<<<<<<< HEAD
     void PhysicalManager::initialize_across_helper(CopyAcrossHelper *helper,
                                                    const FieldMask &dst_mask,
                                      const std::vector<unsigned> &src_indexes,
                                      const std::vector<unsigned> &dst_indexes)
-=======
-    IndividualManager::IndividualManager(RegionTreeForest *ctx, 
-                        DistributedID did, AddressSpaceID owner_space,
-                        MemoryManager *memory, PhysicalInstance inst, 
-                        IndexSpaceExpression *instance_domain,
-                        const void *pl, size_t pl_size,
-                        FieldSpaceNode *node, RegionTreeID tree_id,
-                        LayoutDescription *desc, ReductionOpID redop_id, 
-                        bool register_now, size_t footprint,
-                        ApEvent u_event, LgEvent unique, InstanceKind k,
-                        const ReductionOp *op /*= NULL*/,
-                        ApEvent p_event /*= ApEvent::NO_AP_EVENT*/)
-      : PhysicalManager(ctx, desc, encode_instance_did(did, 
-           (k == EXTERNAL_ATTACHED_INSTANCE_KIND), 
-           (redop_id != 0), false/*collective*/),
-          owner_space, footprint, redop_id, (op != NULL) ? op : 
-           (redop_id == 0) ? NULL : ctx->runtime->get_reduction(redop_id), node,
-          instance_domain, pl, pl_size, tree_id, unique, register_now,
-          (k == UNBOUND_INSTANCE_KIND)), memory_manager(memory), instance(inst),
-        use_event(Runtime::create_ap_user_event(NULL)),
-        instance_ready((k == UNBOUND_INSTANCE_KIND) ? 
-            Runtime::create_rt_user_event() : RtUserEvent::NO_RT_USER_EVENT),
-        kind(k), external_pointer(-1UL),
-        producer_event(p_event)
->>>>>>> 63c96b84
     //--------------------------------------------------------------------------
     {
       // Make sure the instance is ready before we compute the offsets
@@ -3071,15 +3045,9 @@
         if (precondition.exists() && !precondition.has_triggered())
         {
           // We need to defer this instance creation
-<<<<<<< HEAD
           DeferPhysicalManagerArgs args(did, mem, inst,
               inst_footprint, inst_domain, pending, 
-              handle, tree_id, layout_id, unique_event, kind,
-=======
-          DeferIndividualManagerArgs args(did, owner_space, mem, inst,
-              inst_footprint, inst_domain, pending, handle, tree_id, 
-              layout_id, use_event, unique_event, kind,
->>>>>>> 63c96b84
+              handle, tree_id, layout_id, use_event, unique_event, kind,
               redop, piece_list, piece_list_size, gc_state);
           runtime->issue_runtime_meta_task(args,
               LG_LATENCY_RESPONSE_PRIORITY, precondition);
@@ -3106,18 +3074,11 @@
             DistributedID d, Memory m, PhysicalInstance i, 
             size_t f, IndexSpaceExpression *lx, 
             const PendingRemoteExpression &p, FieldSpace h, RegionTreeID tid,
-<<<<<<< HEAD
-            LayoutConstraintID l, ApEvent u, InstanceKind k, ReductionOpID r,
-            const void *pl, size_t pl_size, GarbageCollectionState gc)
+            LayoutConstraintID l, ApEvent use, LgEvent unique, InstanceKind k, 
+            ReductionOpID r, const void *pl, size_t pl_size,
+            GarbageCollectionState gc)
       : LgTaskArgs<DeferPhysicalManagerArgs>(implicit_provenance),
             did(d), mem(m), inst(i), footprint(f), pending(p),
-=======
-            LayoutConstraintID l, ApEvent use, LgEvent unique, InstanceKind k,
-            ReductionOpID r, const void *pl, size_t pl_size, 
-            GarbageCollectionState gc)
-      : LgTaskArgs<DeferIndividualManagerArgs>(implicit_provenance),
-            did(d), owner(own), mem(m), inst(i), footprint(f), pending(p),
->>>>>>> 63c96b84
             local_expr(lx), handle(h), tree_id(tid), layout_id(l), 
             use_event(use), unique_event(unique), kind(k), redop(r),
             piece_list(pl), piece_list_size(pl_size), state(gc)
@@ -3177,9 +3138,9 @@
           PhysicalInstance inst, size_t inst_footprint, 
           IndexSpaceExpression *inst_domain, const void *piece_list,
           size_t piece_list_size, FieldSpaceNode *space_node, 
-          RegionTreeID tree_id, LayoutConstraints *constraints, ApEvent use,
-          LgEvent unique, InstanceKind kind, ReductionOpID redop,
-          GarbageCollectionState state)
+          RegionTreeID tree_id, LayoutConstraints *constraints, 
+          ApEvent use_event, LgEvent unique_event, InstanceKind kind,
+          ReductionOpID redop, GarbageCollectionState state)
     //--------------------------------------------------------------------------
     {
       LayoutDescription *layout = 
@@ -3191,31 +3152,19 @@
       void *location;
       PhysicalManager *man = NULL;
       if (runtime->find_pending_collectable_location(did, location))
-<<<<<<< HEAD
         man = new(location) PhysicalManager(runtime->forest, did,
                                             memory, inst, inst_domain, 
                                             piece_list, piece_list_size, 
                                             space_node, tree_id, layout, 
                                             redop, false/*reg now*/, 
                                             inst_footprint, use_event, 
-                                            kind, op);
+                                            unique_event, kind, op);
       else
         man = new PhysicalManager(runtime->forest, did, memory, 
-=======
-        man = new(location) IndividualManager(runtime->forest, did, owner_space,
-                                              memory, inst, inst_domain,
-                                              piece_list, piece_list_size,
-                                              space_node, tree_id, layout,
-                                              redop, false/*reg now*/,
-                                              inst_footprint, use, unique,
-                                              kind, op);
-      else
-        man = new IndividualManager(runtime->forest, did, owner_space, memory,
->>>>>>> 63c96b84
                               inst, inst_domain, piece_list, piece_list_size,
                               space_node, tree_id, layout, redop,
-                              false/*reg now*/, inst_footprint, use, unique,
-                              kind, op);
+                              false/*reg now*/, inst_footprint, use_event,
+                              unique_event, kind, op);
       man->initialize_remote_gc_state(state);
       // Hold-off doing the registration until construction is complete
       man->register_with_runtime();
@@ -11070,22 +11019,6 @@
           *unsat_index = 0;
         return NULL;
       }
-<<<<<<< HEAD
-      // For Legion Spy we need a unique ready event if it doesn't already
-      // exist so we can uniquely identify the instance
-      if (!ready.exists() && runtime->legion_spy_enabled)
-      {
-        ApUserEvent rename_ready = Runtime::create_ap_user_event(NULL);
-        Runtime::trigger_event(NULL, rename_ready);
-        ready = rename_ready;
-      }
-=======
-      // If we successfully made the instance then Realm 
-      // took over ownership of the layout
-      PhysicalManager *result = NULL;
-      DistributedID did = forest->runtime->get_available_distributed_id();
-      AddressSpaceID local_space = forest->runtime->address_space;
->>>>>>> 63c96b84
 #ifdef LEGION_DEBUG
       assert(!constraints.pointer_constraint.is_valid);
 #endif
@@ -11189,8 +11122,8 @@
                                            field_space_node, tree_id,
                                            layout, 0/*redop id*/,
                                            true/*register now*/, 
-<<<<<<< HEAD
-                                           instance_footprint, ready,
+                                           instance_footprint,
+                                           ready, unique_event,
                                        PhysicalManager::INTERNAL_INSTANCE_KIND); 
               break;
             }
@@ -11199,20 +11132,6 @@
             {
               result = new PhysicalManager(forest, did,
                                            memory_manager, instance, 
-=======
-                                           instance_footprint,
-                                           ready, unique_event,
-                                       PhysicalManager::INTERNAL_INSTANCE_KIND);
-            // manager takes ownership of the piece list
-            piece_list = NULL;
-            break;
-          }
-        case LEGION_AFFINE_REDUCTION_SPECIALIZE:
-        case LEGION_COMPACT_REDUCTION_SPECIALIZE:
-          {
-            result = new IndividualManager(forest, did, local_space,
-                                           memory_manager, instance,
->>>>>>> 63c96b84
                                            instance_domain, piece_list,
                                            piece_list_size, field_space_node,
                                            tree_id, layout, redop_id,

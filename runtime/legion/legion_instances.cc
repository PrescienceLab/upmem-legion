--- conflicted
+++ resolved
@@ -3732,14 +3732,9 @@
         {
           // We need to defer this instance creation
           DeferCollectiveManagerArgs args(did, owner_space, points_handle, 
-<<<<<<< HEAD
-              total_points, mapping, inst_footprint, local_is, inst_domain,
-              domain_is, domain_handle, domain_expr_id, handle, tree_id,
-              layout_id, unique_barrier, redop, piece_list, piece_list_size);
-=======
-              inst_footprint, inst_domain, pending, handle, tree_id, layout_id,
-              unique_event, redop, piece_list, piece_list_size, source);
->>>>>>> 6c56200c
+              total_points, mapping, inst_footprint, inst_domain, pending,
+              handle, tree_id, layout_id, unique_barrier, redop, piece_list,
+              piece_list_size, source);
           runtime->issue_runtime_meta_task(args,
               LG_LATENCY_RESPONSE_PRIORITY, precondition);
           return;
@@ -3763,39 +3758,21 @@
 
     //--------------------------------------------------------------------------
     CollectiveManager::DeferCollectiveManagerArgs::DeferCollectiveManagerArgs(
-<<<<<<< HEAD
             DistributedID d, AddressSpaceID own, IndexSpace points, size_t tot,
-            CollectiveMapping *map, size_t f, bool local, 
-            IndexSpaceExpression *lx, bool is, IndexSpace dh,
-            IndexSpaceExprID dx, FieldSpace h, RegionTreeID tid,
+            CollectiveMapping *map, size_t f, IndexSpaceExpression *lx, 
+            const PendingRemoteExpression &p, FieldSpace h, RegionTreeID tid,
             LayoutConstraintID l, ApBarrier use, ReductionOpID r,
-            const void *pl, size_t pl_size)
+            const void *pl, size_t pl_size, const AddressSpaceID src)
       : LgTaskArgs<DeferCollectiveManagerArgs>(implicit_provenance),
         did(d), owner(own), point_space(points), total_points(tot),
-        mapping(map), footprint(f), local_is(local), domain_is(is),
-        local_expr(lx), domain_handle(dh), domain_expr(dx), handle(h),
+        mapping(map), footprint(f), local_expr(lx), pending(p), handle(h),
         tree_id(tid), layout_id(l), use_barrier(use), redop(r), piece_list(pl),
-        piece_list_size(pl_size)
-    //--------------------------------------------------------------------------
-    {
-      if (local_is)
-        local_expr->add_expression_reference();
+        piece_list_size(pl_size), source(src)
+    //--------------------------------------------------------------------------
+    {
       mapping->add_reference();
-=======
-            DistributedID d, AddressSpaceID own, IndexSpace points, 
-            size_t f, IndexSpaceExpression *lx,
-            const PendingRemoteExpression &p, FieldSpace h, RegionTreeID tid,
-            LayoutConstraintID l, ApEvent use, ReductionOpID r,
-            const void *pl, size_t pl_size, AddressSpace src)
-      : LgTaskArgs<DeferCollectiveManagerArgs>(implicit_provenance),
-        did(d), owner(own), point_space(points), footprint(f), local_expr(lx),
-        pending(p), handle(h), tree_id(tid), layout_id(l), use_event(use),
-        redop(r), piece_list(pl), piece_list_size(pl_size), source(src)
-    //--------------------------------------------------------------------------
-    {
       if (local_expr != NULL)
         local_expr->add_base_expression_reference(META_TASK_REF);
->>>>>>> 6c56200c
     }
 
     //--------------------------------------------------------------------------

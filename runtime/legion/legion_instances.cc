--- conflicted
+++ resolved
@@ -2656,17 +2656,18 @@
       if (across_helper == NULL)
         compute_copy_offsets(copy_mask, dst_fields);
       else
-<<<<<<< HEAD
         across_helper->compute_across_offsets(*src_mask, dst_fields);
       source_manager->compute_copy_offsets(*src_mask, src_fields);
-      std::vector<Reservation> reservations;
+      std::map<Reservation,bool> reservations;
       // If we're doing a reduction operation then set the reduction
       // information on the source-dst fields
       if (reduction_op_id > 0)
       {
         // Get the reservations
-        reservations.resize(copy_mask.pop_count());
-        dst_view->find_field_reservations(copy_mask, reservations); 
+        std::vector<Reservation> dst_reservations(copy_mask.pop_count());
+        dst_view->find_field_reservations(copy_mask, dst_reservations); 
+        for (unsigned idx = 0; idx < dst_reservations.size(); idx++)
+          reservations[dst_reservations[idx]] = true/*exclusive*/;
         // Set the redop on the destination fields
         // Note that we can mark these as exclusive copies since
         // we are protecting them with the reservations
@@ -2676,13 +2677,6 @@
       }
       const ApEvent result = copy_expression->issue_copy(op, trace_info, 
                                          dst_fields, src_fields, reservations,
-=======
-        across_helper->compute_across_offsets(copy_mask, dst_fields);
-      source_manager->compute_copy_offsets(copy_mask, src_fields);
-      const std::map<Reservation,bool> no_reservations;
-      const ApEvent result = copy_expression->issue_copy(trace_info, dst_fields,
-                                         src_fields, no_reservations,
->>>>>>> 8a0eddb1
 #ifdef LEGION_SPY
                                          source_manager->tree_id, tree_id,
 #endif

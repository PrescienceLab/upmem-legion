/* Copyright 2017 Stanford University, NVIDIA Corporation
 *
 * Licensed under the Apache License, Version 2.0 (the "License");
 * you may not use this file except in compliance with the License.
 * You may obtain a copy of the License at
 *
 *     http://www.apache.org/licenses/LICENSE-2.0
 *
 * Unless required by applicable law or agreed to in writing, software
 * distributed under the License is distributed on an "AS IS" BASIS,
 * WITHOUT WARRANTIES OR CONDITIONS OF ANY KIND, either express or implied.
 * See the License for the specific language governing permissions and
 * limitations under the License.
 */

#include "runtime.h"
#include "legion_tasks.h"
#include "legion_trace.h"
#include "legion_context.h"
#include "legion_instances.h"
#include "legion_views.h"

namespace Legion {
  namespace Internal {

    LEGION_EXTERN_LOGGER_DECLARATIONS

    /////////////////////////////////////////////////////////////
    // Task Context 
    /////////////////////////////////////////////////////////////

    //--------------------------------------------------------------------------
    TaskContext::TaskContext(Runtime *rt, TaskOp *owner,
                             const std::vector<RegionRequirement> &reqs)
      : runtime(rt), owner_task(owner), regions(reqs),
        executing_processor(Processor::NO_PROC), total_tunable_count(0), 
        overhead_tracker(NULL), task_executed(false),
        children_complete_invoked(false), children_commit_invoked(false)
    //--------------------------------------------------------------------------
    {
      context_lock = Reservation::create_reservation();
    }

    //--------------------------------------------------------------------------
    TaskContext::TaskContext(const TaskContext &rhs)
      : runtime(NULL), owner_task(NULL), regions(rhs.regions)
    //--------------------------------------------------------------------------
    {
      // should never be called
      assert(false);
    }

    //--------------------------------------------------------------------------
    TaskContext::~TaskContext(void)
    //--------------------------------------------------------------------------
    {
      context_lock.destroy_reservation();
      context_lock = Reservation::NO_RESERVATION;
    }

    //--------------------------------------------------------------------------
    TaskContext& TaskContext::operator=(const TaskContext &rhs)
    //--------------------------------------------------------------------------
    {
      // should never be called
      assert(false);
      return *this;
    }

    //--------------------------------------------------------------------------
    UniqueID TaskContext::get_context_uid(void) const
    //--------------------------------------------------------------------------
    {
      return owner_task->get_unique_op_id();
    }

    //--------------------------------------------------------------------------
    int TaskContext::get_depth(void) const
    //--------------------------------------------------------------------------
    {
      return owner_task->get_depth();
    }

    //--------------------------------------------------------------------------
    Task* TaskContext::get_task(void)
    //--------------------------------------------------------------------------
    {
      return owner_task;
    }

    //--------------------------------------------------------------------------
    TaskContext* TaskContext::find_parent_context(void)
    //--------------------------------------------------------------------------
    {
#ifdef DEBUG_LEGION
      assert(owner_task != NULL);
#endif
      return owner_task->get_context();
    }

    //--------------------------------------------------------------------------
    bool TaskContext::is_leaf_context(void) const
    //--------------------------------------------------------------------------
    {
      return false;
    }

    //--------------------------------------------------------------------------
    bool TaskContext::is_inner_context(void) const
    //--------------------------------------------------------------------------
    {
      return false;
    }

    //--------------------------------------------------------------------------
    void TaskContext::add_physical_region(const RegionRequirement &req,
                                   bool mapped, MapperID mid, MappingTagID tag,
                                   ApUserEvent unmap_event, bool virtual_mapped, 
                                   const InstanceSet &physical_instances)
    //--------------------------------------------------------------------------
    {
      PhysicalRegionImpl *impl = legion_new<PhysicalRegionImpl>(req, 
          ApEvent::NO_AP_EVENT, mapped, this, mid, tag, 
          is_leaf_context(), virtual_mapped, runtime);
      physical_regions.push_back(PhysicalRegion(impl));
      if (mapped)
        impl->reset_references(physical_instances, unmap_event);
    }

    //--------------------------------------------------------------------------
    PhysicalRegion TaskContext::get_physical_region(unsigned idx)
    //--------------------------------------------------------------------------
    {
#ifdef DEBUG_LEGION
      assert(idx < physical_regions.size());
#endif
      return physical_regions[idx];
    } 

    //--------------------------------------------------------------------------
    void TaskContext::destroy_user_lock(Reservation r)
    //--------------------------------------------------------------------------
    {
      // Can only be called from user land so no
      // need to hold the lock
      context_locks.push_back(r);
    }

    //--------------------------------------------------------------------------
    void TaskContext::destroy_user_barrier(ApBarrier b)
    //--------------------------------------------------------------------------
    {
      // Can only be called from user land so no 
      // need to hold the lock
      context_barriers.push_back(b);
    } 

    //--------------------------------------------------------------------------
    void TaskContext::add_created_region(LogicalRegion handle)
    //--------------------------------------------------------------------------
    {
      // Already hold the lock from the caller
      RegionRequirement new_req(handle, READ_WRITE, EXCLUSIVE, handle);
      // Put a region requirement with no fields in the list of
      // created requirements, we know we can add any fields for
      // this field space in the future since we own all privileges
      // Now make a new region requirement and physical region
      created_requirements.push_back(new_req);
      // Created regions always return privileges that they make
      returnable_privileges.push_back(true);
      // Make a new unmapped physical region if we aren't done executing yet
      if (!task_executed)
        physical_regions.push_back(PhysicalRegion(
              legion_new<PhysicalRegionImpl>(created_requirements.back(), 
                ApEvent::NO_AP_EVENT, false/*mapped*/, this, 
                owner_task->map_id, owner_task->tag, 
                is_leaf_context(), false/*virtual mapped*/, runtime)));
    }

    //--------------------------------------------------------------------------
    void TaskContext::log_created_requirements(void)
    //--------------------------------------------------------------------------
    {
      std::vector<MappingInstance> instances(1, 
            Mapping::PhysicalInstance::get_virtual_instance());
      const UniqueID unique_op_id = get_unique_id();
      const size_t original_size = 
        (owner_task == NULL) ? 0 : owner_task->regions.size();
      for (unsigned idx = 0; idx < created_requirements.size(); idx++)
      {
        // Skip it if there are no privilege fields
        if (created_requirements[idx].privilege_fields.empty())
          continue;
        TaskOp::log_requirement(unique_op_id, original_size + idx, 
                                created_requirements[idx]);
        InstanceSet instance_set;
        std::vector<PhysicalManager*> unacquired;  
        RegionTreeID bad_tree; std::vector<FieldID> missing_fields;
        runtime->forest->physical_convert_mapping(owner_task, 
            created_requirements[idx], instances, instance_set, bad_tree, 
            missing_fields, NULL, unacquired, false/*do acquire_checks*/);
        runtime->forest->log_mapping_decision(unique_op_id,
            original_size + idx, created_requirements[idx], instance_set);
      }
    } 

    //--------------------------------------------------------------------------
    void TaskContext::register_region_creation(LogicalRegion handle)
    //--------------------------------------------------------------------------
    {
      // Create a new logical region 
      // Hold the operation lock when doing this since children could
      // be returning values from the utility processor
      AutoLock ctx_lock(context_lock);
#ifdef DEBUG_LEGION
      assert(created_regions.find(handle) == created_regions.end());
#endif
      created_regions.insert(handle); 
      add_created_region(handle);
    }

    //--------------------------------------------------------------------------
    void TaskContext::register_region_deletion(LogicalRegion handle)
    //--------------------------------------------------------------------------
    {
      bool finalize = false;
      // Hold the operation lock when doing this since children could
      // be returning values from the utility processor
      {
        AutoLock ctx_lock(context_lock);
        std::set<LogicalRegion>::iterator finder = created_regions.find(handle);
        // See if we created this region, if so remove it from the list
        // of created regions, otherwise add it to the list of deleted
        // regions to flow backwards
        if (finder != created_regions.end())
        {
          created_regions.erase(finder);
          finalize = true;
        }
        else
          deleted_regions.insert(handle);
      }
      if (finalize)
        runtime->finalize_logical_region_destroy(handle);
    }

    //--------------------------------------------------------------------------
    void TaskContext::register_field_creation(FieldSpace handle, 
                                              FieldID fid, bool local)
    //--------------------------------------------------------------------------
    {
      AutoLock ctx_lock(context_lock);
      std::pair<FieldSpace,FieldID> key(handle,fid);
#ifdef DEBUG_LEGION
      assert(created_fields.find(key) == created_fields.end());
#endif
      created_fields[key] = local;
    }

    //--------------------------------------------------------------------------
    void TaskContext::register_field_creations(FieldSpace handle, bool local,
                                          const std::vector<FieldID> &fields)
    //--------------------------------------------------------------------------
    {
      AutoLock ctx_lock(context_lock);
      for (unsigned idx = 0; idx < fields.size(); idx++)
      {
        std::pair<FieldSpace,FieldID> key(handle,fields[idx]);
#ifdef DEBUG_LEGION
        assert(created_fields.find(key) == created_fields.end());
#endif
        created_fields[key] = local;
      }
    }

    //--------------------------------------------------------------------------
    void TaskContext::register_field_deletions(FieldSpace handle,
                                         const std::set<FieldID> &to_free)
    //--------------------------------------------------------------------------
    {
      std::set<FieldID> to_finalize;
      {
        AutoLock ctx_lock(context_lock);
        for (std::set<FieldID>::const_iterator it = to_free.begin();
              it != to_free.end(); it++)
        {
          std::pair<FieldSpace,FieldID> key(handle,*it);
          std::map<std::pair<FieldSpace,FieldID>,bool>::iterator finder = 
            created_fields.find(key);
          if (finder != created_fields.end())
          {
            created_fields.erase(finder);
            to_finalize.insert(*it);
          }
          else
            deleted_fields.insert(key);
        }
      }
      if (!to_finalize.empty())
        runtime->finalize_field_destroy(handle, to_finalize);
    }

    //--------------------------------------------------------------------------
    void TaskContext::register_field_space_creation(FieldSpace space)
    //--------------------------------------------------------------------------
    {
      AutoLock ctx_lock(context_lock);
#ifdef DEBUG_LEGION
      assert(created_field_spaces.find(space) == created_field_spaces.end());
#endif
      created_field_spaces.insert(space);
    }

    //--------------------------------------------------------------------------
    void TaskContext::register_field_space_deletion(FieldSpace space)
    //--------------------------------------------------------------------------
    {
      bool finalize = false;
      {
        AutoLock ctx_lock(context_lock);
        std::deque<FieldID> to_delete;
        for (std::map<std::pair<FieldSpace,FieldID>,bool>::const_iterator it =
              created_fields.begin(); it != created_fields.end(); it++)
        {
          if (it->first.first == space)
            to_delete.push_back(it->first.second);
        }
        for (unsigned idx = 0; idx < to_delete.size(); idx++)
        {
          std::pair<FieldSpace,FieldID> key(space, to_delete[idx]);
          created_fields.erase(key);
        }
        std::set<FieldSpace>::iterator finder = 
          created_field_spaces.find(space);
        if (finder != created_field_spaces.end())
        {
          created_field_spaces.erase(finder);
          finalize = true;
        }
        else
          deleted_field_spaces.insert(space);
      }
      if (finalize)
        runtime->finalize_field_space_destroy(space);
    }

    //--------------------------------------------------------------------------
    bool TaskContext::has_created_index_space(IndexSpace space) const
    //--------------------------------------------------------------------------
    {
      AutoLock ctx_lock(context_lock);
      return (created_index_spaces.find(space) != created_index_spaces.end());
    }

    //--------------------------------------------------------------------------
    void TaskContext::register_index_space_creation(IndexSpace space)
    //--------------------------------------------------------------------------
    {
      AutoLock ctx_lock(context_lock);
#ifdef DEBUG_LEGION
      assert(created_index_spaces.find(space) == created_index_spaces.end());
#endif
      created_index_spaces.insert(space);
    }

    //--------------------------------------------------------------------------
    void TaskContext::register_index_space_deletion(IndexSpace space)
    //--------------------------------------------------------------------------
    {
      bool finalize = false;
      {
        AutoLock ctx_lock(context_lock);
        std::set<IndexSpace>::iterator finder = 
          created_index_spaces.find(space);
        if (finder != created_index_spaces.end())
        {
          created_index_spaces.erase(finder);
          finalize = true;
        }
        else
          deleted_index_spaces.insert(space);
      }
      if (finalize)
        runtime->finalize_index_space_destroy(space);
    }

    //--------------------------------------------------------------------------
    void TaskContext::register_index_partition_creation(IndexPartition handle)
    //--------------------------------------------------------------------------
    {
      AutoLock ctx_lock(context_lock);
#ifdef DEBUG_LEGION
      assert(created_index_partitions.find(handle) == 
             created_index_partitions.end());
#endif
      created_index_partitions.insert(handle);
    }

    //--------------------------------------------------------------------------
    void TaskContext::register_index_partition_deletion(IndexPartition handle)
    //--------------------------------------------------------------------------
    {
      bool finalize = false;
      {
        AutoLock ctx_lock(context_lock);
        std::set<IndexPartition>::iterator finder = 
          created_index_partitions.find(handle);
        if (finder != created_index_partitions.end())
        {
          created_index_partitions.erase(finder);
          finalize = true;
        }
        else
          deleted_index_partitions.insert(handle);
      }
      if (finalize)
        runtime->finalize_index_partition_destroy(handle);
    }

    //--------------------------------------------------------------------------
    bool TaskContext::was_created_requirement_deleted(
                                             const RegionRequirement &req) const
    //--------------------------------------------------------------------------
    {
      // No need to worry about deleted field creation requirements here
      // since this method is only called for requirements with returnable
      // privileges and therefore we just need to see if the region is
      // still in the set of created regions.
      return (created_regions.find(req.region) == created_regions.end());
    }

    //--------------------------------------------------------------------------
    void TaskContext::register_region_creations(
                                            const std::set<LogicalRegion> &regs)
    //--------------------------------------------------------------------------
    {
      AutoLock ctx_lock(context_lock);
      for (std::set<LogicalRegion>::const_iterator it = regs.begin();
            it != regs.end(); it++)
      {
#ifdef DEBUG_LEGION
        assert(created_regions.find(*it) == created_regions.end());
#endif
        created_regions.insert(*it);
        add_created_region(*it);
      }
    }

    //--------------------------------------------------------------------------
    void TaskContext::register_region_deletions(
                                            const std::set<LogicalRegion> &regs)
    //--------------------------------------------------------------------------
    {
      std::vector<LogicalRegion> to_finalize;
      {
        AutoLock ctx_lock(context_lock);
        for (std::set<LogicalRegion>::const_iterator it = regs.begin();
              it != regs.end(); it++)
        {
          std::set<LogicalRegion>::iterator finder = created_regions.find(*it);
          if (finder != created_regions.end())
          {
            created_regions.erase(finder);
            to_finalize.push_back(*it);
          }
          else
            deleted_regions.insert(*it);
        }
      }
      if (!to_finalize.empty())
      {
        for (std::vector<LogicalRegion>::const_iterator it = 
              to_finalize.begin(); it != to_finalize.end(); it++)
          runtime->finalize_logical_region_destroy(*it);
      }
    } 

    //--------------------------------------------------------------------------
    void TaskContext::register_field_creations(
                     const std::map<std::pair<FieldSpace,FieldID>,bool> &fields)
    //--------------------------------------------------------------------------
    {
      AutoLock ctx_lock(context_lock);
      for (std::map<std::pair<FieldSpace,FieldID>,bool>::const_iterator it = 
            fields.begin(); it != fields.end(); it++)
      {
#ifdef DEBUG_LEGION
        assert(created_fields.find(it->first) == created_fields.end());
#endif
        created_fields.insert(*it);
      }
    }

    //--------------------------------------------------------------------------
    void TaskContext::register_field_deletions(
                        const std::set<std::pair<FieldSpace,FieldID> > &fields)
    //--------------------------------------------------------------------------
    {
      std::map<FieldSpace,std::set<FieldID> > to_finalize;
      {
        AutoLock ctx_lock(context_lock);
        for (std::set<std::pair<FieldSpace,FieldID> >::const_iterator it = 
              fields.begin(); it != fields.end(); it++)
        {
          std::map<std::pair<FieldSpace,FieldID>,bool>::iterator finder = 
            created_fields.find(*it);
          if (finder != created_fields.end())
          {
            created_fields.erase(finder);
            to_finalize[it->first].insert(it->second);
          }
          else
            deleted_fields.insert(*it);
        }
      }
      if (!to_finalize.empty())
      {
        for (std::map<FieldSpace,std::set<FieldID> >::const_iterator it = 
              to_finalize.begin(); it != to_finalize.end(); it++)
        {
          runtime->finalize_field_destroy(it->first, it->second);
        }
      }
    }

    //--------------------------------------------------------------------------
    void TaskContext::register_field_space_creations(
                                            const std::set<FieldSpace> &spaces)
    //--------------------------------------------------------------------------
    {
      AutoLock ctx_lock(context_lock);
      for (std::set<FieldSpace>::const_iterator it = spaces.begin();
            it != spaces.end(); it++)
      {
#ifdef DEBUG_LEGION
        assert(created_field_spaces.find(*it) == created_field_spaces.end());
#endif
        created_field_spaces.insert(*it);
      }
    }

    //--------------------------------------------------------------------------
    void TaskContext::register_field_space_deletions(
                                            const std::set<FieldSpace> &spaces)
    //--------------------------------------------------------------------------
    {
      std::vector<FieldSpace> to_finalize;
      {
        AutoLock ctx_lock(context_lock);
        for (std::set<FieldSpace>::const_iterator it = spaces.begin();
              it != spaces.end(); it++)
        {
          std::deque<FieldID> to_delete;
          for (std::map<std::pair<FieldSpace,FieldID>,bool>::const_iterator cit 
                = created_fields.begin(); cit != created_fields.end(); cit++)
          {
            if (cit->first.first == *it)
              to_delete.push_back(cit->first.second);
          }
          for (unsigned idx = 0; idx < to_delete.size(); idx++)
          {
            std::pair<FieldSpace,FieldID> key(*it, to_delete[idx]);
            created_fields.erase(key);
          }
          std::set<FieldSpace>::iterator finder = created_field_spaces.find(*it);
          if (finder != created_field_spaces.end())
          {
            created_field_spaces.erase(finder);
            to_finalize.push_back(*it);
          }
          else
            deleted_field_spaces.insert(*it);
        }
      }
      if (!to_finalize.empty())
      {
        for (std::vector<FieldSpace>::const_iterator it = to_finalize.begin();
              it != to_finalize.end(); it++)
          runtime->finalize_field_space_destroy(*it);
      }
    }

    //--------------------------------------------------------------------------
    void TaskContext::register_index_space_creations(
                                            const std::set<IndexSpace> &spaces)
    //--------------------------------------------------------------------------
    {
      AutoLock ctx_lock(context_lock);
      for (std::set<IndexSpace>::const_iterator it = spaces.begin();
            it != spaces.end(); it++)
      {
#ifdef DEBUG_LEGION
        assert(created_index_spaces.find(*it) == created_index_spaces.end());
#endif
        created_index_spaces.insert(*it);
      }
    }

    //--------------------------------------------------------------------------
    void TaskContext::register_index_space_deletions(
                                            const std::set<IndexSpace> &spaces)
    //--------------------------------------------------------------------------
    {
      std::vector<IndexSpace> to_finalize;
      {
        AutoLock ctx_lock(context_lock);
        for (std::set<IndexSpace>::const_iterator it = spaces.begin();
              it != spaces.end(); it++)
        {
          std::set<IndexSpace>::iterator finder = 
            created_index_spaces.find(*it);
          if (finder != created_index_spaces.end())
          {
            created_index_spaces.erase(finder);
            to_finalize.push_back(*it);
          }
          else
            deleted_index_spaces.insert(*it);
        }
      }
      if (!to_finalize.empty())
      {
        for (std::vector<IndexSpace>::const_iterator it = to_finalize.begin();
              it != to_finalize.end(); it++)
          runtime->finalize_index_space_destroy(*it);
      }
    }

    //--------------------------------------------------------------------------
    void TaskContext::register_index_partition_creations(
                                          const std::set<IndexPartition> &parts)
    //--------------------------------------------------------------------------
    {
      AutoLock ctx_lock(context_lock);
      for (std::set<IndexPartition>::const_iterator it = parts.begin();
            it != parts.end(); it++)
      {
#ifdef DEBUG_LEGION
        assert(created_index_partitions.find(*it) == 
               created_index_partitions.end());
#endif
        created_index_partitions.insert(*it);
      }
    }

    //--------------------------------------------------------------------------
    void TaskContext::register_index_partition_deletions(
                                          const std::set<IndexPartition> &parts)
    //--------------------------------------------------------------------------
    {
      std::vector<IndexPartition> to_finalize;
      {
        AutoLock ctx_lock(context_lock);
        for (std::set<IndexPartition>::const_iterator it = parts.begin();
              it != parts.end(); it++)
        {
          std::set<IndexPartition>::iterator finder = 
            created_index_partitions.find(*it);
          if (finder != created_index_partitions.end())
          {
            created_index_partitions.erase(finder);
            to_finalize.push_back(*it);
          }
          else
            deleted_index_partitions.insert(*it);
        }
      }
      if (!to_finalize.empty())
      {
        for (std::vector<IndexPartition>::const_iterator it = 
              to_finalize.begin(); it != to_finalize.end(); it++)
          runtime->finalize_index_partition_destroy(*it);
      }
    }

    //--------------------------------------------------------------------------
    void TaskContext::analyze_destroy_index_space(IndexSpace handle,
                                    std::vector<RegionRequirement> &delete_reqs,
                                    std::vector<unsigned> &parent_req_indexes)
    //--------------------------------------------------------------------------
    {
#ifdef DEBUG_LEGION
      assert(!is_leaf_context());
#endif
      // Iterate through our region requirements and find the
      // ones we interfere with
      unsigned parent_index = 0;
      for (std::vector<RegionRequirement>::const_iterator it = 
            regions.begin(); it != regions.end(); it++, parent_index++)
      {
        // Different index space trees means we can skip
        if (handle.get_tree_id() != it->region.index_space.get_tree_id())
          continue;
        // Disjoint index spaces means we can skip
        if (runtime->forest->are_disjoint(handle, it->region.index_space))
          continue;
        delete_reqs.resize(delete_reqs.size()+1);
        RegionRequirement &req = delete_reqs.back();
        std::vector<LegionColor> dummy_path;
        // See if we dominate the deleted instance
        if (runtime->forest->compute_index_path(it->region.index_space, 
                                                handle, dummy_path))
          req.region = LogicalRegion(it->region.get_tree_id(), handle, 
                                     it->region.get_field_space());
        else
          req.region = it->region;
        req.parent = it->region;
        req.privilege = READ_WRITE;
        req.prop = EXCLUSIVE;
        req.privilege_fields = it->privilege_fields;
        req.handle_type = SINGULAR;
        parent_req_indexes.push_back(parent_index);
      }
      // Now do the same thing for the created requirements
      unsigned created_index = 0;
      AutoLock ctx_lock(context_lock,1,false/*exclusive*/);
      for (std::deque<RegionRequirement>::const_iterator it = 
            created_requirements.begin(); it != 
            created_requirements.end(); it++, parent_index++, created_index++)
      {
        // Different index space trees means we can skip
        if (handle.get_tree_id() != it->region.index_space.get_tree_id())
          continue;
        // Disjoint index spaces means we can skip
        if (runtime->forest->are_disjoint(handle, it->region.index_space))
          continue;
        delete_reqs.resize(delete_reqs.size()+1);
        RegionRequirement &req = delete_reqs.back();
        std::vector<LegionColor> dummy_path;
        // See if we dominate the deleted instance
        if (runtime->forest->compute_index_path(it->region.index_space,
                                                handle, dummy_path))
          req.region = LogicalRegion(it->region.get_tree_id(), handle, 
                                     it->region.get_field_space());
        else
          req.region = it->region;
        req.parent = it->region;
        req.privilege = READ_WRITE;
        req.prop = EXCLUSIVE;
        req.privilege_fields = it->privilege_fields;
        req.handle_type = SINGULAR;
        parent_req_indexes.push_back(parent_index);
      }
    }

    //--------------------------------------------------------------------------
    void TaskContext::analyze_destroy_index_partition(IndexPartition handle,
                                    std::vector<RegionRequirement> &delete_reqs,
                                    std::vector<unsigned> &parent_req_indexes)
    //--------------------------------------------------------------------------
    {
#ifdef DEBUG_LEGION
      assert(!is_leaf_context());
#endif
      // Iterate through our region requirements and find the
      // ones we interfere with
      unsigned parent_index = 0;
      for (std::vector<RegionRequirement>::const_iterator it = 
            regions.begin(); it != regions.end(); it++, parent_index++)
      {
        // Different index space trees means we can skip
        if (handle.get_tree_id() != it->region.index_space.get_tree_id())
          continue;
        // Disjoint index spaces means we can skip
        if (runtime->forest->are_disjoint(it->region.index_space, handle))
          continue;
        delete_reqs.resize(delete_reqs.size()+1);
        RegionRequirement &req = delete_reqs.back();
        std::vector<LegionColor> dummy_path;
        // See if we dominate the deleted instance
        if (runtime->forest->compute_partition_path(it->region.index_space,
                                                    handle, dummy_path))
        {
          req.partition = LogicalPartition(it->region.get_tree_id(), handle,
                                           it->region.get_field_space());
          req.handle_type = PART_PROJECTION;
        }
        else
        {
          req.region = it->region;
          req.handle_type = SINGULAR;
        }
        req.parent = it->region;
        req.privilege = READ_WRITE;
        req.prop = EXCLUSIVE;
        req.privilege_fields = it->privilege_fields;
        parent_req_indexes.push_back(parent_index);
      }
      AutoLock ctx_lock(context_lock,1,false/*exclusive*/);
      for (std::deque<RegionRequirement>::const_iterator it = 
            created_requirements.begin(); it != 
            created_requirements.end(); it++, parent_index++)
      {
        // Different index space trees means we can skip
        if (handle.get_tree_id() != it->region.index_space.get_tree_id())
          continue;
        // Disjoint index spaces means we can skip
        if (runtime->forest->are_disjoint(it->region.index_space, handle))
          continue;
        delete_reqs.resize(delete_reqs.size()+1);
        RegionRequirement &req = delete_reqs.back();
        std::vector<LegionColor> dummy_path;
        // See if we dominate the deleted instance
        if (runtime->forest->compute_partition_path(it->region.index_space,
                                                    handle, dummy_path))
        {
          req.partition = LogicalPartition(it->region.get_tree_id(), handle,
                                           it->region.get_field_space());
          req.handle_type = PART_PROJECTION;
        }
        else
        {
          req.region = it->region;
          req.handle_type = SINGULAR;
        }
        req.parent = it->region;
        req.privilege = READ_WRITE;
        req.prop = EXCLUSIVE;
        req.privilege_fields = it->privilege_fields;
        parent_req_indexes.push_back(parent_index);
      }
    }

    //--------------------------------------------------------------------------
    void TaskContext::analyze_destroy_field_space(FieldSpace handle,
                                    std::vector<RegionRequirement> &delete_reqs,
                                    std::vector<unsigned> &parent_req_indexes)
    //--------------------------------------------------------------------------
    {
#ifdef DEBUG_LEGION
      assert(!is_leaf_context());
#endif
      unsigned parent_index = 0;
      for (std::vector<RegionRequirement>::const_iterator it = 
            regions.begin(); it != regions.end(); it++, parent_index++)
      {
        if (it->region.get_field_space() != handle)
          continue;
        delete_reqs.resize(delete_reqs.size()+1);
        RegionRequirement &req = delete_reqs.back();
        req.region = it->region;
        req.parent = it->region;
        req.privilege = READ_WRITE;
        req.prop = EXCLUSIVE;
        req.privilege_fields = it->privilege_fields;
        req.handle_type = SINGULAR;
        parent_req_indexes.push_back(parent_index);
      }
      unsigned created_index = 0;
      AutoLock ctx_lock(context_lock,1,false/*exclusive*/);
      for (std::deque<RegionRequirement>::const_iterator it = 
            created_requirements.begin(); it != 
            created_requirements.end(); it++, parent_index++, created_index++)
      {
        if (it->region.get_field_space() != handle)
          continue;
        delete_reqs.resize(delete_reqs.size()+1);
        RegionRequirement &req = delete_reqs.back();
        req.region = it->region;
        req.parent = it->region;
        req.privilege = READ_WRITE;
        req.prop = EXCLUSIVE;
        req.privilege_fields = it->privilege_fields;
        req.handle_type = SINGULAR;
        parent_req_indexes.push_back(parent_index);
      }
    }

    //--------------------------------------------------------------------------
    void TaskContext::analyze_destroy_fields(FieldSpace handle,
                                             const std::set<FieldID> &to_delete,
                                    std::vector<RegionRequirement> &delete_reqs,
                                    std::vector<unsigned> &parent_req_indexes)
    //--------------------------------------------------------------------------
    {
#ifdef DEBUG_LEGION
      assert(!is_leaf_context());
#endif
      unsigned parent_index = 0;
      for (std::vector<RegionRequirement>::const_iterator it = 
            regions.begin(); it != regions.end(); it++, parent_index++)
      {
        if (it->region.get_field_space() != handle)
          continue;
        std::set<FieldID> overlapping_fields;
        for (std::set<FieldID>::const_iterator fit = to_delete.begin();
              fit != to_delete.end(); fit++)
        {
          if (it->privilege_fields.find(*fit) != it->privilege_fields.end())
            overlapping_fields.insert(*fit);
        }
        if (overlapping_fields.empty())
          continue;
        delete_reqs.resize(delete_reqs.size()+1);
        RegionRequirement &req = delete_reqs.back();
        req.region = it->region;
        req.parent = it->region;
        req.privilege = READ_WRITE;
        req.prop = EXCLUSIVE;
        req.privilege_fields = overlapping_fields;
        req.handle_type = SINGULAR;
        parent_req_indexes.push_back(parent_index);
      }
      AutoLock ctx_lock(context_lock,1,false/*exclusive*/);
      for (std::deque<RegionRequirement>::const_iterator it = 
            created_requirements.begin(); it != 
            created_requirements.end(); it++, parent_index++)
      {
        if (it->region.get_field_space() != handle)
          continue;
        std::set<FieldID> overlapping_fields;
        for (std::set<FieldID>::const_iterator fit = to_delete.begin();
              fit != to_delete.end(); fit++)
        {
          if (it->privilege_fields.find(*fit) != it->privilege_fields.end())
            overlapping_fields.insert(*fit);
        }
        if (overlapping_fields.empty())
          continue;
        delete_reqs.resize(delete_reqs.size()+1);
        RegionRequirement &req = delete_reqs.back();
        req.region = it->region;
        req.parent = it->region;
        req.privilege = READ_WRITE;
        req.prop = EXCLUSIVE;
        req.privilege_fields = overlapping_fields;
        req.handle_type = SINGULAR;
        parent_req_indexes.push_back(parent_index);
      }
    }

    //--------------------------------------------------------------------------
    void TaskContext::analyze_destroy_logical_region(LogicalRegion handle,
                                    std::vector<RegionRequirement> &delete_reqs,
                                    std::vector<unsigned> &parent_req_indexes)
    //--------------------------------------------------------------------------
    {
#ifdef DEBUG_LEGION
      assert(!is_leaf_context());
#endif
      unsigned parent_index = 0;
      for (std::vector<RegionRequirement>::const_iterator it = 
            regions.begin(); it != regions.end(); it++, parent_index++)
      {
        // Different index space trees means we can skip
        if (handle.get_tree_id() != it->region.get_tree_id())
          continue;
        // Disjoint index spaces means we can skip
        if (runtime->forest->are_disjoint(handle.get_index_space(), 
                                          it->region.index_space))
          continue;
        delete_reqs.resize(delete_reqs.size()+1);
        RegionRequirement &req = delete_reqs.back();
        std::vector<LegionColor> dummy_path;
        // See if we dominate the deleted instance
        if (runtime->forest->compute_index_path(it->region.index_space,
                                  handle.get_index_space(), dummy_path))
          req.region = handle;
        else
          req.region = it->region;
        req.parent = it->region;
        req.privilege = READ_WRITE;
        req.prop = EXCLUSIVE;
        req.privilege_fields = it->privilege_fields;
        req.handle_type = SINGULAR;
        parent_req_indexes.push_back(parent_index);
      }
      unsigned created_index = 0;
      AutoLock ctx_lock(context_lock,1,false/*exclusive*/);
      for (std::deque<RegionRequirement>::const_iterator it = 
            created_requirements.begin(); it != 
            created_requirements.end(); it++, parent_index++, created_index++)
      {
        // Different index space trees means we can skip
        if (handle.get_tree_id() != it->region.get_tree_id())
          continue;
        // Disjoint index spaces means we can skip
        if (runtime->forest->are_disjoint(handle.get_index_space(), 
                                          it->region.index_space))
          continue;
        delete_reqs.resize(delete_reqs.size()+1);
        RegionRequirement &req = delete_reqs.back();
        std::vector<LegionColor> dummy_path;
        // See if we dominate the deleted instance
        if (runtime->forest->compute_index_path(it->region.index_space,
                                  handle.get_index_space(), dummy_path))
          req.region = handle;
        else
          req.region = it->region;
        req.parent = it->region;
        req.privilege = READ_WRITE;
        req.prop = EXCLUSIVE;
        req.privilege_fields = it->privilege_fields;
        req.handle_type = SINGULAR;
        parent_req_indexes.push_back(parent_index);
      }
    }

    //--------------------------------------------------------------------------
    void TaskContext::analyze_destroy_logical_partition(LogicalPartition handle,
                                    std::vector<RegionRequirement> &delete_reqs,
                                    std::vector<unsigned> &parent_req_indexes)
    //--------------------------------------------------------------------------
    {
#ifdef DEBUG_LEGION
      assert(!is_leaf_context());
#endif
      unsigned parent_index = 0;
      for (std::vector<RegionRequirement>::const_iterator it = 
            regions.begin(); it != regions.end(); it++, parent_index++)
      {
        // Different index space trees means we can skip
        if (handle.get_tree_id() != it->region.get_tree_id())
          continue;
        // Disjoint index spaces means we can skip
        if (runtime->forest->are_disjoint(it->region.index_space,
                                          handle.get_index_partition())) 
          continue;
        delete_reqs.resize(delete_reqs.size()+1);
        RegionRequirement &req = delete_reqs.back();
        std::vector<LegionColor> dummy_path;
        // See if we dominate the deleted instance
        if (runtime->forest->compute_partition_path(it->region.index_space,
                                  handle.get_index_partition(), dummy_path))
        {
          req.partition = handle;
          req.handle_type = PART_PROJECTION;
        }
        else
        {
          req.region = it->region;
          req.handle_type = SINGULAR;
        }
        req.parent = it->region;
        req.privilege = READ_WRITE;
        req.prop = EXCLUSIVE;
        req.privilege_fields = it->privilege_fields;
        parent_req_indexes.push_back(parent_index);
      }
      AutoLock ctx_lock(context_lock,1,false/*exclusive*/);
      for (std::deque<RegionRequirement>::const_iterator it = 
            created_requirements.begin(); it != 
            created_requirements.end(); it++, parent_index++)
      {
        // Different index space trees means we can skip
        if (handle.get_tree_id() != it->region.get_tree_id())
          continue;
        // Disjoint index spaces means we can skip
        if (runtime->forest->are_disjoint(it->region.index_space,
                                          handle.get_index_partition())) 
          continue;
        delete_reqs.resize(delete_reqs.size()+1);
        RegionRequirement &req = delete_reqs.back();
        std::vector<LegionColor> dummy_path;
        // See if we dominate the deleted instance
        if (runtime->forest->compute_partition_path(it->region.index_space,
                                  handle.get_index_partition(), dummy_path))
        {
          req.partition = handle;
          req.handle_type = PART_PROJECTION;
        }
        else
        {
          req.region = it->region;
          req.handle_type = SINGULAR;
        }
        req.parent = it->region;
        req.privilege = READ_WRITE;
        req.prop = EXCLUSIVE;
        req.privilege_fields = it->privilege_fields;
        parent_req_indexes.push_back(parent_index);
      }
    }

    //--------------------------------------------------------------------------
    int TaskContext::has_conflicting_regions(MapOp *op, bool &parent_conflict,
                                             bool &inline_conflict)
    //--------------------------------------------------------------------------
    {
      const RegionRequirement &req = op->get_requirement(); 
      return has_conflicting_internal(req, parent_conflict, inline_conflict);
    }

    //--------------------------------------------------------------------------
    int TaskContext::has_conflicting_regions(AttachOp *attach,
                                             bool &parent_conflict,
                                             bool &inline_conflict)
    //--------------------------------------------------------------------------
    {
      const RegionRequirement &req = attach->get_requirement();
      return has_conflicting_internal(req, parent_conflict, inline_conflict);
    }

    //--------------------------------------------------------------------------
    int TaskContext::has_conflicting_internal(const RegionRequirement &req,
                                              bool &parent_conflict,
                                              bool &inline_conflict)
    //--------------------------------------------------------------------------
    {
      DETAILED_PROFILER(runtime, HAS_CONFLICTING_INTERNAL_CALL);
      parent_conflict = false;
      inline_conflict = false;
      // No need to hold our lock here because we are the only ones who
      // could possibly be doing any mutating of the physical_regions data 
      // structure but we are here so we aren't mutating
      for (unsigned our_idx = 0; our_idx < physical_regions.size(); our_idx++)
      {
        // skip any regions which are not mapped
        if (!physical_regions[our_idx].impl->is_mapped())
          continue;
        const RegionRequirement &our_req = 
          physical_regions[our_idx].impl->get_requirement();
#ifdef DEBUG_LEGION
        // This better be true for a single task
        assert(our_req.handle_type == SINGULAR);
#endif
        RegionTreeID our_tid = our_req.region.get_tree_id();
        IndexSpace our_space = our_req.region.get_index_space();
        RegionUsage our_usage(our_req);
        if (check_region_dependence(our_tid,our_space,our_req,our_usage,req))
        {
          parent_conflict = true;
          return our_idx;
        }
      }
      for (std::list<PhysicalRegion>::const_iterator it = 
            inline_regions.begin(); it != inline_regions.end(); it++)
      {
        if (!it->impl->is_mapped())
          continue;
        const RegionRequirement &our_req = it->impl->get_requirement();
#ifdef DEBUG_LEGION
        // This better be true for a single task
        assert(our_req.handle_type == SINGULAR);
#endif
        RegionTreeID our_tid = our_req.region.get_tree_id();
        IndexSpace our_space = our_req.region.get_index_space();
        RegionUsage our_usage(our_req);
        if (check_region_dependence(our_tid,our_space,our_req,our_usage,req))
        {
          inline_conflict = true;
          // No index for inline conflicts
          return -1;
        }
      }
      return -1;
    }

    //--------------------------------------------------------------------------
    void TaskContext::find_conflicting_regions(TaskOp *task,
                                       std::vector<PhysicalRegion> &conflicting)
    //--------------------------------------------------------------------------
    {
      DETAILED_PROFILER(runtime, FIND_CONFLICTING_CALL);
      // No need to hold our lock here because we are the only ones who
      // could possibly be doing any mutating of the physical_regions data 
      // structure but we are here so we aren't mutating
      for (unsigned our_idx = 0; our_idx < physical_regions.size(); our_idx++)
      {
        // Skip any regions which are not mapped
        if (!physical_regions[our_idx].impl->is_mapped())
          continue;
        const RegionRequirement &our_req = 
          physical_regions[our_idx].impl->get_requirement();
#ifdef DEBUG_LEGION
        // This better be true for a single task
        assert(our_req.handle_type == SINGULAR);
#endif
        RegionTreeID our_tid = our_req.region.get_tree_id();
        IndexSpace our_space = our_req.region.get_index_space();
        RegionUsage our_usage(our_req);
        // Check to see if any region requirements from the child have
        // a dependence on our region at location our_idx
        for (unsigned idx = 0; idx < task->regions.size(); idx++)
        {
          const RegionRequirement &req = task->regions[idx];  
          if (check_region_dependence(our_tid,our_space,our_req,our_usage,req))
          {
            conflicting.push_back(physical_regions[our_idx]);
            // Once we find a conflict, we don't need to check
            // against it anymore, so go onto our next region
            break;
          }
        }
      }
      for (std::list<PhysicalRegion>::const_iterator it = 
            inline_regions.begin(); it != inline_regions.end(); it++)
      {
        if (!it->impl->is_mapped())
          continue;
        const RegionRequirement &our_req = it->impl->get_requirement();
#ifdef DEBUG_LEGION
        // This better be true for a single task
        assert(our_req.handle_type == SINGULAR);
#endif
        RegionTreeID our_tid = our_req.region.get_tree_id();
        IndexSpace our_space = our_req.region.get_index_space();
        RegionUsage our_usage(our_req);
        // Check to see if any region requirements from the child have
        // a dependence on our region at location our_idx
        for (unsigned idx = 0; idx < task->regions.size(); idx++)
        {
          const RegionRequirement &req = task->regions[idx];  
          if (check_region_dependence(our_tid,our_space,our_req,our_usage,req))
          {
            conflicting.push_back(*it);
            // Once we find a conflict, we don't need to check
            // against it anymore, so go onto our next region
            break;
          }
        }
      }
    }

    //--------------------------------------------------------------------------
    void TaskContext::find_conflicting_regions(CopyOp *copy,
                                       std::vector<PhysicalRegion> &conflicting)
    //--------------------------------------------------------------------------
    {
      DETAILED_PROFILER(runtime, FIND_CONFLICTING_CALL);
      // No need to hold our lock here because we are the only ones who
      // could possibly be doing any mutating of the physical_regions data 
      // structure but we are here so we aren't mutating
      for (unsigned our_idx = 0; our_idx < physical_regions.size(); our_idx++)
      {
        // skip any regions which are not mapped
        if (!physical_regions[our_idx].impl->is_mapped())
          continue;
        const RegionRequirement &our_req = 
          physical_regions[our_idx].impl->get_requirement();
#ifdef DEBUG_LEGION
        // This better be true for a single task
        assert(our_req.handle_type == SINGULAR);
#endif
        RegionTreeID our_tid = our_req.region.get_tree_id();
        IndexSpace our_space = our_req.region.get_index_space();
        RegionUsage our_usage(our_req);
        bool has_conflict = false;
        for (unsigned idx = 0; !has_conflict &&
              (idx < copy->src_requirements.size()); idx++)
        {
          const RegionRequirement &req = copy->src_requirements[idx];
          if (check_region_dependence(our_tid,our_space,our_req,our_usage,req))
            has_conflict = true;
        }
        for (unsigned idx = 0; !has_conflict &&
              (idx < copy->dst_requirements.size()); idx++)
        {
          const RegionRequirement &req = copy->dst_requirements[idx];
          if (check_region_dependence(our_tid,our_space,our_req,our_usage,req))
            has_conflict = true;
        }
        if (has_conflict)
          conflicting.push_back(physical_regions[our_idx]);
      }
      for (std::list<PhysicalRegion>::const_iterator it = 
            inline_regions.begin(); it != inline_regions.end(); it++)
      {
        if (!it->impl->is_mapped())
          continue;
        const RegionRequirement &our_req = it->impl->get_requirement();
#ifdef DEBUG_LEGION
        // This better be true for a single task
        assert(our_req.handle_type == SINGULAR);
#endif
        RegionTreeID our_tid = our_req.region.get_tree_id();
        IndexSpace our_space = our_req.region.get_index_space();
        RegionUsage our_usage(our_req);
        bool has_conflict = false;
        for (unsigned idx = 0; !has_conflict &&
              (idx < copy->src_requirements.size()); idx++)
        {
          const RegionRequirement &req = copy->src_requirements[idx];
          if (check_region_dependence(our_tid,our_space,our_req,our_usage,req))
            has_conflict = true;
        }
        for (unsigned idx = 0; !has_conflict &&
              (idx < copy->dst_requirements.size()); idx++)
        {
          const RegionRequirement &req = copy->dst_requirements[idx];
          if (check_region_dependence(our_tid,our_space,our_req,our_usage,req))
            has_conflict = true;
        }
        if (has_conflict)
          conflicting.push_back(*it);
      }
    }

    //--------------------------------------------------------------------------
    void TaskContext::find_conflicting_regions(AcquireOp *acquire,
                                       std::vector<PhysicalRegion> &conflicting)
    //--------------------------------------------------------------------------
    {
      DETAILED_PROFILER(runtime, FIND_CONFLICTING_CALL);
      const RegionRequirement &req = acquire->get_requirement();
      find_conflicting_internal(req, conflicting); 
    }

    //--------------------------------------------------------------------------
    void TaskContext::find_conflicting_regions(ReleaseOp *release,
                                       std::vector<PhysicalRegion> &conflicting)
    //--------------------------------------------------------------------------
    {
      DETAILED_PROFILER(runtime, FIND_CONFLICTING_CALL);
      const RegionRequirement &req = release->get_requirement();
      find_conflicting_internal(req, conflicting);      
    }

    //--------------------------------------------------------------------------
    void TaskContext::find_conflicting_regions(DependentPartitionOp *partition,
                                       std::vector<PhysicalRegion> &conflicting)
    //--------------------------------------------------------------------------
    {
      DETAILED_PROFILER(runtime, FIND_CONFLICTING_CALL);
      const RegionRequirement &req = partition->get_requirement();
      find_conflicting_internal(req, conflicting);
    }

    //--------------------------------------------------------------------------
    void TaskContext::find_conflicting_internal(const RegionRequirement &req,
                                       std::vector<PhysicalRegion> &conflicting)
    //--------------------------------------------------------------------------
    {
      DETAILED_PROFILER(runtime, FIND_CONFLICTING_CALL);
      // No need to hold our lock here because we are the only ones who
      // could possibly be doing any mutating of the physical_regions data 
      // structure but we are here so we aren't mutating
      for (unsigned our_idx = 0; our_idx < physical_regions.size(); our_idx++)
      {
        // skip any regions which are not mapped
        if (!physical_regions[our_idx].impl->is_mapped())
          continue;
        const RegionRequirement &our_req = 
          physical_regions[our_idx].impl->get_requirement();
#ifdef DEBUG_LEGION
        // This better be true for a single task
        assert(our_req.handle_type == SINGULAR);
#endif
        RegionTreeID our_tid = our_req.region.get_tree_id();
        IndexSpace our_space = our_req.region.get_index_space();
        RegionUsage our_usage(our_req);
        if (check_region_dependence(our_tid,our_space,our_req,our_usage,req))
          conflicting.push_back(physical_regions[our_idx]);
      }
      for (std::list<PhysicalRegion>::const_iterator it = 
            inline_regions.begin(); it != inline_regions.end(); it++)
      {
        if (!it->impl->is_mapped())
          continue;
        const RegionRequirement &our_req = it->impl->get_requirement();
#ifdef DEBUG_LEGION
        // This better be true for a single task
        assert(our_req.handle_type == SINGULAR);
#endif
        RegionTreeID our_tid = our_req.region.get_tree_id();
        IndexSpace our_space = our_req.region.get_index_space();
        RegionUsage our_usage(our_req);
        if (check_region_dependence(our_tid,our_space,our_req,our_usage,req))
          conflicting.push_back(*it);
      }
    }

    //--------------------------------------------------------------------------
    void TaskContext::find_conflicting_regions(FillOp *fill,
                                       std::vector<PhysicalRegion> &conflicting)
    //--------------------------------------------------------------------------
    {
      DETAILED_PROFILER(runtime, FIND_CONFLICTING_CALL);
      const RegionRequirement &req = fill->get_requirement();
      find_conflicting_internal(req, conflicting);
    }

    //--------------------------------------------------------------------------
    bool TaskContext::check_region_dependence(RegionTreeID our_tid,
                                             IndexSpace our_space,
                                             const RegionRequirement &our_req,
                                             const RegionUsage &our_usage,
                                             const RegionRequirement &req)
    //--------------------------------------------------------------------------
    {
      DETAILED_PROFILER(runtime, CHECK_REGION_DEPENDENCE_CALL);
      if ((req.handle_type == SINGULAR) || 
          (req.handle_type == REG_PROJECTION))
      {
        // If the trees are different we're done 
        if (our_tid != req.region.get_tree_id())
          return false;
        // Check to see if there is a path between
        // the index spaces
        std::vector<LegionColor> path;
        if (!runtime->forest->compute_index_path(our_space,
                         req.region.get_index_space(),path))
          return false;
      }
      else
      {
        // Check if the trees are different
        if (our_tid != req.partition.get_tree_id())
          return false;
        std::vector<LegionColor> path;
        if (!runtime->forest->compute_partition_path(our_space,
                     req.partition.get_index_partition(), path))
          return false;
      }
      // Check to see if any privilege fields overlap
      std::vector<FieldID> intersection(our_req.privilege_fields.size());
      std::vector<FieldID>::iterator intersect_it = 
        std::set_intersection(our_req.privilege_fields.begin(),
                              our_req.privilege_fields.end(),
                              req.privilege_fields.begin(),
                              req.privilege_fields.end(),
                              intersection.begin());
      intersection.resize(intersect_it - intersection.begin());
      if (intersection.empty())
        return false;
      // Finally if everything has overlapped, do a dependence analysis
      // on the privileges and coherence
      RegionUsage usage(req);
      switch (check_dependence_type(our_usage,usage))
      {
        // Only allow no-dependence, or simultaneous dependence through
        case NO_DEPENDENCE:
        case SIMULTANEOUS_DEPENDENCE:
          {
            return false;
          }
        default:
          break;
      }
      return true;
    }

    //--------------------------------------------------------------------------
    void TaskContext::register_inline_mapped_region(PhysicalRegion &region)
    //--------------------------------------------------------------------------
    {
      // Don't need the lock because this is only accessed from 
      // the executing task context
      //
      // Because of 'remap_region', this method can be called
      // both for inline regions as well as regions which were
      // initally mapped for the task.  Do a quick check to see
      // if it was an original region.  If it was then we're done.
      for (unsigned idx = 0; idx < physical_regions.size(); idx++)
      {
        if (physical_regions[idx].impl == region.impl)
          return;
      }
      inline_regions.push_back(region);
    }

    //--------------------------------------------------------------------------
    void TaskContext::unregister_inline_mapped_region(PhysicalRegion &region)
    //--------------------------------------------------------------------------
    {
      // Don't need the lock because this is only accessed from the
      // executed task context
      for (std::list<PhysicalRegion>::iterator it = 
            inline_regions.begin(); it != inline_regions.end(); it++)
      {
        if (it->impl == region.impl)
        {
          inline_regions.erase(it);
          return;
        }
      }
    }

    //--------------------------------------------------------------------------
    bool TaskContext::is_region_mapped(unsigned idx)
    //--------------------------------------------------------------------------
    {
      AutoLock ctx_lock(context_lock,1,false/*exclusive*/);
#ifdef DEBUG_LEGION
      assert(idx < physical_regions.size());
#endif
      return physical_regions[idx].impl->is_mapped();
    }

    //--------------------------------------------------------------------------
    void TaskContext::clone_requirement(unsigned idx, RegionRequirement &target)
    //--------------------------------------------------------------------------
    {
      if (idx >= regions.size())
      {
        idx -= regions.size();
        AutoLock ctx_lock(context_lock,1,false/*exclusive*/);
#ifdef DEBUG_LEGION
        assert(idx < created_requirements.size());
#endif
        target = created_requirements[idx];
      }
      else
        target = regions[idx];
    }

    //--------------------------------------------------------------------------
    int TaskContext::find_parent_region_req(const RegionRequirement &req,
                                            bool check_privilege /*= true*/)
    //--------------------------------------------------------------------------
    {
      DETAILED_PROFILER(runtime, FIND_PARENT_REGION_REQ_CALL);
      // We can check most of our region requirements without the lock
      for (unsigned idx = 0; idx < regions.size(); idx++)
      {
        const RegionRequirement &our_req = regions[idx];
        // First check that the regions match
        if (our_req.region != req.parent)
          continue;
        // Next check the privileges
        if (check_privilege && 
            ((req.privilege & our_req.privilege) != req.privilege))
          continue;
        // Finally check that all the fields are contained
        bool dominated = true;
        for (std::set<FieldID>::const_iterator it = 
              req.privilege_fields.begin(); it !=
              req.privilege_fields.end(); it++)
        {
          if (our_req.privilege_fields.find(*it) ==
              our_req.privilege_fields.end())
          {
            dominated = false;
            break;
          }
        }
        if (!dominated)
          continue;
        return int(idx);
      }
      const FieldSpace fs = req.parent.get_field_space(); 
      // The created region requirements have to be checked while holding
      // the lock since they are subject to mutation by the application
      // We might also mutate it so we take the lock in exclusive mode
      AutoLock ctx_lock(context_lock);
      for (unsigned idx = 0; idx < created_requirements.size(); idx++)
      {
        RegionRequirement &our_req = created_requirements[idx];
        // First check that the regions match
        if (our_req.region != req.parent)
          continue;
        // Next check the privileges
        if (check_privilege && 
            ((req.privilege & our_req.privilege) != req.privilege))
          continue;
        // If this is a returnable privilege requiremnt that means
        // that we made this region so we always have privileges
        // on any fields for that region, just add them and be done
        if (returnable_privileges[idx])
        {
          our_req.privilege_fields.insert(req.privilege_fields.begin(),
                                          req.privilege_fields.end());
          return int(regions.size() + idx);
        }
        // Finally check that all the fields are contained
        bool dominated = true;
        for (std::set<FieldID>::const_iterator it = 
              req.privilege_fields.begin(); it !=
              req.privilege_fields.end(); it++)
        {
          if (our_req.privilege_fields.find(*it) ==
              our_req.privilege_fields.end())
          {
            // Check to see if this is a field we made
            std::pair<FieldSpace,FieldID> key(fs, *it);
            if (created_fields.find(key) != created_fields.end())
            {
              // We made it so we can add it to the requirement
              // and continue on our way
              our_req.privilege_fields.insert(*it);
              continue;
            }
            // Otherwise we don't have privileges
            dominated = false;
            break;
          }
        }
        if (!dominated)
          continue;
        // Include the offset by the number of base requirements
        return int(regions.size() + idx);
      }
      // Method of last resort, check to see if we made all the fields
      // if we did, then we can make a new requirement for all the fields
      for (std::set<FieldID>::const_iterator it = req.privilege_fields.begin();
            it != req.privilege_fields.end(); it++)
      {
        std::pair<FieldSpace,FieldID> key(fs, *it);
        // Didn't make it so we don't have privileges anywhere
        if (created_fields.find(key) == created_fields.end())
          return -1;
      }
      // If we get here then we can make a new requirement
      // which has non-returnable privileges
      // Get the top level region for the region tree
      RegionNode *top = runtime->forest->get_tree(req.parent.get_tree_id());
      RegionRequirement new_req(top->handle, READ_WRITE, EXCLUSIVE,top->handle);
      created_requirements.push_back(new_req);
      // Add our fields
      created_requirements.back().privilege_fields.insert(
          req.privilege_fields.begin(), req.privilege_fields.end());
      // This is not a returnable privilege requirement
      returnable_privileges.push_back(false);
      // Make a new unmapped physical region if we're not done executing yet
      if (!task_executed)
        physical_regions.push_back(PhysicalRegion(
              legion_new<PhysicalRegionImpl>(created_requirements.back(),
                ApEvent::NO_AP_EVENT, false/*mapped*/, this, 
                owner_task->map_id, owner_task->tag, 
                is_leaf_context(), false/*virtual mapped*/, runtime)));
      return int(regions.size() + created_requirements.size() - 1);
    }

    //--------------------------------------------------------------------------
    unsigned TaskContext::find_parent_region(unsigned index, TaskOp *child)
    //--------------------------------------------------------------------------
    {
      DETAILED_PROFILER(runtime, FIND_PARENT_REGION_CALL);
      // We can check these without the lock
      for (unsigned idx = 0; idx < regions.size(); idx++)
      {
        if (regions[idx].region == child->regions[index].parent)
          return idx;
      }
      AutoLock ctx_lock(context_lock,1,false/*exclusive*/);
      for (unsigned idx = 0; idx < created_requirements.size(); idx++)
      {
        if (created_requirements[idx].region == child->regions[index].parent)
          return (regions.size() + idx);
      }
      log_region.error("Parent task %s (ID %lld) of inline task %s "
                        "(ID %lld) does not have a region "
                        "requirement for region (%x,%x,%x) "
                        "as a parent of child task's region "
                        "requirement index %d", get_task_name(),
                        get_unique_id(), child->get_task_name(),
                        child->get_unique_id(), 
                        child->regions[index].region.index_space.id,
                        child->regions[index].region.field_space.id, 
                        child->regions[index].region.tree_id, index);
#ifdef DEBUG_LEGION
      assert(false);
#endif
      exit(ERROR_BAD_PARENT_REGION);
      return 0;
    }

    //--------------------------------------------------------------------------
    unsigned TaskContext::find_parent_index_region(unsigned index,TaskOp *child)
    //--------------------------------------------------------------------------
    {
      for (unsigned idx = 0; idx < owner_task->indexes.size(); idx++)
      {
        if ((owner_task->indexes[idx].handle == child->indexes[idx].parent))
          return idx;
      }
      log_index.error("Parent task %s (ID %lld) of inline task %s "
                            "(ID %lld) does not have an index space "
                            "requirement for index space %x "
                            "as a parent of chlid task's index requirement "
                            "index %d", get_task_name(), get_unique_id(),
                            child->get_task_name(), child->get_unique_id(),
                            child->indexes[index].handle.id, index);
#ifdef DEBUG_LEGION
      assert(false);
#endif
      exit(ERROR_BAD_PARENT_INDEX);
      return 0;
    }

    //--------------------------------------------------------------------------
    PrivilegeMode TaskContext::find_parent_privilege_mode(unsigned idx)
    //--------------------------------------------------------------------------
    {
      if (idx < regions.size())
        return regions[idx].privilege;
      idx -= regions.size();
      AutoLock ctx_lock(context_lock,1,false/*exclusive*/);
#ifdef DEBUG_LEGION
      assert(idx < created_requirements.size());
#endif
      return created_requirements[idx].privilege;
    }

    //--------------------------------------------------------------------------
    LegionErrorType TaskContext::check_privilege(
                                         const IndexSpaceRequirement &req) const
    //--------------------------------------------------------------------------
    {
      DETAILED_PROFILER(runtime, CHECK_PRIVILEGE_CALL);
      if (req.verified)
        return NO_ERROR;
      // Find the parent index space
      for (std::vector<IndexSpaceRequirement>::const_iterator it = 
            owner_task->indexes.begin(); it != owner_task->indexes.end(); it++)
      {
        // Check to see if we found the requirement in the parent 
        if (it->handle == req.parent)
        {
          // Check that there is a path between the parent and the child
          std::vector<LegionColor> path;
          if (!runtime->forest->compute_index_path(req.parent, 
                                                   req.handle, path))
            return ERROR_BAD_INDEX_PATH;
          // Now check that the privileges are less than or equal
          if (req.privilege & (~(it->privilege)))
          {
            return ERROR_BAD_INDEX_PRIVILEGES;  
          }
          return NO_ERROR;
        }
      }
      // If we didn't find it here, we have to check the added 
      // index spaces that we have
      if (has_created_index_space(req.parent))
      {
        // Still need to check that there is a path between the two
        std::vector<LegionColor> path;
        if (!runtime->forest->compute_index_path(req.parent, req.handle, path))
          return ERROR_BAD_INDEX_PATH;
        // No need to check privileges here since it is a created space
        // which means that the parent has all privileges.
        return NO_ERROR;
      }
      return ERROR_BAD_PARENT_INDEX;
    }

    //--------------------------------------------------------------------------
    LegionErrorType TaskContext::check_privilege(const RegionRequirement &req,
                                                 FieldID &bad_field,
                                                 bool skip_privilege) const
    //--------------------------------------------------------------------------
    {
      DETAILED_PROFILER(runtime, CHECK_PRIVILEGE_CALL);
      if (req.flags & VERIFIED_FLAG)
        return NO_ERROR;
      // Copy privilege fields for check
      std::set<FieldID> privilege_fields(req.privilege_fields);
      // Try our original region requirements first
      for (std::vector<RegionRequirement>::const_iterator it = 
            regions.begin(); it != regions.end(); it++)
      {
        LegionErrorType et = 
          check_privilege_internal(req, *it, privilege_fields, bad_field,
                                   skip_privilege);
        // No error so we are done
        if (et == NO_ERROR)
          return et;
        // Something other than bad parent region is a real error
        if (et != ERROR_BAD_PARENT_REGION)
          return et;
        // Otherwise we just keep going
      }
      // If none of that worked, we now get to try the created requirements
      AutoLock ctx_lock(context_lock,1,false/*exclusive*/);
      for (unsigned idx = 0; idx < created_requirements.size(); idx++)
      {
        LegionErrorType et = 
          check_privilege_internal(req, created_requirements[idx], 
                      privilege_fields, bad_field, skip_privilege);
        // No error so we are done
        if (et == NO_ERROR)
          return et;
        // Something other than bad parent region is a real error
        if (et != ERROR_BAD_PARENT_REGION)
          return et;
        // If we got a BAD_PARENT_REGION, see if this a returnable
        // privilege in which case we know we have privileges on all fields
        if (returnable_privileges[idx])
          return NO_ERROR;
        // Otherwise we just keep going
      }
      // Finally see if we created all the fields in which case we know
      // we have privileges on all their regions
      const FieldSpace sp = req.region.get_field_space();
      for (std::set<FieldID>::const_iterator it = req.privilege_fields.begin();
            it != req.privilege_fields.end(); it++)
      {
        std::pair<FieldSpace,FieldID> key(sp, *it);
        // If we don't find the field, then we are done
        if (created_fields.find(key) == created_fields.end())
          return ERROR_BAD_PARENT_REGION;
      }
      // Otherwise we have privileges on these fields for all regions
      // so we are good on privileges
      return NO_ERROR;
    }

    //--------------------------------------------------------------------------
    LegionErrorType TaskContext::check_privilege_internal(
        const RegionRequirement &req, const RegionRequirement &our_req,
        std::set<FieldID>& privilege_fields,
        FieldID &bad_field, bool skip_privilege) const
    //--------------------------------------------------------------------------
    {
#ifdef DEBUG_LEGION
      assert(our_req.handle_type == SINGULAR); // better be singular
#endif
      // Check to see if we found the requirement in the parent
      if (our_req.region == req.parent)
      {
        if ((req.handle_type == SINGULAR) || 
            (req.handle_type == REG_PROJECTION))
        {
          std::vector<LegionColor> path;
          if (!runtime->forest->compute_index_path(req.parent.index_space,
                                            req.region.index_space, path))
            return ERROR_BAD_REGION_PATH;
        }
        else
        {
          std::vector<LegionColor> path;
          if (!runtime->forest->compute_partition_path(req.parent.index_space,
                                        req.partition.index_partition, path))
            return ERROR_BAD_PARTITION_PATH;
        }
        // Now check that the types are subset of the fields
        // Note we can use the parent since all the regions/partitions
        // in the same region tree have the same field space
        for (std::set<FieldID>::const_iterator fit = 
              privilege_fields.begin(); fit != 
              privilege_fields.end(); )
        {
          if (our_req.privilege_fields.find(*fit) != 
              our_req.privilege_fields.end())
          {
            // Only need to do this check if there were overlapping fields
            if (!skip_privilege && (req.privilege & (~(our_req.privilege))))
            {
              // Handle the special case where the parent has WRITE_DISCARD
              // privilege and the sub-task wants any other kind of privilege.  
              // This case is ok because the parent could write something
              // and then hand it off to the child.
              if (our_req.privilege != WRITE_DISCARD)
              {
                if ((req.handle_type == SINGULAR) || 
                    (req.handle_type == REG_PROJECTION))
                  return ERROR_BAD_REGION_PRIVILEGES;
                else
                  return ERROR_BAD_PARTITION_PRIVILEGES;
              }
            }
            privilege_fields.erase(fit++);
          }
          else
            ++fit;
        }
      }

      if (!privilege_fields.empty()) return ERROR_BAD_PARENT_REGION;
        // If we make it here then we are good
      return NO_ERROR;
    }

    //--------------------------------------------------------------------------
    LogicalRegion TaskContext::find_logical_region(unsigned index)
    //--------------------------------------------------------------------------
    {
      if (index < regions.size())
        return regions[index].region;
      index -= regions.size();
      AutoLock ctx_lock(context_lock,1,false/*exclusive*/);
#ifdef DEBUG_LEGION
      assert(index < created_requirements.size());
#endif
      return created_requirements[index].region;
    } 

    //--------------------------------------------------------------------------
    const std::vector<PhysicalRegion>& TaskContext::begin_task(void)
    //--------------------------------------------------------------------------
    {
      if (overhead_tracker != NULL)
        previous_profiling_time = Realm::Clock::current_time_in_nanoseconds();
      // Switch over the executing processor to the one
      // that has actually been assigned to run this task.
      executing_processor = Processor::get_executing_processor();
      if (Runtime::legion_spy_enabled)
        LegionSpy::log_task_processor(get_unique_id(), executing_processor.id);
#ifdef DEBUG_LEGION
      log_task.debug("Task %s (ID %lld) starting on processor " IDFMT "",
                    get_task_name(), get_unique_id(), executing_processor.id);
      assert(regions.size() == physical_regions.size());
#endif
      // Issue a utility task to decrement the number of outstanding
      // tasks now that this task has started running
      pending_done = owner_task->get_context()->decrement_pending(owner_task);
      return physical_regions;
    }

    //--------------------------------------------------------------------------
    void TaskContext::initialize_overhead_tracker(void)
    //--------------------------------------------------------------------------
    {
      // Make an overhead tracker
#ifdef DEBUG_LEGION
      assert(overhead_tracker == NULL);
#endif
      overhead_tracker = new 
        Mapping::ProfilingMeasurements::RuntimeOverhead();
    }

    //--------------------------------------------------------------------------
    void TaskContext::unmap_all_regions(void)
    //--------------------------------------------------------------------------
    {
      // Can't be holding the lock when we unmap in case we block
      std::vector<PhysicalRegion> unmap_regions;
      {
        AutoLock ctx_lock(context_lock,1,false/*exclusive*/);
        for (std::vector<PhysicalRegion>::const_iterator it = 
              physical_regions.begin(); it != physical_regions.end(); it++)
        {
          if (it->impl->is_mapped())
            unmap_regions.push_back(*it);
        }
        // Also unmap any of our inline mapped physical regions
        for (LegionList<PhysicalRegion,TASK_INLINE_REGION_ALLOC>::
              tracked::const_iterator it = inline_regions.begin();
              it != inline_regions.end(); it++)
        {
          if (it->impl->is_mapped())
            unmap_regions.push_back(*it);
        }
      }
      // Perform the unmappings after we've released the lock
      for (std::vector<PhysicalRegion>::const_iterator it = 
            unmap_regions.begin(); it != unmap_regions.end(); it++)
      {
        if (it->impl->is_mapped())
          it->impl->unmap_region();
      }
    }

    //--------------------------------------------------------------------------
    void TaskContext::execute_task_launch(TaskOp *task, bool index,
       LegionTrace *current_trace, bool silence_warnings, bool inlining_enabled)
    //--------------------------------------------------------------------------
    {
      bool inline_task = false;
      if (inlining_enabled)
        inline_task = task->select_task_options();
      // Now check to see if we're inling the task or just performing
      // a normal asynchronous task launch
      if (inline_task)
      {
        inline_child_task(task);
        // After we're done we can deactivate it since we
        // know that it will never be used again
        task->deactivate();
      }
      else
      {
        // Normal task launch, iterate over the context task's
        // regions and see if we need to unmap any of them
        std::vector<PhysicalRegion> unmapped_regions;
        if (!Runtime::unsafe_launch)
          find_conflicting_regions(task, unmapped_regions);
        if (!unmapped_regions.empty())
        {
          if (Runtime::runtime_warnings && !silence_warnings)
          {
            if (index)
              log_run.warning("WARNING: Runtime is unmapping and remapping "
                  "physical regions around execute_index_space call in "
                  "task %s (UID %lld).", get_task_name(), get_unique_id());
            else
              log_run.warning("WARNING: Runtime is unmapping and remapping "
                  "physical regions around execute_task call in "
                  "task %s (UID %lld).", get_task_name(), get_unique_id());
          }
          for (unsigned idx = 0; idx < unmapped_regions.size(); idx++)
            unmapped_regions[idx].impl->unmap_region();
        }
        // Issue the task call
        runtime->add_to_dependence_queue(this, executing_processor, task);
        // Remap any unmapped regions
        if (!unmapped_regions.empty())
          remap_unmapped_regions(current_trace, unmapped_regions);
      }
    }

    //--------------------------------------------------------------------------
    void TaskContext::remap_unmapped_regions(LegionTrace *trace,
                            const std::vector<PhysicalRegion> &unmapped_regions)
    //--------------------------------------------------------------------------
    {
#ifdef DEBUG_LEGION
      assert(!unmapped_regions.empty());
#endif
      if ((trace != NULL) && trace->is_static_trace())
      {
        log_run.error("Illegal runtime remapping in static trace inside of "
                      "task %s (UID %lld). Static traces must perfectly "
                      "manage their physical mappings with no runtime help.",
                      get_task_name(), get_unique_id());
#ifdef DEBUG_LEGION
        assert(false);
#endif
        exit(ERROR_ILLEGAL_REMAP_IN_STATIC_TRACE);
      }
      if (unmapped_regions.size() == 1)
      {
        MapOp *op = runtime->get_available_map_op(true);
        op->initialize(this, unmapped_regions[0]);
        ApEvent mapped_event = op->get_completion_event();
        runtime->add_to_dependence_queue(this, executing_processor, op);
        if (mapped_event.has_triggered())
          return;
        begin_task_wait(true/*from runtime*/);
        mapped_event.wait();
        end_task_wait();
      }
      else
      {
        std::set<ApEvent> mapped_events;
        for (unsigned idx = 0; idx < unmapped_regions.size(); idx++)
        {
          MapOp *op = runtime->get_available_map_op(true);
          op->initialize(this, unmapped_regions[idx]);
          mapped_events.insert(op->get_completion_event());
          runtime->add_to_dependence_queue(this, executing_processor, op);
        }
        // Wait for all the re-mapping operations to complete
        ApEvent mapped_event = Runtime::merge_events(mapped_events);
        if (mapped_event.has_triggered())
          return;
        begin_task_wait(true/*from runtime*/);
        mapped_event.wait();
        end_task_wait();
      }
    }

#ifdef LEGION_SPY
    //--------------------------------------------------------------------------
    RtEvent TaskContext::update_previous_mapped_event(RtEvent next)
    //--------------------------------------------------------------------------
    {
      RtEvent result = previous_mapped_event;
      previous_mapped_event = next;
      return result;
    }
#endif

    /////////////////////////////////////////////////////////////
    // Inner Context 
    /////////////////////////////////////////////////////////////

    //--------------------------------------------------------------------------
    InnerContext::InnerContext(Runtime *rt, TaskOp *owner, bool full_inner,
                               const std::vector<RegionRequirement> &reqs,
                               const std::vector<unsigned> &parent_indexes,
                               const std::vector<bool> &virt_mapped,
                               UniqueID uid, bool remote)
      : TaskContext(rt, owner, reqs), 
        tree_context(rt->allocate_region_tree_context()), context_uid(uid), 
        remote_context(remote), full_inner_context(full_inner),
        parent_req_indexes(parent_indexes), virtual_mapped(virt_mapped), 
        total_children_count(0), total_close_count(0), 
        outstanding_children_count(0), current_trace(NULL), 
        valid_wait_event(false), outstanding_subtasks(0), pending_subtasks(0), 
        pending_frames(0), currently_active_context(false),
        current_fence(NULL), fence_gen(0) 
    //--------------------------------------------------------------------------
    {
      // Set some of the default values for a context
      context_configuration.max_window_size = 
        Runtime::initial_task_window_size;
      context_configuration.hysteresis_percentage = 
        Runtime::initial_task_window_hysteresis;
      context_configuration.max_outstanding_frames = 0;
      context_configuration.min_tasks_to_schedule = 
        Runtime::initial_tasks_to_schedule;
      context_configuration.min_frames_to_schedule = 0;
#ifdef DEBUG_LEGION
      assert(tree_context.exists());
      runtime->forest->check_context_state(tree_context);
#endif
      // If we have an owner, clone our local fields from its context
      if (owner != NULL)
      {
        TaskContext *owner_ctx = owner_task->get_context();
#ifdef DEBUG_LEGION
        InnerContext *parent_ctx = dynamic_cast<InnerContext*>(owner_ctx);
        assert(parent_ctx != NULL);
#else
        InnerContext *parent_ctx = static_cast<InnerContext*>(owner_ctx);
#endif
        parent_ctx->clone_local_fields(local_fields);
      }
      if (!remote_context)
        runtime->register_local_context(context_uid, this);
    }

    //--------------------------------------------------------------------------
    InnerContext::InnerContext(const InnerContext &rhs)
      : TaskContext(NULL, NULL, rhs.regions), tree_context(rhs.tree_context),
        context_uid(0), remote_context(false), full_inner_context(false),
        parent_req_indexes(rhs.parent_req_indexes), 
        virtual_mapped(rhs.virtual_mapped)
    //--------------------------------------------------------------------------
    {
      // should never be called
      assert(false);
    }

    //--------------------------------------------------------------------------
    InnerContext::~InnerContext(void)
    //--------------------------------------------------------------------------
    {
      if (!remote_instances.empty())
        invalidate_remote_contexts();
      for (std::map<TraceID,DynamicTrace*>::const_iterator it = traces.begin();
            it != traces.end(); it++)
      {
        if (it->second->remove_reference())
          legion_delete(it->second);
      }
      traces.clear();
      // Clean up any locks and barriers that the user
      // asked us to destroy
      while (!context_locks.empty())
      {
        context_locks.back().destroy_reservation();
        context_locks.pop_back();
      }
      while (!context_barriers.empty())
      {
        Realm::Barrier bar = context_barriers.back();
        bar.destroy_barrier();
        context_barriers.pop_back();
      }
      if (valid_wait_event)
      {
        valid_wait_event = false;
        Runtime::trigger_event(window_wait);
      }
      // No need for the lock here since we're being cleaned up
      if (!local_fields.empty())
      {
        for (std::map<FieldSpace,std::vector<LocalFieldInfo> >::const_iterator 
              it = local_fields.begin(); it != local_fields.end(); it++)
        {
          const std::vector<LocalFieldInfo> &infos = it->second;
          std::vector<FieldID> to_free;
          std::vector<unsigned> indexes;
          for (unsigned idx = 0; idx < infos.size(); idx++)
          {
            if (infos[idx].ancestor)
              continue;
            to_free.push_back(infos[idx].fid); 
            indexes.push_back(infos[idx].index);
          }
          if (!to_free.empty())
            runtime->forest->free_local_fields(it->first, to_free, indexes);
        }
      }
#ifdef DEBUG_LEGION
      assert(pending_top_views.empty());
      assert(outstanding_subtasks == 0);
      assert(pending_subtasks == 0);
      assert(pending_frames == 0);
#endif
      if (!remote_context)
        runtime->unregister_local_context(context_uid);
    }

    //--------------------------------------------------------------------------
    InnerContext& InnerContext::operator=(const InnerContext &rhs)
    //--------------------------------------------------------------------------
    {
      // should never be called
      assert(false);
      return *this;
    }

    //--------------------------------------------------------------------------
    RegionTreeContext InnerContext::get_context(void) const
    //--------------------------------------------------------------------------
    {
      return tree_context;
    }

    //--------------------------------------------------------------------------
    ContextID InnerContext::get_context_id(void) const
    //--------------------------------------------------------------------------
    {
      return tree_context.get_id();
    }

    //--------------------------------------------------------------------------
    UniqueID InnerContext::get_context_uid(void) const
    //--------------------------------------------------------------------------
    {
      return context_uid;
    }

    //--------------------------------------------------------------------------
    int InnerContext::get_depth(void) const
    //--------------------------------------------------------------------------
    {
      return owner_task->get_depth();
    }

    //--------------------------------------------------------------------------
    bool InnerContext::is_inner_context(void) const
    //--------------------------------------------------------------------------
    {
      return full_inner_context;
    }

    //--------------------------------------------------------------------------
    AddressSpaceID InnerContext::get_version_owner(RegionTreeNode *node,
                                                   AddressSpaceID source)
    //--------------------------------------------------------------------------
    {
      AutoLock ctx_lock(context_lock); 
      // See if we've already assigned it
      std::map<RegionTreeNode*,std::pair<AddressSpaceID,bool> >::iterator
        finder = region_tree_owners.find(node);
      // If we already assigned it then we are done
      if (finder != region_tree_owners.end())
      {
        // If it is remote only, see if it gets to stay that way
        if (finder->second.second && (source == runtime->address_space))
          finder->second.second = false; // no longer remote only
        return finder->second.first;
      }
      // Otherwise assign it to the source
      region_tree_owners[node] = 
        std::pair<AddressSpaceID,bool>(source, 
                                      (source != runtime->address_space));
      return source;
    } 

    //--------------------------------------------------------------------------
    InnerContext* InnerContext::find_parent_logical_context(unsigned index)
    //--------------------------------------------------------------------------
    {
      // If this is one of our original region requirements then
      // we can do the analysis in our original context
      const size_t owner_size = regions.size();
      if (index < owner_size)
        return this;
      // Otherwise we need to see if this going to be one of our
      // region requirements that returns privileges or not. If
      // it is then we do the analysis in the outermost context
      // otherwise we do it locally in our own context. We need
      // to hold the operation lock to look at this data structure.
      index -= owner_size;
      AutoLock ctx_lock(context_lock,1,false/*exclusive*/);
#ifdef DEBUG_LEGION
      assert(index < returnable_privileges.size());
#endif
      if (returnable_privileges[index])
        return find_outermost_local_context();
      return this;
    }

    //--------------------------------------------------------------------------
    InnerContext* InnerContext::find_parent_physical_context(unsigned index)
    //--------------------------------------------------------------------------
    {
#ifdef DEBUG_LEGION
      assert(regions.size() == virtual_mapped.size());
      assert(regions.size() == parent_req_indexes.size());
#endif     
      const unsigned owner_size = virtual_mapped.size();
      if (index < owner_size)
      {
        // See if it is virtual mapped
        if (virtual_mapped[index])
          return find_parent_context()->find_parent_physical_context(
                                            parent_req_indexes[index]);
        else // We mapped a physical instance so we're it
          return this;
      }
      else // We created it
      {
        // Check to see if this has returnable privileges or not
        // If they are not returnable, then we can just be the 
        // context for the handling the meta-data management, 
        // otherwise if they are returnable then the top-level
        // context has to provide global guidance about which
        // node manages the meta-data.
        index -= owner_size;
        AutoLock ctx_lock(context_lock,1,false/*exclusive*/);
        if ((index >= returnable_privileges.size()) || 
            returnable_privileges[index])
          return find_top_context();
        else
          return this;
      }
    }

    //--------------------------------------------------------------------------
    void InnerContext::find_parent_version_info(unsigned index, unsigned depth,
                       const FieldMask &version_mask, VersionInfo &version_info)
    //--------------------------------------------------------------------------
    {
#ifdef DEBUG_LEGION
      assert(owner_task != NULL);
      assert(regions.size() == virtual_mapped.size()); 
#endif
      // If this isn't one of our original region requirements then 
      // we don't have any versions that the child won't discover itself
      // Same if the region was not virtually mapped
      if ((index >= virtual_mapped.size()) || !virtual_mapped[index])
        return;
      // We now need to clone any version info from the parent into the child
      const VersionInfo &parent_info = owner_task->get_version_info(index);  
      parent_info.clone_to_depth(depth, version_mask, version_info);
    }

    //--------------------------------------------------------------------------
    InnerContext* InnerContext::find_outermost_local_context(
                                                         InnerContext *previous)
    //--------------------------------------------------------------------------
    {
      TaskContext *parent = find_parent_context();
      if (parent != NULL)
        return parent->find_outermost_local_context(this);
#ifdef DEBUG_LEGION
      assert(previous != NULL);
#endif
      return previous;
    }

    //--------------------------------------------------------------------------
    InnerContext* InnerContext::find_top_context(void)
    //--------------------------------------------------------------------------
    {
      return find_parent_context()->find_top_context();
    }

    //--------------------------------------------------------------------------
    void InnerContext::pack_remote_context(Serializer &rez, 
                                           AddressSpaceID target)
    //--------------------------------------------------------------------------
    {
      DETAILED_PROFILER(runtime, PACK_REMOTE_CONTEXT_CALL);
#ifdef DEBUG_LEGION
      assert(owner_task != NULL);
#endif
      rez.serialize<bool>(false); // not the top-level context
      int depth = get_depth();
      rez.serialize(depth);
      // See if we need to pack up base task information
      owner_task->pack_external_task(rez, target);
#ifdef DEBUG_LEGION
      assert(regions.size() == parent_req_indexes.size());
#endif
      for (unsigned idx = 0; idx < regions.size(); idx++)
        rez.serialize(parent_req_indexes[idx]);
      // Pack up our virtual mapping information
      std::vector<unsigned> virtual_indexes;
      for (unsigned idx = 0; idx < regions.size(); idx++)
      {
        if (virtual_mapped[idx])
          virtual_indexes.push_back(idx);
      }
      rez.serialize<size_t>(virtual_indexes.size());
      for (unsigned idx = 0; idx < virtual_indexes.size(); idx++)
        rez.serialize(virtual_indexes[idx]);
      // Pack up the version numbers only 
      const std::vector<VersionInfo> *version_infos = 
        owner_task->get_version_infos();
#ifdef DEBUG_LEGION
      assert(version_infos->size() == regions.size());
#endif
      for (unsigned idx = 0; idx < regions.size(); idx++)
      {
        const VersionInfo &info = (*version_infos)[idx];
        // If we're virtually mapped, we need all the information
        if (virtual_mapped[idx])
          info.pack_version_info(rez);
        else
          info.pack_version_numbers(rez);
      }
      rez.serialize(owner_task->get_task_completion());
      rez.serialize(find_parent_context()->get_context_uid());
      // Finally pack the local field infos
      AutoLock ctx_lock(context_lock,1,false/*exclusive*/);
      rez.serialize<size_t>(local_fields.size());
      for (std::map<FieldSpace,std::vector<LocalFieldInfo> >::const_iterator 
            it = local_fields.begin(); it != local_fields.end(); it++)
      {
        rez.serialize(it->first);
        rez.serialize<size_t>(it->second.size());
        for (unsigned idx = 0; idx < it->second.size(); idx++)
          rez.serialize(it->second[idx]);
      }
    }

    //--------------------------------------------------------------------------
    void InnerContext::unpack_remote_context(Deserializer &derez,
                                           std::set<RtEvent> &preconditions)
    //--------------------------------------------------------------------------
    {
      assert(false); // should only be called for RemoteTask
    }

    //--------------------------------------------------------------------------
    void InnerContext::send_back_created_state(AddressSpaceID target)
    //--------------------------------------------------------------------------
    {
      if (created_requirements.empty())
        return;
#ifdef DEBUG_LEGION
      assert(created_requirements.size() == returnable_privileges.size());
#endif
      UniqueID target_context_uid = find_parent_context()->get_context_uid();
      for (unsigned idx = 0; idx < created_requirements.size(); idx++)
      {
        // Skip anything that doesn't have returnable privileges
        if (!returnable_privileges[idx])
          continue;
        const RegionRequirement &req = created_requirements[idx];
        // If it was deleted then we don't care
        if (was_created_requirement_deleted(req))
          continue;
        runtime->forest->send_back_logical_state(tree_context, 
                        target_context_uid, req, target);
      }
    }

    //--------------------------------------------------------------------------
    IndexSpace InnerContext::create_index_space(RegionTreeForest *forest,
                                         const void *realm_is, TypeTag type_tag)
    //--------------------------------------------------------------------------
    {
      AutoRuntimeCall call(this); 
      IndexSpace handle(runtime->get_unique_index_space_id(),
                        runtime->get_unique_index_tree_id(), type_tag);
#ifdef DEBUG_LEGION
      log_index.debug("Creating index space %x in task%s (ID %lld)", 
                      handle.id, get_task_name(), get_unique_id()); 
#endif
      if (Runtime::legion_spy_enabled)
        LegionSpy::log_top_index_space(handle.id);
      forest->create_index_space(handle, realm_is); 
      register_index_space_creation(handle);
      return handle;
    }

    //--------------------------------------------------------------------------
    IndexSpace InnerContext::union_index_spaces(RegionTreeForest *forest,
                                          const std::vector<IndexSpace> &spaces)
    //--------------------------------------------------------------------------
    {
      if (spaces.empty())
        return IndexSpace::NO_SPACE;
      AutoRuntimeCall call(this); 
      IndexSpace handle(runtime->get_unique_index_space_id(),
                        runtime->get_unique_index_tree_id(), 
                        spaces[0].get_type_tag());
#ifdef DEBUG_LEGION
      log_index.debug("Creating index space %x in task%s (ID %lld)", 
                      handle.id, get_task_name(), get_unique_id()); 
#endif
      if (Runtime::legion_spy_enabled)
        LegionSpy::log_top_index_space(handle.id);
      forest->create_union_space(handle, owner_task, spaces); 
      register_index_space_creation(handle);
      return handle;
    }

    //--------------------------------------------------------------------------
    IndexSpace InnerContext::intersect_index_spaces(RegionTreeForest *forest,
                                          const std::vector<IndexSpace> &spaces)
    //--------------------------------------------------------------------------
    {
      if (spaces.empty())
        return IndexSpace::NO_SPACE;
      AutoRuntimeCall call(this); 
      IndexSpace handle(runtime->get_unique_index_space_id(),
                        runtime->get_unique_index_tree_id(), 
                        spaces[0].get_type_tag());
#ifdef DEBUG_LEGION
      log_index.debug("Creating index space %x in task%s (ID %lld)", 
                      handle.id, get_task_name(), get_unique_id()); 
#endif
      if (Runtime::legion_spy_enabled)
        LegionSpy::log_top_index_space(handle.id);
      forest->create_intersection_space(handle, owner_task, spaces); 
      register_index_space_creation(handle);
      return handle;
    }

    //--------------------------------------------------------------------------
    IndexSpace InnerContext::subtract_index_spaces(RegionTreeForest *forest,
                                              IndexSpace left, IndexSpace right)
    //--------------------------------------------------------------------------
    {
      AutoRuntimeCall call(this); 
      IndexSpace handle(runtime->get_unique_index_space_id(),
                        runtime->get_unique_index_tree_id(), 
                        left.get_type_tag());
#ifdef DEBUG_LEGION
      log_index.debug("Creating index space %x in task%s (ID %lld)", 
                      handle.id, get_task_name(), get_unique_id()); 
#endif
      if (Runtime::legion_spy_enabled)
        LegionSpy::log_top_index_space(handle.id);
      forest->create_difference_space(handle, owner_task, left, right); 
      register_index_space_creation(handle);
      return handle;
    }

    //--------------------------------------------------------------------------
    void InnerContext::destroy_index_space(IndexSpace handle)
    //--------------------------------------------------------------------------
    {
      AutoRuntimeCall call(this);
#ifdef DEBUG_LEGION
      log_index.debug("Destroying index space %x in task %s (ID %lld)", 
                      handle.id, get_task_name(), get_unique_id());
#endif
      DeletionOp *op = runtime->get_available_deletion_op(true);
      op->initialize_index_space_deletion(this, handle);
      runtime->add_to_dependence_queue(this, executing_processor, op);
    }

    //--------------------------------------------------------------------------
    void InnerContext::destroy_index_partition(IndexPartition handle)
    //--------------------------------------------------------------------------
    {
      AutoRuntimeCall call(this);
#ifdef DEBUG_LEGION
      log_index.debug("Destroying index partition %x in task %s (ID %lld)", 
                      handle.id, get_task_name(), get_unique_id());
#endif
      DeletionOp *op = runtime->get_available_deletion_op(true);
      op->initialize_index_part_deletion(this, handle);
      runtime->add_to_dependence_queue(this, executing_processor, op);
    }

    //--------------------------------------------------------------------------
    IndexPartition InnerContext::create_equal_partition(
                                                      RegionTreeForest *forest,
                                                      IndexSpace parent,
                                                      IndexSpace color_space,
                                                      size_t granularity,
                                                      Color color)
    //--------------------------------------------------------------------------
    {
      AutoRuntimeCall call(this);  
      IndexPartition pid(runtime->get_unique_index_partition_id(), 
                         parent.get_tree_id(), parent.get_type_tag());
#ifdef DEBUG_LEGION
      log_index.debug("Creating equal partition %d with parent index space %x "
                      "in task %s (ID %lld)", pid.id, parent.id,
                      get_task_name(), get_unique_id());
#endif
      LegionColor partition_color = INVALID_COLOR;
      if (color != AUTO_GENERATE_ID)
        partition_color = color;
      PendingPartitionOp *part_op = 
        runtime->get_available_pending_partition_op(true);
      part_op->initialize_equal_partition(this, pid, granularity);
      ApEvent term_event = part_op->get_completion_event();
      // Tell the region tree forest about this partition
      forest->create_pending_partition(pid, parent, color_space,
                                       partition_color, DISJOINT_KIND,
                                       term_event);
      // Now we can add the operation to the queue
      runtime->add_to_dependence_queue(this, executing_processor, part_op);
      return pid;
    }

    //--------------------------------------------------------------------------
    IndexPartition InnerContext::create_partition_by_union(
                                          RegionTreeForest *forest,
                                          IndexSpace parent,
                                          IndexPartition handle1,
                                          IndexPartition handle2,
                                          IndexSpace color_space,
                                          PartitionKind kind, Color color)
    //--------------------------------------------------------------------------
    {
      AutoRuntimeCall call(this);
      IndexPartition pid(runtime->get_unique_index_partition_id(), 
                         parent.get_tree_id(), parent.get_type_tag());
#ifdef DEBUG_LEGION
      log_index.debug("Creating union partition %d with parent index "
                      "space %x in task %s (ID %lld)", pid.id, parent.id,
                      get_task_name(), get_unique_id());
      if (parent.get_tree_id() != handle1.get_tree_id())
      {
        log_index.error("IndexPartition %d is not part of the same "
                        "index tree as IndexSpace %d in create "
                        "partition by union!", handle1.id, parent.id);
        assert(false);
        exit(ERROR_INDEX_TREE_MISMATCH);
      }
      if (parent.get_tree_id() != handle2.get_tree_id())
      {
        log_index.error("IndexPartition %d is not part of the same "
                        "index tree as IndexSpace %d in create "
                        "partition by union!", handle2.id, parent.id);
        assert(false);
        exit(ERROR_INDEX_TREE_MISMATCH);
      }
#endif
      LegionColor partition_color = INVALID_COLOR;
      if (color != AUTO_GENERATE_ID)
        partition_color = color;
      PendingPartitionOp *part_op = 
        runtime->get_available_pending_partition_op(true);
      part_op->initialize_union_partition(this, pid, handle1, handle2);
      ApEvent term_event = part_op->get_completion_event();
      // If either partition is aliased the result is aliased
      if (kind == COMPUTE_KIND)
      {
        // If one of these partitions is aliased then the result is aliased
        IndexPartNode *p1 = forest->get_node(handle1);
        if (p1->is_disjoint(true/*from app*/))
        {
          IndexPartNode *p2 = forest->get_node(handle2);
          if (!p2->is_disjoint(true/*from app*/))
            kind = ALIASED_KIND;
        }
        else
          kind = ALIASED_KIND;
      }
      // Tell the region tree forest about this partition
      forest->create_pending_partition(pid, parent, color_space, 
                                       partition_color, kind, term_event);
      // Now we can add the operation to the queue
      runtime->add_to_dependence_queue(this, executing_processor, part_op);
      return pid;
    }

    //--------------------------------------------------------------------------
    IndexPartition InnerContext::create_partition_by_intersection(
                                              RegionTreeForest *forest,
                                              IndexSpace parent,
                                              IndexPartition handle1,
                                              IndexPartition handle2,
                                              IndexSpace color_space,
                                              PartitionKind kind, Color color)
    //--------------------------------------------------------------------------
    {
      AutoRuntimeCall call(this);
      IndexPartition pid(runtime->get_unique_index_partition_id(), 
                         parent.get_tree_id(), parent.get_type_tag());
#ifdef DEBUG_LEGION
      log_index.debug("Creating intersection partition %d with parent "
                      "index space %x in task %s (ID %lld)", pid.id, parent.id,
                      get_task_name(), get_unique_id());
      if (parent.get_tree_id() != handle1.get_tree_id())
      {
        log_index.error("IndexPartition %d is not part of the same "
                        "index tree as IndexSpace %d in create partition by "
                        "intersection!", handle1.id, parent.id);
        assert(false);
        exit(ERROR_INDEX_TREE_MISMATCH);
      }
      if (parent.get_tree_id() != handle2.get_tree_id())
      {
        log_index.error("IndexPartition %d is not part of the same "
                        "index tree as IndexSpace %d in create partition by "
                        "intersection!", handle2.id, parent.id);
        assert(false);
        exit(ERROR_INDEX_TREE_MISMATCH);
      }
#endif
      LegionColor partition_color = INVALID_COLOR;
      if (color != AUTO_GENERATE_ID)
        partition_color = color;
      PendingPartitionOp *part_op = 
        runtime->get_available_pending_partition_op(true);
      part_op->initialize_intersection_partition(this, pid, handle1, handle2);
      ApEvent term_event = part_op->get_completion_event();
      // If either partition is disjoint then the result is disjoint
      if (kind == COMPUTE_KIND)
      {
        IndexPartNode *p1 = forest->get_node(handle1);
        if (!p1->is_disjoint(true/*from app*/))
        {
          IndexPartNode *p2 = forest->get_node(handle2);
          if (p2->is_disjoint(true/*from app*/))
            kind = DISJOINT_KIND;
        }
        else
          kind = DISJOINT_KIND;
      }
      // Tell the region tree forest about this partition
      forest->create_pending_partition(pid, parent, color_space, 
                                       partition_color, kind, term_event);
      // Now we can add the operation to the queue
      runtime->add_to_dependence_queue(this, executing_processor, part_op);
      return pid;
    }

    //--------------------------------------------------------------------------
    IndexPartition InnerContext::create_partition_by_difference(
                                                  RegionTreeForest *forest,
                                                  IndexSpace parent,
                                                  IndexPartition handle1,
                                                  IndexPartition handle2,
                                                  IndexSpace color_space,
                                                  PartitionKind kind, 
                                                  Color color)
    //--------------------------------------------------------------------------
    {
      AutoRuntimeCall call(this); 
      IndexPartition pid(runtime->get_unique_index_partition_id(), 
                         parent.get_tree_id(), parent.get_type_tag());
#ifdef DEBUG_LEGION
      log_index.debug("Creating difference partition %d with parent "
                      "index space %x in task %s (ID %lld)", pid.id, parent.id,
                      get_task_name(), get_unique_id());
      if (parent.get_tree_id() != handle1.get_tree_id())
      {
        log_index.error("IndexPartition %d is not part of the same "
                              "index tree as IndexSpace %d in create "
                              "partition by difference!",
                              handle1.id, parent.id);
        assert(false);
        exit(ERROR_INDEX_TREE_MISMATCH);
      }
      if (parent.get_tree_id() != handle2.get_tree_id())
      {
        log_index.error("IndexPartition %d is not part of the same "
                              "index tree as IndexSpace %d in create "
                              "partition by difference!",
                              handle2.id, parent.id);
        assert(false);
        exit(ERROR_INDEX_TREE_MISMATCH);
      }
#endif
      LegionColor partition_color = INVALID_COLOR;
      if (color != AUTO_GENERATE_ID)
        partition_color = color;
      PendingPartitionOp *part_op = 
        runtime->get_available_pending_partition_op(true);
      part_op->initialize_difference_partition(this, pid, handle1, handle2);
      ApEvent term_event = part_op->get_completion_event();
      // If the left-hand-side is disjoint the result is disjoint
      if (kind == COMPUTE_KIND)
      {
        IndexPartNode *p1 = forest->get_node(handle1);
        if (p1->is_disjoint(true/*from app*/))
          kind = DISJOINT_KIND;
      }
      // Tell the region tree forest about this partition
      forest->create_pending_partition(pid, parent, color_space, 
                                       partition_color, kind, term_event);
      // Now we can add the operation to the queue
      runtime->add_to_dependence_queue(this, executing_processor, part_op);
      return pid;
    }

    //--------------------------------------------------------------------------
    Color InnerContext::create_cross_product_partition(RegionTreeForest *forest,
                                                      IndexPartition handle1,
                                                      IndexPartition handle2,
                                   std::map<IndexSpace,IndexPartition> &handles,
                                                      PartitionKind kind,
                                                      Color color)
    //--------------------------------------------------------------------------
    {
      AutoRuntimeCall call(this);
#ifdef DEBUG_LEGION
      log_index.debug("Creating cross product partitions in task %s (ID %lld)", 
                      get_task_name(), get_unique_id());
      if (handle1.get_tree_id() != handle2.get_tree_id())
      {
        log_index.error("IndexPartition %d is not part of the same "
                              "index tree as IndexPartition %d in create "
                              "cross product partitions!",
                              handle1.id, handle2.id);
        assert(false);
        exit(ERROR_INDEX_TREE_MISMATCH);
      }
#endif
      LegionColor partition_color = INVALID_COLOR;
      if (color != AUTO_GENERATE_ID)
        partition_color = color;
      PendingPartitionOp *part_op = 
        runtime->get_available_pending_partition_op(true);
      ApEvent term_event = part_op->get_completion_event();
      // Tell the region tree forest about this partition
      forest->create_pending_cross_product(handle1, handle2, handles, kind, 
                                           partition_color, term_event);
      part_op->initialize_cross_product(this, handle1, handle2,partition_color);
      // Now we can add the operation to the queue
      runtime->add_to_dependence_queue(this, executing_processor, part_op);
      return partition_color;
    }

    //--------------------------------------------------------------------------
    void InnerContext::create_association(LogicalRegion domain,
                                          LogicalRegion domain_parent,
                                          FieldID domain_fid,
                                          IndexSpace range,
                                          MapperID id, MappingTagID tag)
    //--------------------------------------------------------------------------
    {
      AutoRuntimeCall call(this);
#ifdef DEBUG_LEGION
      log_index.debug("Creating association in task %s (ID %lld)", 
                      get_task_name(), get_unique_id());
#endif
      DependentPartitionOp *part_op = 
        runtime->get_available_dependent_partition_op(true);
      part_op->initialize_by_association(this, domain, domain_parent, 
                                         domain_fid, range, id, tag);
      // Now figure out if we need to unmap and re-map any inline mappings
      std::vector<PhysicalRegion> unmapped_regions;
      if (!Runtime::unsafe_launch)
        find_conflicting_regions(part_op, unmapped_regions);
      if (!unmapped_regions.empty())
      {
        if (Runtime::runtime_warnings)
          log_run.warning("WARNING: Runtime is unmapping and remapping "
              "physical regions around create_association call "
              "in task %s (UID %lld).", get_task_name(), get_unique_id());
        for (unsigned idx = 0; idx < unmapped_regions.size(); idx++)
          unmapped_regions[idx].impl->unmap_region();
      }
      // Issue the copy operation
      runtime->add_to_dependence_queue(this, executing_processor, part_op);
      // Remap any unmapped regions
      if (!unmapped_regions.empty())
        remap_unmapped_regions(current_trace, unmapped_regions);
    }

    //--------------------------------------------------------------------------
    IndexPartition InnerContext::create_restricted_partition(
                                              RegionTreeForest *forest,
                                              IndexSpace parent,
                                              IndexSpace color_space,
                                              const void *transform,
                                              size_t transform_size,
                                              const void *extent,
                                              size_t extent_size,
                                              PartitionKind part_kind,
                                              Color color)
    //--------------------------------------------------------------------------
    {
      AutoRuntimeCall call(this);
      IndexPartition pid(runtime->get_unique_index_partition_id(), 
                         parent.get_tree_id(), parent.get_type_tag());
#ifdef DEBUG_LEGION
      log_index.debug("Creating restricted partition in task %s (ID %lld)", 
                      get_task_name(), get_unique_id());
#endif
      LegionColor part_color = INVALID_COLOR;
      if (color != AUTO_GENERATE_ID)
        part_color = color; 
      PendingPartitionOp *part_op = 
        runtime->get_available_pending_partition_op(true);
      part_op->initialize_restricted_partition(this, pid, transform, 
                                transform_size, extent, extent_size);
      ApEvent term_event = part_op->get_completion_event();
      // Tell the region tree forest about this partition
      forest->create_pending_partition(pid, parent, color_space,
                                       part_color, part_kind, term_event);
      // Now we can add the operation to the queue
      runtime->add_to_dependence_queue(this, executing_processor, part_op);
      return pid;
    }

    //--------------------------------------------------------------------------
    IndexPartition InnerContext::create_partition_by_field(
                                              RegionTreeForest *forest,
                                              LogicalRegion handle,
                                              LogicalRegion parent_priv,
                                              FieldID fid,
                                              IndexSpace color_space,
                                              Color color,
                                              MapperID id, MappingTagID tag)
    //--------------------------------------------------------------------------
    {
      AutoRuntimeCall call(this);
      IndexSpace parent = handle.get_index_space(); 
      IndexPartition pid(runtime->get_unique_index_partition_id(), 
                         parent.get_tree_id(), parent.get_type_tag());
#ifdef DEBUG_LEGION
      log_index.debug("Creating partition by field in task %s (ID %lld)", 
                      get_task_name(), get_unique_id());
#endif
      LegionColor part_color = INVALID_COLOR;
      if (color != AUTO_GENERATE_ID)
        part_color = color;
      // Allocate the partition operation
      DependentPartitionOp *part_op = 
        runtime->get_available_dependent_partition_op(true);
      part_op->initialize_by_field(this, pid, handle, parent_priv, fid, id,tag);
      ApEvent term_event = part_op->get_completion_event();
      // Tell the region tree forest about this partition 
      forest->create_pending_partition(pid, parent, color_space, part_color,
                                       DISJOINT_KIND, term_event); 
      // Now figure out if we need to unmap and re-map any inline mappings
      std::vector<PhysicalRegion> unmapped_regions;
      if (!Runtime::unsafe_launch)
        find_conflicting_regions(part_op, unmapped_regions);
      if (!unmapped_regions.empty())
      {
        if (Runtime::runtime_warnings)
          log_run.warning("WARNING: Runtime is unmapping and remapping "
              "physical regions around create_partition_by_field call "
              "in task %s (UID %lld).", get_task_name(), get_unique_id());
        for (unsigned idx = 0; idx < unmapped_regions.size(); idx++)
          unmapped_regions[idx].impl->unmap_region();
      }
      // Issue the copy operation
      runtime->add_to_dependence_queue(this, executing_processor, part_op);
      // Remap any unmapped regions
      if (!unmapped_regions.empty())
        remap_unmapped_regions(current_trace, unmapped_regions);
      return pid;
    }

    //--------------------------------------------------------------------------
    IndexPartition InnerContext::create_partition_by_image(
                                                    RegionTreeForest *forest,
                                                    IndexSpace handle,
                                                    LogicalPartition projection,
                                                    LogicalRegion parent,
                                                    FieldID fid,
                                                    IndexSpace color_space,
                                                    PartitionKind part_kind,
                                                    Color color,
                                                    MapperID id, 
                                                    MappingTagID tag)
    //--------------------------------------------------------------------------
    {
      AutoRuntimeCall call(this); 
      IndexPartition pid(runtime->get_unique_index_partition_id(), 
                         handle.get_tree_id(), parent.get_type_tag());
#ifdef DEBUG_LEGION
      log_index.debug("Creating partition by image in task %s (ID %lld)", 
                      get_task_name(), get_unique_id());
#endif
      LegionColor part_color = INVALID_COLOR;
      if (color != AUTO_GENERATE_ID)
        part_color = color;
      // Allocate the partition operation
      DependentPartitionOp *part_op = 
        runtime->get_available_dependent_partition_op(true);
      part_op->initialize_by_image(this, pid, projection, parent, fid, id, tag);
      ApEvent term_event = part_op->get_completion_event(); 
      // Tell the region tree forest about this partition
      forest->create_pending_partition(pid, handle, color_space, part_color,
                                       part_kind, term_event); 
      // Now figure out if we need to unmap and re-map any inline mappings
      std::vector<PhysicalRegion> unmapped_regions;
      if (!Runtime::unsafe_launch)
        find_conflicting_regions(part_op, unmapped_regions);
      if (!unmapped_regions.empty())
      {
        if (Runtime::runtime_warnings)
          log_run.warning("WARNING: Runtime is unmapping and remapping "
              "physical regions around create_partition_by_image call "
              "in task %s (UID %lld).", get_task_name(), get_unique_id());
        for (unsigned idx = 0; idx < unmapped_regions.size(); idx++)
          unmapped_regions[idx].impl->unmap_region();
      }
      // Issue the copy operation
      runtime->add_to_dependence_queue(this, executing_processor, part_op);
      // Remap any unmapped regions
      if (!unmapped_regions.empty())
        remap_unmapped_regions(current_trace, unmapped_regions);
      return pid;
    }

    //--------------------------------------------------------------------------
    IndexPartition InnerContext::create_partition_by_image_range(
                                                    RegionTreeForest *forest,
                                                    IndexSpace handle,
                                                    LogicalPartition projection,
                                                    LogicalRegion parent,
                                                    FieldID fid,
                                                    IndexSpace color_space,
                                                    PartitionKind part_kind,
                                                    Color color,
                                                    MapperID id, 
                                                    MappingTagID tag)
    //--------------------------------------------------------------------------
    {
      AutoRuntimeCall call(this); 
      IndexPartition pid(runtime->get_unique_index_partition_id(), 
                         handle.get_tree_id(), parent.get_type_tag());
#ifdef DEBUG_LEGION
      log_index.debug("Creating partition by image range in task %s (ID %lld)",
                      get_task_name(), get_unique_id());
#endif
      LegionColor part_color = INVALID_COLOR;
      if (color != AUTO_GENERATE_ID)
        part_color = color;
      // Allocate the partition operation
      DependentPartitionOp *part_op = 
        runtime->get_available_dependent_partition_op(true);
      part_op->initialize_by_image_range(this, pid, projection, parent, 
                                         fid, id, tag);
      ApEvent term_event = part_op->get_completion_event();
      // Tell the region tree forest about this partition
      forest->create_pending_partition(pid, handle, color_space, part_color,
                                       part_kind, term_event); 
      // Now figure out if we need to unmap and re-map any inline mappings
      std::vector<PhysicalRegion> unmapped_regions;
      if (!Runtime::unsafe_launch)
        find_conflicting_regions(part_op, unmapped_regions);
      if (!unmapped_regions.empty())
      {
        if (Runtime::runtime_warnings)
          log_run.warning("WARNING: Runtime is unmapping and remapping "
              "physical regions around create_partition_by_image_range call "
              "in task %s (UID %lld).", get_task_name(), get_unique_id());
        for (unsigned idx = 0; idx < unmapped_regions.size(); idx++)
          unmapped_regions[idx].impl->unmap_region();
      }
      // Issue the copy operation
      runtime->add_to_dependence_queue(this, executing_processor, part_op);
      // Remap any unmapped regions
      if (!unmapped_regions.empty())
        remap_unmapped_regions(current_trace, unmapped_regions);
      return pid;
    }

    //--------------------------------------------------------------------------
    IndexPartition InnerContext::create_partition_by_preimage(
                                                  RegionTreeForest *forest,
                                                  IndexPartition projection,
                                                  LogicalRegion handle,
                                                  LogicalRegion parent,
                                                  FieldID fid,
                                                  IndexSpace color_space,
                                                  PartitionKind part_kind,
                                                  Color color,
                                                  MapperID id, MappingTagID tag)
    //--------------------------------------------------------------------------
    {
      AutoRuntimeCall call(this); 
      IndexPartition pid(runtime->get_unique_index_partition_id(), 
                         handle.get_index_space().get_tree_id(),
                         parent.get_type_tag());
#ifdef DEBUG_LEGION
      log_index.debug("Creating partition by preimage in task %s (ID %lld)", 
                      get_task_name(), get_unique_id());
#endif
      LegionColor part_color = INVALID_COLOR;
      if (color != AUTO_GENERATE_ID)
        part_color = color;
      // Allocate the partition operation
      DependentPartitionOp *part_op = 
        runtime->get_available_dependent_partition_op(true);
      part_op->initialize_by_preimage(this, pid, projection, handle, 
                                      parent, fid, id, tag);
      ApEvent term_event = part_op->get_completion_event();
      // If the source of the preimage is disjoint then the result is disjoint
      // Note this only applies here and not to range
      if (part_kind == COMPUTE_KIND)
      {
        IndexPartNode *p = forest->get_node(projection);
        if (p->is_disjoint(true/*from app*/))
          part_kind = DISJOINT_KIND;
      }
      // Tell the region tree forest about this partition
      forest->create_pending_partition(pid, handle.get_index_space(), 
                                       color_space, part_color, part_kind,
                                       term_event);
      // Now figure out if we need to unmap and re-map any inline mappings
      std::vector<PhysicalRegion> unmapped_regions;
      if (!Runtime::unsafe_launch)
        find_conflicting_regions(part_op, unmapped_regions);
      if (!unmapped_regions.empty())
      {
        if (Runtime::runtime_warnings)
          log_run.warning("WARNING: Runtime is unmapping and remapping "
              "physical regions around create_partition_by_preimage call "
              "in task %s (UID %lld).", get_task_name(), get_unique_id());
        for (unsigned idx = 0; idx < unmapped_regions.size(); idx++)
          unmapped_regions[idx].impl->unmap_region();
      }
      // Issue the copy operation
      runtime->add_to_dependence_queue(this, executing_processor, part_op);
      // Remap any unmapped regions
      if (!unmapped_regions.empty())
        remap_unmapped_regions(current_trace, unmapped_regions);
      return pid;
    }

    //--------------------------------------------------------------------------
    IndexPartition InnerContext::create_partition_by_preimage_range(
                                                  RegionTreeForest *forest,
                                                  IndexPartition projection,
                                                  LogicalRegion handle,
                                                  LogicalRegion parent,
                                                  FieldID fid,
                                                  IndexSpace color_space,
                                                  PartitionKind part_kind,
                                                  Color color,
                                                  MapperID id, MappingTagID tag)
    //--------------------------------------------------------------------------
    {
      AutoRuntimeCall call(this); 
      IndexPartition pid(runtime->get_unique_index_partition_id(), 
                         handle.get_index_space().get_tree_id(),
                         parent.get_type_tag());
#ifdef DEBUG_LEGION
      log_index.debug("Creating partition by preimage range in task %s "
                      "(ID %lld)", get_task_name(), get_unique_id());
#endif
      LegionColor part_color = INVALID_COLOR;
      if (color != AUTO_GENERATE_ID)
        part_color = color;
      // Allocate the partition operation
      DependentPartitionOp *part_op = 
        runtime->get_available_dependent_partition_op(true);
      part_op->initialize_by_preimage_range(this, pid, projection, handle,
                                            parent, fid, id, tag);
      ApEvent term_event = part_op->get_completion_event();
      // Tell the region tree forest about this partition
      forest->create_pending_partition(pid, handle.get_index_space(), 
                                       color_space, part_color, part_kind,
                                       term_event);
      // Now figure out if we need to unmap and re-map any inline mappings
      std::vector<PhysicalRegion> unmapped_regions;
      if (!Runtime::unsafe_launch)
        find_conflicting_regions(part_op, unmapped_regions);
      if (!unmapped_regions.empty())
      {
        if (Runtime::runtime_warnings)
          log_run.warning("WARNING: Runtime is unmapping and remapping "
              "physical regions around create_partition_by_preimage_range call "
              "in task %s (UID %lld).", get_task_name(), get_unique_id());
        for (unsigned idx = 0; idx < unmapped_regions.size(); idx++)
          unmapped_regions[idx].impl->unmap_region();
      }
      // Issue the copy operation
      runtime->add_to_dependence_queue(this, executing_processor, part_op);
      // Remap any unmapped regions
      if (!unmapped_regions.empty())
        remap_unmapped_regions(current_trace, unmapped_regions);
      return pid;
    }

    //--------------------------------------------------------------------------
    IndexPartition InnerContext::create_pending_partition(
                                                RegionTreeForest *forest,
                                                IndexSpace parent,
                                                IndexSpace color_space, 
                                                PartitionKind part_kind,
                                                Color color)
    //--------------------------------------------------------------------------
    {
      AutoRuntimeCall call(this);
      IndexPartition pid(runtime->get_unique_index_partition_id(), 
                         parent.get_tree_id(), parent.get_type_tag());
#ifdef DEBUG_LEGION
      log_index.debug("Creating pending partition in task %s (ID %lld)", 
                      get_task_name(), get_unique_id());
#endif
      LegionColor part_color = INVALID_COLOR;
      if (color != AUTO_GENERATE_ID)
        part_color = color;
      ApUserEvent partition_ready = Runtime::create_ap_user_event();
      forest->create_pending_partition(pid, parent, color_space, part_color,
                                       part_kind, partition_ready, 
                                       partition_ready);
      return pid;
    }

    //--------------------------------------------------------------------------
    IndexSpace InnerContext::create_index_space_union(RegionTreeForest *forest,
                                                      IndexPartition parent,
                                                      const void *realm_color,
                                                      TypeTag type_tag,
                                        const std::vector<IndexSpace> &handles)
    //--------------------------------------------------------------------------
    {
      AutoRuntimeCall call(this);
#ifdef DEBUG_LEGION
      log_index.debug("Creating index space union in task %s (ID %lld)", 
                      get_task_name(), get_unique_id());
#endif
      ApUserEvent domain_ready;
      IndexSpace result = forest->find_pending_space(parent, realm_color, 
                                                     type_tag, domain_ready);
      PendingPartitionOp *part_op = 
        runtime->get_available_pending_partition_op(true);
      part_op->initialize_index_space_union(this, result, handles);
      Runtime::trigger_event(domain_ready, part_op->get_completion_event());
      // Now we can add the operation to the queue
      runtime->add_to_dependence_queue(this, executing_processor, part_op);
      return result;
    }

    //--------------------------------------------------------------------------
    IndexSpace InnerContext::create_index_space_union(RegionTreeForest *forest,
                                                      IndexPartition parent,
                                                      const void *realm_color,
                                                      TypeTag type_tag,
                                                      IndexPartition handle)
    //--------------------------------------------------------------------------
    {
      AutoRuntimeCall call(this);
#ifdef DEBUG_LEGION
      log_index.debug("Creating index space union in task %s (ID %lld)", 
                      get_task_name(), get_unique_id());
#endif
      ApUserEvent domain_ready;
      IndexSpace result = forest->find_pending_space(parent, realm_color, 
                                                     type_tag, domain_ready);
      PendingPartitionOp *part_op = 
        runtime->get_available_pending_partition_op(true);
      part_op->initialize_index_space_union(this, result, handle);
      Runtime::trigger_event(domain_ready, part_op->get_completion_event());
      // Now we can add the operation to the queue
      runtime->add_to_dependence_queue(this, executing_processor, part_op);
      return result;
    }

    //--------------------------------------------------------------------------
    IndexSpace InnerContext::create_index_space_intersection(
                                                      RegionTreeForest *forest,
                                                      IndexPartition parent,
                                                      const void *realm_color,
                                                      TypeTag type_tag,
                                        const std::vector<IndexSpace> &handles)
    //--------------------------------------------------------------------------
    {
      AutoRuntimeCall call(this);
#ifdef DEBUG_LEGION
      log_index.debug("Creating index space intersection in task %s (ID %lld)", 
                      get_task_name(), get_unique_id());
#endif
      ApUserEvent domain_ready;
      IndexSpace result = forest->find_pending_space(parent, realm_color, 
                                                     type_tag, domain_ready);
      PendingPartitionOp *part_op = 
        runtime->get_available_pending_partition_op(true);
      part_op->initialize_index_space_intersection(this, result, handles);
      Runtime::trigger_event(domain_ready, part_op->get_completion_event());
      // Now we can add the operation to the queue
      runtime->add_to_dependence_queue(this, executing_processor, part_op);
      return result;
    }

    //--------------------------------------------------------------------------
    IndexSpace InnerContext::create_index_space_intersection(
                                                      RegionTreeForest *forest,
                                                      IndexPartition parent,
                                                      const void *realm_color,
                                                      TypeTag type_tag,
                                                      IndexPartition handle)
    //--------------------------------------------------------------------------
    {
      AutoRuntimeCall call(this);
#ifdef DEBUG_LEGION
      log_index.debug("Creating index space intersection in task %s (ID %lld)", 
                      get_task_name(), get_unique_id());
#endif
      ApUserEvent domain_ready;
      IndexSpace result = forest->find_pending_space(parent, realm_color, 
                                                     type_tag, domain_ready);
      PendingPartitionOp *part_op = 
        runtime->get_available_pending_partition_op(true);
      part_op->initialize_index_space_intersection(this, result, handle);
      Runtime::trigger_event(domain_ready, part_op->get_completion_event());
      // Now we can add the operation to the queue
      runtime->add_to_dependence_queue(this, executing_processor, part_op);
      return result;
    }

    //--------------------------------------------------------------------------
    IndexSpace InnerContext::create_index_space_difference(
                                                    RegionTreeForest *forest,
                                                    IndexPartition parent,
                                                    const void *realm_color,
                                                    TypeTag type_tag,
                                                    IndexSpace initial,
                                        const std::vector<IndexSpace> &handles)
    //--------------------------------------------------------------------------
    {
      AutoRuntimeCall call(this);
#ifdef DEBUG_LEGION
      log_index.debug("Creating index space difference in task %s (ID %lld)", 
                      get_task_name(), get_unique_id());
#endif
      ApUserEvent domain_ready;
      IndexSpace result = forest->find_pending_space(parent, realm_color, 
                                                     type_tag, domain_ready);
      PendingPartitionOp *part_op = 
        runtime->get_available_pending_partition_op(true);
      part_op->initialize_index_space_difference(this, result, initial,handles);
      Runtime::trigger_event(domain_ready, part_op->get_completion_event());
      // Now we can add the operation to the queue
      runtime->add_to_dependence_queue(this, executing_processor, part_op);
      return result;
    }

    //--------------------------------------------------------------------------
    FieldSpace InnerContext::create_field_space(RegionTreeForest *forest)
    //--------------------------------------------------------------------------
    {
      AutoRuntimeCall call(this);
      FieldSpace space(runtime->get_unique_field_space_id());
#ifdef DEBUG_LEGION
      log_field.debug("Creating field space %x in task %s (ID %lld)", 
                      space.id, get_task_name(), get_unique_id());
#endif
      if (Runtime::legion_spy_enabled)
        LegionSpy::log_field_space(space.id);

      forest->create_field_space(space);
      register_field_space_creation(space);
      return space;
    }

    //--------------------------------------------------------------------------
    void InnerContext::destroy_field_space(FieldSpace handle)
    //--------------------------------------------------------------------------
    {
      AutoRuntimeCall call(this);
#ifdef DEBUG_LEGION
      log_field.debug("Destroying field space %x in task %s (ID %lld)", 
                      handle.id, get_task_name(), get_unique_id());
#endif
      DeletionOp *op = runtime->get_available_deletion_op(true);
      op->initialize_field_space_deletion(this, handle);
      runtime->add_to_dependence_queue(this, executing_processor, op);
    }

    //--------------------------------------------------------------------------
    FieldID InnerContext::allocate_field(RegionTreeForest *forest,
                                         FieldSpace space, size_t field_size,
                                         FieldID fid, bool local,
                                         CustomSerdezID serdez_id)
    //--------------------------------------------------------------------------
    {
      AutoRuntimeCall call(this);
      if (fid == AUTO_GENERATE_ID)
        fid = runtime->get_unique_field_id();
#ifdef DEBUG_LEGION
      else if (fid >= MAX_APPLICATION_FIELD_ID)
      {
        log_task.error("Task %s (ID %lld) attempted to allocate a field with "
                       "ID %d which exceeds the MAX_APPLICATION_FIELD_ID bound "
                       "set in legion_config.h", get_task_name(),
                       get_unique_id(), fid);
        assert(false);
      }
#endif

      if (Runtime::legion_spy_enabled)
        LegionSpy::log_field_creation(space.id, fid, field_size);

      std::set<RtEvent> done_events;
      if (local)
      {
        // See if we've exceeded our local field allocations 
        // for this field space
        std::vector<LocalFieldInfo> &infos = local_fields[space];
        if (infos.size() == Runtime::max_local_fields)
        {
          log_run.error("Exceeded maximum number of local fields in "
                        "context of task %s (UID %lld). The maximum "
                        "is currently set to %d, but can be modified "
                        "with the -lg:local flag.", get_task_name(),
                        get_unique_id(), Runtime::max_local_fields);
#ifdef DEBUG_LEGION
          assert(false);
#endif
          exit(ERROR_MAX_FIELD_OVERFLOW);
        }
        std::set<unsigned> current_indexes;
        for (std::vector<LocalFieldInfo>::const_iterator it = 
              infos.begin(); it != infos.end(); it++)
          current_indexes.insert(it->index);
        std::vector<FieldID> fields(1, fid);
        std::vector<size_t> sizes(1, field_size);
        std::vector<unsigned> new_indexes;
        if (!forest->allocate_local_fields(space, fields, sizes, serdez_id, 
                                           current_indexes, new_indexes))
        {
          log_run.error("Unable to allocate local field in context of "
                        "task %s (UID %lld) due to local field size "
                        "fragmentation. This situation can be improved "
                        "by increasing the maximum number of permitted "
                        "local fields in a context with the -lg:local "
                        "flag.", get_task_name(), get_unique_id());
#ifdef DEBUG_LEGION
          assert(false);
#endif
          exit(ERROR_MAX_FIELD_OVERFLOW);
        }
#ifdef DEBUG_LEGION
        assert(new_indexes.size() == 1);
#endif
        // Only need the lock here when modifying since all writes
        // to this data structure are serialized
        AutoLock ctx_lock(context_lock);
        infos.push_back(LocalFieldInfo(fid, field_size, serdez_id, 
                                       new_indexes[0], false));
        // Have to send notifications to any remote nodes
        for (std::map<AddressSpaceID,RemoteContext*>::const_iterator it = 
              remote_instances.begin(); it != remote_instances.end(); it++)
        {
          RtUserEvent done_event = Runtime::create_rt_user_event();
          Serializer rez;
          {
            RezCheck z(rez);
            rez.serialize(it->second);
            rez.serialize<size_t>(1); // field space count
            rez.serialize(space);
            rez.serialize<size_t>(1); // field count
            rez.serialize(infos.back());
            rez.serialize(done_event);
          }
          runtime->send_local_field_update(it->first, rez);
          done_events.insert(done_event);
        }
      }
      else
        forest->allocate_field(space, field_size, fid, serdez_id);
      register_field_creation(space, fid, local);
      if (!done_events.empty())
      {
        RtEvent wait_on = Runtime::merge_events(done_events);
        if (!wait_on.has_triggered())
          wait_on.wait();
      }
      return fid;
    }

    //--------------------------------------------------------------------------
    void InnerContext::free_field(FieldSpace space, FieldID fid)
    //--------------------------------------------------------------------------
    {
      AutoRuntimeCall call(this);
      DeletionOp *op = runtime->get_available_deletion_op(true);
      op->initialize_field_deletion(this, space, fid);
      runtime->add_to_dependence_queue(this, executing_processor, op);
    }

    //--------------------------------------------------------------------------
    void InnerContext::allocate_fields(RegionTreeForest *forest, 
                                       FieldSpace space,
                                       const std::vector<size_t> &sizes,
                                       std::vector<FieldID> &resulting_fields,
                                       bool local, CustomSerdezID serdez_id)
    //--------------------------------------------------------------------------
    {
      AutoRuntimeCall call(this);
      if (resulting_fields.size() < sizes.size())
        resulting_fields.resize(sizes.size(), AUTO_GENERATE_ID);
      for (unsigned idx = 0; idx < resulting_fields.size(); idx++)
      {
        if (resulting_fields[idx] == AUTO_GENERATE_ID)
          resulting_fields[idx] = runtime->get_unique_field_id();
#ifdef DEBUG_LEGION
        else if (resulting_fields[idx] >= MAX_APPLICATION_FIELD_ID)
        {
          log_task.error("Task %s (ID %lld) attempted to allocate a field with "
                         "ID %d which exceeds the MAX_APPLICATION_FIELD_ID "
                         "bound set in legion_config.h", get_task_name(),
                         get_unique_id(), resulting_fields[idx]);
          assert(false);
        }
#endif

        if (Runtime::legion_spy_enabled)
          LegionSpy::log_field_creation(space.id, 
                                        resulting_fields[idx], sizes[idx]);
      }
      std::set<RtEvent> done_events;
      if (local)
      {
        // See if we've exceeded our local field allocations 
        // for this field space
        std::vector<LocalFieldInfo> &infos = local_fields[space];
        if ((infos.size() + sizes.size()) > Runtime::max_local_fields)
        {
          log_run.error("Exceeded maximum number of local fields in "
                        "context of task %s (UID %lld). The maximum "
                        "is currently set to %d, but can be modified "
                        "with the -lg:local flag.", get_task_name(),
                        get_unique_id(), Runtime::max_local_fields);
#ifdef DEBUG_LEGION
          assert(false);
#endif
          exit(ERROR_MAX_FIELD_OVERFLOW);
        }
        std::set<unsigned> current_indexes;
        for (std::vector<LocalFieldInfo>::const_iterator it = 
              infos.begin(); it != infos.end(); it++)
          current_indexes.insert(it->index);
        std::vector<unsigned> new_indexes;
        if (!forest->allocate_local_fields(space, resulting_fields, sizes, 
                                  serdez_id, current_indexes, new_indexes))
        {
          log_run.error("Unable to allocate local field in context of "
                        "task %s (UID %lld) due to local field size "
                        "fragmentation. This situation can be improved "
                        "by increasing the maximum number of permitted "
                        "local fields in a context with the -lg:local "
                        "flag.", get_task_name(), get_unique_id());
#ifdef DEBUG_LEGION
          assert(false);
#endif
          exit(ERROR_MAX_FIELD_OVERFLOW);
        }
#ifdef DEBUG_LEGION
        assert(new_indexes.size() == resulting_fields.size());
#endif
        // Only need the lock here when writing since we know all writes
        // are serialized and we only need to worry about interfering readers
        AutoLock ctx_lock(context_lock);
        const unsigned offset = infos.size();
        for (unsigned idx = 0; idx < resulting_fields.size(); idx++)
          infos.push_back(LocalFieldInfo(resulting_fields[idx], 
                     sizes[idx], serdez_id, new_indexes[idx], false));
        // Have to send notifications to any remote nodes 
        for (std::map<AddressSpaceID,RemoteContext*>::const_iterator it = 
              remote_instances.begin(); it != remote_instances.end(); it++)
        {
          RtUserEvent done_event = Runtime::create_rt_user_event();
          Serializer rez;
          {
            RezCheck z(rez);
            rez.serialize(it->second);
            rez.serialize<size_t>(1); // field space count
            rez.serialize(space);
            rez.serialize<size_t>(resulting_fields.size()); // field count
            for (unsigned idx = 0; idx < resulting_fields.size(); idx++)
              rez.serialize(infos[offset+idx]);
            rez.serialize(done_event);
          }
          runtime->send_local_field_update(it->first, rez);
          done_events.insert(done_event);
        }
      }
      else
        forest->allocate_fields(space, sizes, resulting_fields, serdez_id);
      register_field_creations(space, local, resulting_fields);
      if (!done_events.empty())
      {
        RtEvent wait_on = Runtime::merge_events(done_events);
        if (!wait_on.has_triggered())
          wait_on.wait();
      }
    }

    //--------------------------------------------------------------------------
    void InnerContext::free_fields(FieldSpace space, 
                                   const std::set<FieldID> &to_free)
    //--------------------------------------------------------------------------
    {
      AutoRuntimeCall call(this);
      DeletionOp *op = runtime->get_available_deletion_op(true);
      op->initialize_field_deletions(this, space, to_free);
      runtime->add_to_dependence_queue(this, executing_processor, op);
    }

    //--------------------------------------------------------------------------
    LogicalRegion InnerContext::create_logical_region(RegionTreeForest *forest,
                                                      IndexSpace index_space,
                                                      FieldSpace field_space)
    //--------------------------------------------------------------------------
    {
      AutoRuntimeCall call(this);
      RegionTreeID tid = runtime->get_unique_region_tree_id();
      LogicalRegion region(tid, index_space, field_space);
#ifdef DEBUG_LEGION
      log_region.debug("Creating logical region in task %s (ID %lld) with "
                       "index space %x and field space %x in new tree %d",
                       get_task_name(), get_unique_id(), 
                       index_space.id, field_space.id, tid);
#endif
      if (Runtime::legion_spy_enabled)
        LegionSpy::log_top_region(index_space.id, field_space.id, tid);

      forest->create_logical_region(region);
      // Register the creation of a top-level region with the context
      register_region_creation(region);
      return region;
    }

    //--------------------------------------------------------------------------
    void InnerContext::destroy_logical_region(LogicalRegion handle)
    //--------------------------------------------------------------------------
    {
      AutoRuntimeCall call(this);
#ifdef DEBUG_LEGION
      log_region.debug("Deleting logical region (%x,%x) in task %s (ID %lld)",
                       handle.index_space.id, handle.field_space.id, 
                       get_task_name(), get_unique_id());
#endif
      DeletionOp *op = runtime->get_available_deletion_op(true);
      op->initialize_logical_region_deletion(this, handle);
      runtime->add_to_dependence_queue(this, executing_processor, op);
    }

    //--------------------------------------------------------------------------
    void InnerContext::destroy_logical_partition(LogicalPartition handle)
    //--------------------------------------------------------------------------
    {
      AutoRuntimeCall call(this);
#ifdef DEBUG_LEGION
      log_region.debug("Deleting logical partition (%x,%x) in task %s "
                       "(ID %lld)", handle.index_partition.id, 
                       handle.field_space.id, get_task_name(), get_unique_id());
#endif
      DeletionOp *op = runtime->get_available_deletion_op(true);
      op->initialize_logical_partition_deletion(this, handle);
      runtime->add_to_dependence_queue(this, executing_processor, op);
    }

    //--------------------------------------------------------------------------
    IndexAllocator InnerContext::create_index_allocator(
                                    RegionTreeForest *forest, IndexSpace handle)
    //--------------------------------------------------------------------------
    {
      AutoRuntimeCall call(this);
      return IndexAllocator(handle, forest->get_index_space_allocator(handle));
    }

    //--------------------------------------------------------------------------
    FieldAllocator InnerContext::create_field_allocator(
                                   Legion::Runtime *external, FieldSpace handle)
    //--------------------------------------------------------------------------
    {
      AutoRuntimeCall call(this);
      return FieldAllocator(handle, this, external);
    }

    //--------------------------------------------------------------------------
    Future InnerContext::execute_task(const TaskLauncher &launcher)
    //--------------------------------------------------------------------------
    {
      AutoRuntimeCall call(this);
      // Quick out for predicate false
      if (launcher.predicate == Predicate::FALSE_PRED)
      {
        if (launcher.predicate_false_future.impl != NULL)
          return launcher.predicate_false_future;
        // Otherwise check to see if we have a value
        FutureImpl *result = legion_new<FutureImpl>(runtime, true/*register*/,
          runtime->get_available_distributed_id(true), 
          runtime->address_space, runtime->address_space);
        if (launcher.predicate_false_result.get_size() > 0)
          result->set_result(launcher.predicate_false_result.get_ptr(),
                             launcher.predicate_false_result.get_size(),
                             false/*own*/);
        else
        {
          // We need to check to make sure that the task actually
          // does expect to have a void return type
          TaskImpl *impl = runtime->find_or_create_task_impl(launcher.task_id);
          if (impl->returns_value())
          {
            log_run.error("Predicated task launch for task %s in parent "
                          "task %s (UID %lld) has non-void return type "
                          "but no default value for its future if the task "
                          "predicate evaluates to false.  Please set either "
                          "the 'predicate_false_result' or "
                          "'predicate_false_future' fields of the "
                          "TaskLauncher struct.", impl->get_name(), 
                          get_task_name(), get_unique_id());
#ifdef DEBUG_LEGION
            assert(false);
#endif
            exit(ERROR_MISSING_DEFAULT_PREDICATE_RESULT);
          }
        }
        // Now we can fix the future result
        result->complete_future();
        return Future(result);
      }
      IndividualTask *task = runtime->get_available_individual_task(true);
#ifdef DEBUG_LEGION
      Future result = 
        task->initialize_task(this, launcher, Runtime::check_privileges);
      log_task.debug("Registering new single task with unique id %lld "
                      "and task %s (ID %lld) with high level runtime in "
                      "addresss space %d",
                      task->get_unique_id(), task->get_task_name(), 
                      task->get_unique_id(), runtime->address_space);
#else
      Future result = task->initialize_task(this, launcher,
                                            false/*check privileges*/);
#endif
      execute_task_launch(task, false/*index*/, current_trace, 
                          launcher.silence_warnings, launcher.enable_inlining);
      return result;
    }

    //--------------------------------------------------------------------------
    FutureMap InnerContext::execute_index_space(
                                              const IndexTaskLauncher &launcher)
    //--------------------------------------------------------------------------
    {
      if (launcher.must_parallelism)
      {
        // Turn around and use a must epoch launcher
        MustEpochLauncher epoch_launcher(launcher.map_id, launcher.tag);
        epoch_launcher.add_index_task(launcher);
        FutureMap result = execute_must_epoch(epoch_launcher);
        return result;
      }
      AutoRuntimeCall call(this);
      // Quick out for predicate false
      if (launcher.predicate == Predicate::FALSE_PRED)
      {
        FutureMapImpl *result = legion_new<FutureMapImpl>(this, runtime);
        if (launcher.predicate_false_future.impl != NULL)
        {
          ApEvent ready_event = 
            launcher.predicate_false_future.impl->get_ready_event(); 
          if (ready_event.has_triggered())
          {
            const void *f_result = 
              launcher.predicate_false_future.impl->get_untyped_result();
            size_t f_result_size = 
              launcher.predicate_false_future.impl->get_untyped_size();
            for (Domain::DomainPointIterator itr(launcher.launch_domain); 
                  itr; itr++)
            {
              Future f = result->get_future(itr.p);
              f.impl->set_result(f_result, f_result_size, false/*own*/);
            }
            result->complete_all_futures();
          }
          else
          {
            // Otherwise launch a task to complete the future map,
            // add the necessary references to prevent premature
            // garbage collection by the runtime
            result->add_reference();
            launcher.predicate_false_future.impl->add_base_gc_ref(
                                                FUTURE_HANDLE_REF);
            Runtime::DeferredFutureMapSetArgs args;
            args.future_map = result;
            args.result = launcher.predicate_false_future.impl;
            args.domain = launcher.launch_domain;
            runtime->issue_runtime_meta_task(args, LG_LATENCY_PRIORITY, NULL,
                                        Runtime::protect_event(ready_event));
          }
          return FutureMap(result);
        }
        if (launcher.predicate_false_result.get_size() == 0)
        {
          // Check to make sure the task actually does expect to
          // have a void return type
          TaskImpl *impl = runtime->find_or_create_task_impl(launcher.task_id);
          if (impl->returns_value())
          {
            log_run.error("Predicated index task launch for task %s "
                          "in parent task %s (UID %lld) has non-void "
                          "return type but no default value for its "
                          "future if the task predicate evaluates to "
                          "false.  Please set either the "
                          "'predicate_false_result' or "
                          "'predicate_false_future' fields of the "
                          "IndexTaskLauncher struct.", impl->get_name(), 
                          get_task_name(), get_unique_id());
#ifdef DEBUG_LEGION
            assert(false);
#endif
            exit(ERROR_MISSING_DEFAULT_PREDICATE_RESULT);
          }
          // Just initialize all the futures
          for (Domain::DomainPointIterator itr(launcher.launch_domain); 
                itr; itr++)
            result->get_future(itr.p);
        }
        else
        {
          const void *ptr = launcher.predicate_false_result.get_ptr();
          size_t ptr_size = launcher.predicate_false_result.get_size();
          for (Domain::DomainPointIterator itr(launcher.launch_domain); 
                itr; itr++)
          {
            Future f = result->get_future(itr.p);
            f.impl->set_result(ptr, ptr_size, false/*own*/);
          }
        }
        result->complete_all_futures();
        return FutureMap(result);
      }
      if (launcher.launch_domain.exists() && 
          (launcher.launch_domain.get_volume() == 0))
      {
        log_run.warning("Ignoring empty index task launch in task %s (ID %lld)",
                        get_task_name(), get_unique_id());
        return FutureMap();
      }
      IndexSpace launch_space = launcher.launch_space;
      if (!launch_space.exists())
        launch_space = find_index_launch_space(launcher.launch_domain);
      IndexTask *task = runtime->get_available_index_task(true);
#ifdef DEBUG_LEGION
      FutureMap result = 
        task->initialize_task(this, launcher, launch_space,
                              Runtime::check_privileges);
      log_task.debug("Registering new index space task with unique id "
                     "%lld and task %s (ID %lld) with high level runtime in "
                     "address space %d",
                     task->get_unique_id(), task->get_task_name(), 
                     task->get_unique_id(), runtime->address_space);
#else
      FutureMap result = task->initialize_task(this, launcher, launch_space,
                                               false/*check privileges*/);
#endif
      execute_task_launch(task, true/*index*/, current_trace, 
                          launcher.silence_warnings, launcher.enable_inlining);
      return result;
    }

    //--------------------------------------------------------------------------
    Future InnerContext::execute_index_space(const IndexTaskLauncher &launcher,
                                             ReductionOpID redop)
    //--------------------------------------------------------------------------
    {
      if (launcher.must_parallelism)
        assert(false); // TODO: add support for this
      AutoRuntimeCall call(this);
      // Quick out for predicate false
      if (launcher.predicate == Predicate::FALSE_PRED)
      {
        if (launcher.predicate_false_future.impl != NULL)
          return launcher.predicate_false_future;
        // Otherwise check to see if we have a value
        FutureImpl *result = legion_new<FutureImpl>(runtime, true/*register*/, 
          runtime->get_available_distributed_id(true), 
          runtime->address_space, runtime->address_space);
        if (launcher.predicate_false_result.get_size() > 0)
          result->set_result(launcher.predicate_false_result.get_ptr(),
                             launcher.predicate_false_result.get_size(),
                             false/*own*/);
        else
        {
          // We need to check to make sure that the task actually
          // does expect to have a void return type
          TaskImpl *impl = runtime->find_or_create_task_impl(launcher.task_id);
          if (impl->returns_value())
          {
            log_run.error("Predicated index task launch for task %s "
                          "in parent task %s (UID %lld) has non-void "
                          "return type but no default value for its "
                          "future if the task predicate evaluates to "
                          "false.  Please set either the "
                          "'predicate_false_result' or "
                          "'predicate_false_future' fields of the "
                          "IndexTaskLauncher struct.", impl->get_name(), 
                          get_task_name(), get_unique_id());
#ifdef DEBUG_LEGION
            assert(false);
#endif
            exit(ERROR_MISSING_DEFAULT_PREDICATE_RESULT);
          }
        }
        // Now we can fix the future result
        result->complete_future();
        return Future(result);
      }
      if (launcher.launch_domain.exists() &&
          (launcher.launch_domain.get_volume() == 0))
      {
        log_run.warning("Ignoring empty index task launch in task %s (ID %lld)",
                        get_task_name(), get_unique_id());
        return Future();
      }
      IndexSpace launch_space = launcher.launch_space;
      if (!launch_space.exists())
        launch_space = find_index_launch_space(launcher.launch_domain);
      IndexTask *task = runtime->get_available_index_task(true);
#ifdef DEBUG_LEGION
      Future result = 
        task->initialize_task(this, launcher, launch_space, redop, 
                              Runtime::check_privileges);
      log_task.debug("Registering new index space task with unique id "
                     "%lld and task %s (ID %lld) with high level runtime in "
                     "address space %d",
                     task->get_unique_id(), task->get_task_name(), 
                     task->get_unique_id(), runtime->address_space);
#else
      Future result = task->initialize_task(this, launcher, launch_space, redop,
                                            false/*check privileges*/);
#endif
      execute_task_launch(task, true/*index*/, current_trace, 
                          launcher.silence_warnings, launcher.enable_inlining);
      return result;
    }

    //--------------------------------------------------------------------------
    PhysicalRegion InnerContext::map_region(const InlineLauncher &launcher)
    //--------------------------------------------------------------------------
    {
      AutoRuntimeCall call(this);
      if (IS_NO_ACCESS(launcher.requirement))
        return PhysicalRegion();
      MapOp *map_op = runtime->get_available_map_op(true);
#ifdef DEBUG_LEGION
      PhysicalRegion result = 
        map_op->initialize(this, launcher, Runtime::check_privileges);
      log_run.debug("Registering a map operation for region "
                    "(%x,%x,%x) in task %s (ID %lld)",
                    launcher.requirement.region.index_space.id, 
                    launcher.requirement.region.field_space.id, 
                    launcher.requirement.region.tree_id, 
                    get_task_name(), get_unique_id());
#else
      PhysicalRegion result = map_op->initialize(this, launcher, 
                                                 false/*check privileges*/);
#endif
      bool parent_conflict = false, inline_conflict = false;  
      const int index = 
        has_conflicting_regions(map_op, parent_conflict, inline_conflict);
      if (parent_conflict)
      {
        log_run.error("Attempted an inline mapping of region "
                      "(%x,%x,%x) that conflicts with mapped region " 
                      "(%x,%x,%x) at index %d of parent task %s "
                      "(ID %lld) that would ultimately result in "
                      "deadlock. Instead you receive this error message.",
                      launcher.requirement.region.index_space.id,
                      launcher.requirement.region.field_space.id,
                      launcher.requirement.region.tree_id,
                      regions[index].region.index_space.id,
                      regions[index].region.field_space.id,
                      regions[index].region.tree_id,
                      index, get_task_name(), get_unique_id());
#ifdef DEBUG_LEGION
        assert(false);
#endif
        exit(ERROR_CONFLICTING_PARENT_MAPPING_DEADLOCK);
      }
      if (inline_conflict)
      {
        log_run.error("Attempted an inline mapping of region (%x,%x,%x) "
                      "that conflicts with previous inline mapping in "
                      "task %s (ID %lld) that would ultimately result in "
                      "deadlock.  Instead you receive this error message.",
                      launcher.requirement.region.index_space.id,
                      launcher.requirement.region.field_space.id,
                      launcher.requirement.region.tree_id,
                      get_task_name(), get_unique_id());
#ifdef DEBUG_LEGION
        assert(false);
#endif
        exit(ERROR_CONFLICTING_SIBLING_MAPPING_DEADLOCK);
      }
      register_inline_mapped_region(result);
      runtime->add_to_dependence_queue(this, executing_processor, map_op);
      return result;
    }

    //--------------------------------------------------------------------------
    void InnerContext::remap_region(PhysicalRegion region)
    //--------------------------------------------------------------------------
    {
      AutoRuntimeCall call(this);
      // Check to see if the region is already mapped,
      // if it is then we are done
      if (region.impl->is_mapped())
        return;
      MapOp *map_op = runtime->get_available_map_op(true);
      map_op->initialize(this, region);
      register_inline_mapped_region(region);
      runtime->add_to_dependence_queue(this, executing_processor, map_op);
    }

    //--------------------------------------------------------------------------
    void InnerContext::unmap_region(PhysicalRegion region)
    //--------------------------------------------------------------------------
    {
      AutoRuntimeCall call(this);
      if ((region.impl == NULL) || !region.impl->is_mapped())
        return;
      unregister_inline_mapped_region(region);
      region.impl->unmap_region();
    }

    //--------------------------------------------------------------------------
    void InnerContext::fill_fields(const FillLauncher &launcher)
    //--------------------------------------------------------------------------
    {
      AutoRuntimeCall call(this);
      FillOp *fill_op = runtime->get_available_fill_op(true);
#ifdef DEBUG_LEGION
      fill_op->initialize(this, launcher, Runtime::check_privileges);
      log_run.debug("Registering a fill operation in task %s (ID %lld)",
                     get_task_name(), get_unique_id());
#else
      fill_op->initialize(this, launcher, false/*check privileges*/);
#endif
      // Check to see if we need to do any unmappings and remappings
      // before we can issue this copy operation
      std::vector<PhysicalRegion> unmapped_regions;
      if (!Runtime::unsafe_launch)
        find_conflicting_regions(fill_op, unmapped_regions);
      if (!unmapped_regions.empty())
      {
        if (Runtime::runtime_warnings && !launcher.silence_warnings)
          log_run.warning("WARNING: Runtime is unmapping and remapping "
              "physical regions around fill_fields call in task %s (UID %lld).",
              get_task_name(), get_unique_id());
        // Unmap any regions which are conflicting
        for (unsigned idx = 0; idx < unmapped_regions.size(); idx++)
          unmapped_regions[idx].impl->unmap_region();
      }
      // Issue the copy operation
      runtime->add_to_dependence_queue(this, executing_processor, fill_op);
      // Remap any regions which we unmapped
      if (!unmapped_regions.empty())
        remap_unmapped_regions(current_trace, unmapped_regions);
    }

    //--------------------------------------------------------------------------
    void InnerContext::fill_fields(const IndexFillLauncher &launcher)
    //--------------------------------------------------------------------------
    {
      AutoRuntimeCall call(this);
      if (launcher.launch_domain.exists() && 
          (launcher.launch_domain.get_volume() == 0))
      {
        log_run.warning("Ignoring empty index space fill in task %s (ID %lld)",
                        get_task_name(), get_unique_id());
        return;
      }
      IndexSpace launch_space = launcher.launch_space;
      if (!launch_space.exists())
        launch_space = find_index_launch_space(launcher.launch_domain);
      IndexFillOp *fill_op = runtime->get_available_index_fill_op(true);
#ifdef DEBUG_LEGION
      fill_op->initialize(this, launcher, launch_space, 
                          Runtime::check_privileges);
      log_run.debug("Registering an index fill operation in task %s (ID %lld)",
                     get_task_name(), get_unique_id());
#else
      fill_op->initialize(this, launcher, launch_space,
                          false/*check privileges*/);
#endif
      // Check to see if we need to do any unmappings and remappings
      // before we can issue this copy operation
      std::vector<PhysicalRegion> unmapped_regions;
      if (!Runtime::unsafe_launch)
        find_conflicting_regions(fill_op, unmapped_regions);
      if (!unmapped_regions.empty())
      {
        if (Runtime::runtime_warnings && !launcher.silence_warnings)
          log_run.warning("WARNING: Runtime is unmapping and remapping "
              "physical regions around fill_fields call in task %s (UID %lld).",
              get_task_name(), get_unique_id());
        // Unmap any regions which are conflicting
        for (unsigned idx = 0; idx < unmapped_regions.size(); idx++)
          unmapped_regions[idx].impl->unmap_region();
      }
      // Issue the copy operation
      runtime->add_to_dependence_queue(this, executing_processor, fill_op);
      // Remap any regions which we unmapped
      if (!unmapped_regions.empty())
        remap_unmapped_regions(current_trace, unmapped_regions);
    }

    //--------------------------------------------------------------------------
    void InnerContext::issue_copy(const CopyLauncher &launcher)
    //--------------------------------------------------------------------------
    {
      AutoRuntimeCall call(this);
      CopyOp *copy_op = runtime->get_available_copy_op(true);
#ifdef DEBUG_LEGION
      copy_op->initialize(this, launcher, Runtime::check_privileges);
      log_run.debug("Registering a copy operation in task %s (ID %lld)",
                    get_task_name(), get_unique_id());
#else
      copy_op->initialize(this, launcher, false/*check privileges*/);
#endif
      // Check to see if we need to do any unmappings and remappings
      // before we can issue this copy operation
      std::vector<PhysicalRegion> unmapped_regions;
      if (!Runtime::unsafe_launch)
        find_conflicting_regions(copy_op, unmapped_regions);
      if (!unmapped_regions.empty())
      {
        if (Runtime::runtime_warnings && !launcher.silence_warnings)
          log_run.warning("WARNING: Runtime is unmapping and remapping "
              "physical regions around issue_copy_operation call in "
              "task %s (UID %lld).", get_task_name(), get_unique_id());
        // Unmap any regions which are conflicting
        for (unsigned idx = 0; idx < unmapped_regions.size(); idx++)
          unmapped_regions[idx].impl->unmap_region();
      }
      // Issue the copy operation
      runtime->add_to_dependence_queue(this, executing_processor, copy_op);
      // Remap any regions which we unmapped
      if (!unmapped_regions.empty())
        remap_unmapped_regions(current_trace, unmapped_regions);
    }

    //--------------------------------------------------------------------------
    void InnerContext::issue_copy(const IndexCopyLauncher &launcher)
    //--------------------------------------------------------------------------
    {
      AutoRuntimeCall call(this);
      if (launcher.launch_domain.exists() &&
          (launcher.launch_domain.get_volume() == 0))
      {
        log_run.warning("Ignoring empty index space copy in task %s "
                        "(ID %lld)", get_task_name(), get_unique_id());
        return;
      }
      IndexSpace launch_space = launcher.launch_space;
      if (!launch_space.exists())
        launch_space = find_index_launch_space(launcher.launch_domain);
      IndexCopyOp *copy_op = runtime->get_available_index_copy_op(true);
#ifdef DEBUG_LEGION
      copy_op->initialize(this, launcher, launch_space, 
                          Runtime::check_privileges);
      log_run.debug("Registering an index copy operation in task %s (ID %lld)",
                    get_task_name(), get_unique_id());
#else
      copy_op->initialize(this, launcher, launch_space, 
                          false/*check privileges*/);
#endif
      // Check to see if we need to do any unmappings and remappings
      // before we can issue this copy operation
      std::vector<PhysicalRegion> unmapped_regions;
      if (!Runtime::unsafe_launch)
        find_conflicting_regions(copy_op, unmapped_regions);
      if (!unmapped_regions.empty())
      {
        if (Runtime::runtime_warnings && !launcher.silence_warnings)
          log_run.warning("WARNING: Runtime is unmapping and remapping "
              "physical regions around issue_copy_operation call in "
              "task %s (UID %lld).", get_task_name(), get_unique_id());
        // Unmap any regions which are conflicting
        for (unsigned idx = 0; idx < unmapped_regions.size(); idx++)
          unmapped_regions[idx].impl->unmap_region();
      }
      // Issue the copy operation
      runtime->add_to_dependence_queue(this, executing_processor, copy_op);
      // Remap any regions which we unmapped
      if (!unmapped_regions.empty())
        remap_unmapped_regions(current_trace, unmapped_regions);
    }

    //--------------------------------------------------------------------------
    void InnerContext::issue_acquire(const AcquireLauncher &launcher)
    //--------------------------------------------------------------------------
    {
      AutoRuntimeCall call(this);
      AcquireOp *acquire_op = runtime->get_available_acquire_op(true);
#ifdef DEBUG_LEGION
      log_run.debug("Issuing an acquire operation in task %s (ID %lld)",
                    get_task_name(), get_unique_id());
      acquire_op->initialize(this, launcher, Runtime::check_privileges);
#else
      acquire_op->initialize(this, launcher, false/*check privileges*/);
#endif
      // Check to see if we need to do any unmappings and remappings
      // before we can issue this acquire operation.
      std::vector<PhysicalRegion> unmapped_regions;
      if (!Runtime::unsafe_launch)
        find_conflicting_regions(acquire_op, unmapped_regions);
      if (!unmapped_regions.empty())
      {
        if (Runtime::runtime_warnings && !launcher.silence_warnings)
          log_run.warning("WARNING: Runtime is unmapping and remapping "
              "physical regions around issue_acquire call in "
              "task %s (UID %lld).", get_task_name(), get_unique_id());
        for (unsigned idx = 0; idx < unmapped_regions.size(); idx++)
          unmapped_regions[idx].impl->unmap_region();
      }
      // Issue the acquire operation
      runtime->add_to_dependence_queue(this, executing_processor, acquire_op);
      // Remap any regions which we unmapped
      if (!unmapped_regions.empty())
        remap_unmapped_regions(current_trace, unmapped_regions);
    }

    //--------------------------------------------------------------------------
    void InnerContext::issue_release(const ReleaseLauncher &launcher)
    //--------------------------------------------------------------------------
    {
      AutoRuntimeCall call(this);
      ReleaseOp *release_op = runtime->get_available_release_op(true);
#ifdef DEBUG_LEGION
      log_run.debug("Issuing a release operation in task %s (ID %lld)",
                    get_task_name(), get_unique_id());
      release_op->initialize(this, launcher, Runtime::check_privileges);
#else
      release_op->initialize(this, launcher, false/*check privileges*/);
#endif
      // Check to see if we need to do any unmappings and remappings
      // before we can issue the release operation
      std::vector<PhysicalRegion> unmapped_regions;
      if (!Runtime::unsafe_launch)
        find_conflicting_regions(release_op, unmapped_regions);
      if (!unmapped_regions.empty())
      {
        if (Runtime::runtime_warnings && !launcher.silence_warnings)
          log_run.warning("WARNING: Runtime is unmapping and remapping "
              "physical regions around issue_release call in "
              "task %s (UID %lld).", get_task_name(), get_unique_id());
        for (unsigned idx = 0; idx < unmapped_regions.size(); idx++)
          unmapped_regions[idx].impl->unmap_region();
      }
      // Issue the release operation
      runtime->add_to_dependence_queue(this, executing_processor, release_op);
      // Remap any regions which we unmapped
      if (!unmapped_regions.empty())
        remap_unmapped_regions(current_trace, unmapped_regions);
    }

    //--------------------------------------------------------------------------
    PhysicalRegion InnerContext::attach_resource(const AttachLauncher &launcher)
    //--------------------------------------------------------------------------
    {
      AutoRuntimeCall call(this);
      AttachOp *attach_op = runtime->get_available_attach_op(true);
#ifdef DEBUG_LEGION
      PhysicalRegion result = 
        attach_op->initialize(this, launcher, Runtime::check_privileges);
#else
      PhysicalRegion result = 
        attach_op->initialize(this, launcher, false/*check privileges*/);
#endif
      bool parent_conflict = false, inline_conflict = false;
      int index = has_conflicting_regions(attach_op, 
                                          parent_conflict, inline_conflict);
      if (parent_conflict)
      {
        log_run.error("Attempted an attach hdf5 file operation on region " 
                      "(%x,%x,%x) that conflicts with mapped region " 
                      "(%x,%x,%x) at index %d of parent task %s (ID %lld) "
                      "that would ultimately result in deadlock. Instead you "
                      "receive this error message. Try unmapping the region "
                      "before invoking attach_hdf5 on file %s",
                      launcher.handle.index_space.id, 
                      launcher.handle.field_space.id, 
                      launcher.handle.tree_id, 
                      regions[index].region.index_space.id,
                      regions[index].region.field_space.id,
                      regions[index].region.tree_id, index, 
                      get_task_name(), get_unique_id(), launcher.file_name);
#ifdef DEBUG_LEGION
        assert(false);
#endif
        exit(ERROR_CONFLICTING_PARENT_MAPPING_DEADLOCK);
      }
      if (inline_conflict)
      {
        log_run.error("Attempted an attach hdf5 file operation on region " 
                      "(%x,%x,%x) that conflicts with previous inline "
                      "mapping in task %s (ID %lld) "
                      "that would ultimately result in deadlock. Instead you "
                      "receive this error message. Try unmapping the region "
                      "before invoking attach_hdf5 on file %s",
                      launcher.handle.index_space.id, 
                      launcher.handle.field_space.id, 
                      launcher.handle.tree_id, get_task_name(), 
                      get_unique_id(), launcher.file_name);
#ifdef DEBUG_LEGION
        assert(false);
#endif
        exit(ERROR_CONFLICTING_SIBLING_MAPPING_DEADLOCK);
      }
      runtime->add_to_dependence_queue(this, executing_processor, attach_op);
      return result;
    }

    //--------------------------------------------------------------------------
    void InnerContext::detach_resource(PhysicalRegion region)
    //--------------------------------------------------------------------------
    {
      AutoRuntimeCall call(this);
      DetachOp *detach_op = runtime->get_available_detach_op(true);
      detach_op->initialize_detach(this, region);
      runtime->add_to_dependence_queue(this, executing_processor, detach_op);
      // If the region is still mapped, then unmap it
      if (region.impl->is_mapped())
      {
        unregister_inline_mapped_region(region);
        region.impl->unmap_region();
      }
    }

    //--------------------------------------------------------------------------
    FutureMap InnerContext::execute_must_epoch(
                                              const MustEpochLauncher &launcher)
    //--------------------------------------------------------------------------
    {
      AutoRuntimeCall call(this);
      MustEpochOp *epoch_op = runtime->get_available_epoch_op(true);
#ifdef DEBUG_LEGION
      log_run.debug("Executing a must epoch in task %s (ID %lld)",
                    get_task_name(), get_unique_id());
      FutureMap result = 
        epoch_op->initialize(this, launcher, Runtime::check_privileges);
#else
      FutureMap result = epoch_op->initialize(this, launcher, 
                                              false/*check privileges*/);
#endif
      // Now find all the parent task regions we need to invalidate
      std::vector<PhysicalRegion> unmapped_regions;
      if (!Runtime::unsafe_launch)
        epoch_op->find_conflicted_regions(unmapped_regions);
      if (!unmapped_regions.empty())
      {
        if (Runtime::runtime_warnings && !launcher.silence_warnings)
          log_run.warning("WARNING: Runtime is unmapping and remapping "
              "physical regions around issue_release call in "
              "task %s (UID %lld).", get_task_name(), get_unique_id());
        for (unsigned idx = 0; idx < unmapped_regions.size(); idx++)
          unmapped_regions[idx].impl->unmap_region();
      }
      // Now we can issue the must epoch
      runtime->add_to_dependence_queue(this, executing_processor, epoch_op);
      // Remap any unmapped regions
      if (!unmapped_regions.empty())
        remap_unmapped_regions(current_trace, unmapped_regions);
      return result;
    }

    //--------------------------------------------------------------------------
    Future InnerContext::issue_timing_measurement(const TimingLauncher &launcher)
    //--------------------------------------------------------------------------
    {
      AutoRuntimeCall call(this);
#ifdef DEBUG_LEGION
      log_run.debug("Issuing a timing measurement in task %s (ID %lld)",
                    get_task_name(), get_unique_id());
#endif
      TimingOp *timing_op = runtime->get_available_timing_op(true);
      Future result = timing_op->initialize(this, launcher);
      runtime->add_to_dependence_queue(this, executing_processor, timing_op);
      return result;
    }

    //--------------------------------------------------------------------------
    void InnerContext::issue_mapping_fence(void)
    //--------------------------------------------------------------------------
    {
      AutoRuntimeCall call(this);
      FenceOp *fence_op = runtime->get_available_fence_op(true);
#ifdef DEBUG_LEGION
      log_run.debug("Issuing a mapping fence in task %s (ID %lld)",
                    get_task_name(), get_unique_id());
#endif
      fence_op->initialize(this, FenceOp::MAPPING_FENCE);
      runtime->add_to_dependence_queue(this, executing_processor, fence_op);
    }

    //--------------------------------------------------------------------------
    void InnerContext::issue_execution_fence(void)
    //--------------------------------------------------------------------------
    {
      AutoRuntimeCall call(this);
      FenceOp *fence_op = runtime->get_available_fence_op(true);
#ifdef DEBUG_LEGION
      log_run.debug("Issuing an execution fence in task %s (ID %lld)",
                    get_task_name(), get_unique_id());
#endif
      fence_op->initialize(this, FenceOp::EXECUTION_FENCE);
      runtime->add_to_dependence_queue(this, executing_processor, fence_op);
    }

    //--------------------------------------------------------------------------
    void InnerContext::complete_frame(void)
    //--------------------------------------------------------------------------
    {
      AutoRuntimeCall call(this);
      FrameOp *frame_op = runtime->get_available_frame_op(true);
#ifdef DEBUG_LEGION
      log_run.debug("Issuing a frame in task %s (ID %lld)",
                    get_task_name(), get_unique_id());
#endif
      frame_op->initialize(this);
      runtime->add_to_dependence_queue(this, executing_processor, frame_op);
    }

    //--------------------------------------------------------------------------
    Predicate InnerContext::create_predicate(const Future &f)
    //--------------------------------------------------------------------------
    {
      AutoRuntimeCall call(this);
      if (f.impl == NULL)
      {
        log_run.error("Illegal predicate creation performed on "
                      "empty future inside of task %s (ID %lld).",
                      get_task_name(), get_unique_id());
#ifdef DEBUG_LEGION
        assert(false);
#endif
        exit(ERROR_ILLEGAL_PREDICATE_FUTURE);
      }
      FuturePredOp *pred_op = runtime->get_available_future_pred_op(true);
      // Hold a reference before initialization
      Predicate result(pred_op);
      pred_op->initialize(this, f);
      runtime->add_to_dependence_queue(this, executing_processor, pred_op);
      return result;
    }

    //--------------------------------------------------------------------------
    Predicate InnerContext::predicate_not(const Predicate &p)
    //--------------------------------------------------------------------------
    {
      AutoRuntimeCall call(this);
      NotPredOp *pred_op = runtime->get_available_not_pred_op(true);
      // Hold a reference before initialization
      Predicate result(pred_op);
      pred_op->initialize(this, p);
      runtime->add_to_dependence_queue(this, executing_processor, pred_op);
      return result;
    }

    //--------------------------------------------------------------------------
    Predicate InnerContext::create_predicate(const PredicateLauncher &launcher)
    //--------------------------------------------------------------------------
    {
      AutoRuntimeCall call(this);
      if (launcher.predicates.empty())
      {
        log_run.error("Illegal predicate creation performed on a "
                      "set of empty previous predicates in task %s (ID %lld).",
                      get_task_name(), get_unique_id());
#ifdef DEBUG_LEGION
        assert(false);
#endif
        exit(ERROR_ILLEGAL_PREDICATE_FUTURE);
      }
      else if (launcher.predicates.size() == 1)
        return launcher.predicates[0];
      if (launcher.and_op)
      {
        // Check for short circuit cases
        std::vector<Predicate> actual_predicates;
        for (std::vector<Predicate>::const_iterator it = 
              launcher.predicates.begin(); it != 
              launcher.predicates.end(); it++)
        {
          if ((*it) == Predicate::FALSE_PRED)
            return Predicate::FALSE_PRED;
          else if ((*it) == Predicate::TRUE_PRED)
            continue;
          actual_predicates.push_back(*it);
        }
        if (actual_predicates.empty()) // they were all true
          return Predicate::TRUE_PRED;
        else if (actual_predicates.size() == 1)
          return actual_predicates[0];
        AndPredOp *pred_op = runtime->get_available_and_pred_op(true);
        // Hold a reference before initialization
        Predicate result(pred_op);
        pred_op->initialize(this, actual_predicates);
        runtime->add_to_dependence_queue(this, executing_processor, pred_op);
        return result;
      }
      else
      {
        // Check for short circuit cases
        std::vector<Predicate> actual_predicates;
        for (std::vector<Predicate>::const_iterator it = 
              launcher.predicates.begin(); it != 
              launcher.predicates.end(); it++)
        {
          if ((*it) == Predicate::TRUE_PRED)
            return Predicate::TRUE_PRED;
          else if ((*it) == Predicate::FALSE_PRED)
            continue;
          actual_predicates.push_back(*it);
        }
        if (actual_predicates.empty()) // they were all false
          return Predicate::FALSE_PRED;
        else if (actual_predicates.size() == 1)
          return actual_predicates[0];
        OrPredOp *pred_op = runtime->get_available_or_pred_op(true);
        // Hold a reference before initialization
        Predicate result(pred_op);
        pred_op->initialize(this, actual_predicates);
        runtime->add_to_dependence_queue(this, executing_processor, pred_op);
        return result;
      }
    }

    //--------------------------------------------------------------------------
    Future InnerContext::get_predicate_future(const Predicate &p)
    //--------------------------------------------------------------------------
    {
      AutoRuntimeCall call(this); 
      if (p == Predicate::TRUE_PRED)
      {
        Future result = runtime->help_create_future();
        const bool value = true;
        result.impl->set_result(&value, sizeof(value), false/*owned*/);
        result.impl->complete_future();
        return result;
      }
      else if (p == Predicate::FALSE_PRED)
      {
        Future result = runtime->help_create_future();
        const bool value = false;
        result.impl->set_result(&value, sizeof(value), false/*owned*/);
        result.impl->complete_future();
        return result;
      }
      else
      {
#ifdef DEBUG_LEGION
        assert(p.impl != NULL);
#endif
        return p.impl->get_future_result(); 
      }
    }

    //--------------------------------------------------------------------------
    unsigned InnerContext::register_new_child_operation(Operation *op,
                      const std::vector<StaticDependence> *dependences)
    //--------------------------------------------------------------------------
    {
      // If we are performing a trace mark that the child has a trace
      if (current_trace != NULL)
        op->set_trace(current_trace, !current_trace->is_fixed(), dependences);
      unsigned result = total_children_count++;
      unsigned outstanding_count = 
        __sync_add_and_fetch(&outstanding_children_count,1);
      // Only need to check if we are not tracing by frames
      if ((context_configuration.min_frames_to_schedule == 0) && 
          (context_configuration.max_window_size > 0) && 
            (outstanding_count >= context_configuration.max_window_size))
      {
        // Try taking the lock first and see if we succeed
        RtEvent precondition = 
          Runtime::acquire_rt_reservation(context_lock, true/*exclusive*/);
        begin_task_wait(false/*from runtime*/);
        if (precondition.exists() && !precondition.has_triggered())
        {
          // Launch a window-wait task and then wait on the event 
          WindowWaitArgs args;
          args.parent_ctx = this;  
          RtEvent wait_done = 
            runtime->issue_runtime_meta_task(args, LG_RESOURCE_PRIORITY,
                                             owner_task, precondition);
          wait_done.wait();
        }
        else // we can do the wait inline
          perform_window_wait();
        end_task_wait();
      }
      if (Runtime::legion_spy_enabled)
        LegionSpy::log_child_operation_index(get_context_uid(), result, 
                                             op->get_unique_op_id()); 
      return result;
    }

    //--------------------------------------------------------------------------
    unsigned InnerContext::register_new_close_operation(CloseOp *op)
    //--------------------------------------------------------------------------
    {
      // For now we just bump our counter
      unsigned result = total_close_count++;
      if (Runtime::legion_spy_enabled)
        LegionSpy::log_close_operation_index(get_context_uid(), result, 
                                             op->get_unique_op_id());
      return result;
    }

    //--------------------------------------------------------------------------
    void InnerContext::perform_window_wait(void)
    //--------------------------------------------------------------------------
    {
      RtEvent wait_event;
      // We already hold our lock from the callsite above
      if (outstanding_children_count >= context_configuration.max_window_size)
      {
#ifdef DEBUG_LEGION
        assert(!valid_wait_event);
#endif
        window_wait = Runtime::create_rt_user_event();
        valid_wait_event = true;
        wait_event = window_wait;
      }
      // Release our lock now
      context_lock.release();
      if (wait_event.exists() && !wait_event.has_triggered())
        wait_event.wait();
    }

    //--------------------------------------------------------------------------
    void InnerContext::add_to_dependence_queue(Operation *op, bool has_lock,
                                               RtEvent op_precondition)
    //--------------------------------------------------------------------------
    {
      if (!has_lock)
      {
        RtEvent lock_acquire = Runtime::acquire_rt_reservation(context_lock,
                                true/*exclusive*/, last_registration);
        if (!lock_acquire.has_triggered())
        {
          AddToDepQueueArgs args;
          args.proxy_this = this;
          args.op = op;
          args.op_pre = op_precondition;
          last_registration = 
            runtime->issue_runtime_meta_task(args, LG_RESOURCE_PRIORITY,
                                             op, lock_acquire);
          return;
        }
      }
      // We have the lock
      if (op->is_tracking_parent())
      {
#ifdef DEBUG_LEGION
        assert(executing_children.find(op) == executing_children.end());
        assert(executed_children.find(op) == executed_children.end());
        assert(complete_children.find(op) == complete_children.end());
        outstanding_children[op->get_ctx_index()] = op;
#endif       
        executing_children.insert(op);
      }
      // Issue the next dependence analysis task
      DeferredDependenceArgs args;
      args.op = op;
      // If we're ahead we give extra priority to the logical analysis
      // since it is on the critical path, but if not we give it the 
      // normal priority so that we can balance doing logical analysis
      // and actually mapping and running tasks
      if (op_precondition.exists())
      {
        RtEvent pre = Runtime::merge_events(op_precondition, 
                                            dependence_precondition);
        RtEvent next = runtime->issue_runtime_meta_task(args,
                                        currently_active_context ? 
                                          LG_THROUGHPUT_PRIORITY :
                                          LG_DEFERRED_THROUGHPUT_PRIORITY,
                                        op, pre);
        dependence_precondition = next;
      }
      else
      {
        RtEvent next = runtime->issue_runtime_meta_task(args,
                                        currently_active_context ? 
                                          LG_THROUGHPUT_PRIORITY :
                                          LG_DEFERRED_THROUGHPUT_PRIORITY,
                                        op, dependence_precondition);
        dependence_precondition = next;
      }
      // Now we can release the lock
      context_lock.release();
    }

    //--------------------------------------------------------------------------
    void InnerContext::register_child_executed(Operation *op)
    //--------------------------------------------------------------------------
    {
      RtUserEvent to_trigger;
      {
        AutoLock ctx_lock(context_lock);
        std::set<Operation*>::iterator finder = executing_children.find(op);
#ifdef DEBUG_LEGION
        assert(finder != executing_children.end());
        assert(executed_children.find(op) == executed_children.end());
        assert(complete_children.find(op) == complete_children.end());
#endif
        executing_children.erase(finder);
        // Now put it in the list of executing operations
        // Note this doesn't change the number of active children
        // so there's no need to trigger any window waits
        //
        // Add some hysteresis here so that we have some runway for when
        // the paused task resumes it can run for a little while.
        executed_children.insert(op);
        int outstanding_count = 
          __sync_add_and_fetch(&outstanding_children_count,-1);
#ifdef DEBUG_LEGION
        assert(outstanding_count >= 0);
#endif
        if (valid_wait_event && (context_configuration.max_window_size > 0) &&
            (outstanding_count <=
             int(context_configuration.hysteresis_percentage * 
                 context_configuration.max_window_size / 100)))
        {
          to_trigger = window_wait;
          valid_wait_event = false;
        }
      }
      if (to_trigger.exists())
        Runtime::trigger_event(to_trigger);
    }

    //--------------------------------------------------------------------------
    void InnerContext::register_child_complete(Operation *op)
    //--------------------------------------------------------------------------
    {
      bool needs_trigger = false;
      {
        AutoLock ctx_lock(context_lock);
        std::set<Operation*>::iterator finder = executed_children.find(op);
#ifdef DEBUG_LEGION
        assert(finder != executed_children.end());
        assert(complete_children.find(op) == complete_children.end());
        assert(executing_children.find(op) == executing_children.end());
#endif
        executed_children.erase(finder);
        // Put it on the list of complete children to complete
        complete_children.insert(op);
        // See if we need to trigger the all children complete call
        if (task_executed && executing_children.empty() && 
            executed_children.empty() && !children_complete_invoked)
        {
          needs_trigger = true;
          children_complete_invoked = true;
        }
      }
      if (needs_trigger && (owner_task != NULL))
        owner_task->trigger_children_complete();
    }

    //--------------------------------------------------------------------------
    void InnerContext::register_child_commit(Operation *op)
    //--------------------------------------------------------------------------
    {
      bool needs_trigger = false;
      {
        AutoLock ctx_lock(context_lock);
        std::set<Operation*>::iterator finder = complete_children.find(op);
#ifdef DEBUG_LEGION
        assert(finder != complete_children.end());
        assert(executing_children.find(op) == executing_children.end());
        assert(executed_children.find(op) == executed_children.end());
        outstanding_children.erase(op->get_ctx_index());
#endif
        complete_children.erase(finder);
        // See if we need to trigger the all children commited call
        if (task_executed && executing_children.empty() && 
            executed_children.empty() && complete_children.empty() &&
            !children_commit_invoked)
        {
          needs_trigger = true;
          children_commit_invoked = true;
        }
      }
      if (needs_trigger && (owner_task != NULL))
        owner_task->trigger_children_committed();
    }

    //--------------------------------------------------------------------------
    void InnerContext::unregister_child_operation(Operation *op)
    //--------------------------------------------------------------------------
    {
      RtUserEvent to_trigger;
      {
        AutoLock ctx_lock(context_lock);
        // Remove it from everything and then see if we need to
        // trigger the window wait event
        executing_children.erase(op);
        executed_children.erase(op);
        complete_children.erase(op);
#ifdef DEBUG_LEGION
        outstanding_children.erase(op->get_ctx_index());
#endif
        int outstanding_count = 
          __sync_add_and_fetch(&outstanding_children_count,-1);
#ifdef DEBUG_LEGION
        assert(outstanding_count >= 0);
#endif
        if (valid_wait_event && (context_configuration.max_window_size > 0) &&
            (outstanding_count <=
             int(context_configuration.hysteresis_percentage * 
                 context_configuration.max_window_size / 100)))
        {
          to_trigger = window_wait;
          valid_wait_event = false;
        }
      }
      if (to_trigger.exists())
        Runtime::trigger_event(to_trigger);
    }

    //--------------------------------------------------------------------------
    void InnerContext::print_children(void)
    //--------------------------------------------------------------------------
    {
      // Don't both taking the lock since this is for debugging
      // and isn't actually called anywhere
      for (std::set<Operation*>::const_iterator it =
            executing_children.begin(); it != executing_children.end(); it++)
      {
        Operation *op = *it;
        printf("Executing Child %p\n",op);
      }
      for (std::set<Operation*>::const_iterator it =
            executed_children.begin(); it != executed_children.end(); it++)
      {
        Operation *op = *it;
        printf("Executed Child %p\n",op);
      }
      for (std::set<Operation*>::const_iterator it =
            complete_children.begin(); it != complete_children.end(); it++)
      {
        Operation *op = *it;
        printf("Complete Child %p\n",op);
      }
    }

    //--------------------------------------------------------------------------
    void InnerContext::register_fence_dependence(Operation *op)
    //--------------------------------------------------------------------------
    {
      if (current_fence != NULL)
      {
#ifdef LEGION_SPY
        // Can't prune when doing legion spy
        op->register_dependence(current_fence, fence_gen);
        unsigned num_regions = op->get_region_count();
        if (num_regions > 0)
        {
          for (unsigned idx = 0; idx < num_regions; idx++)
          {
            LegionSpy::log_mapping_dependence(
                get_unique_id(), current_fence_uid, 0,
                op->get_unique_op_id(), idx, TRUE_DEPENDENCE);
          }
        }
        else
          LegionSpy::log_mapping_dependence(
              get_unique_id(), current_fence_uid, 0,
              op->get_unique_op_id(), 0, TRUE_DEPENDENCE);
#else
        // If we can prune it then go ahead and do so
        // No need to remove the mapping reference because 
        // the fence has already been committed
        if (op->register_dependence(current_fence, fence_gen))
          current_fence = NULL;
#endif
      }
    }

    //--------------------------------------------------------------------------
    void InnerContext::perform_fence_analysis(FenceOp *op)
    //--------------------------------------------------------------------------
    {
      RegionTreeContext ctx = get_context();
      // Do our internal regions first
      for (unsigned idx = 0; idx < regions.size(); idx++)
        runtime->forest->perform_fence_analysis(ctx, op, 
                                        regions[idx].region, true/*dominate*/);
      // Now see if we have any created regions
      // Track separately for the two possible contexts
      std::set<LogicalRegion> local_regions;
      std::set<LogicalRegion> outermost_regions;
      {
        AutoLock ctx_lock(context_lock,1,false/*exclusive*/);
        if (created_requirements.empty())
          return;
        for (unsigned idx = 0; idx < created_requirements.size(); idx++)
        {
          const LogicalRegion &handle = created_requirements[idx].region;
          if (returnable_privileges[idx])
            outermost_regions.insert(handle);
          else
            local_regions.insert(handle);
        }
      }
      if (!local_regions.empty())
      {
        for (std::set<LogicalRegion>::const_iterator it = 
              local_regions.begin(); it != local_regions.end(); it++)
          runtime->forest->perform_fence_analysis(ctx,op,*it,true/*dominate*/);
      }
      if (!outermost_regions.empty())
      {
        // Need outermost context for these regions
        ctx = find_outermost_local_context()->get_context();
        for (std::set<LogicalRegion>::const_iterator it = 
              outermost_regions.begin(); it != outermost_regions.end(); it++)
          runtime->forest->perform_fence_analysis(ctx,op,*it,true/*dominate*/);
      }
    }

    //--------------------------------------------------------------------------
    void InnerContext::update_current_fence(FenceOp *op)
    //--------------------------------------------------------------------------
    {
      if (current_fence != NULL)
        current_fence->remove_mapping_reference(fence_gen);
      current_fence = op;
      fence_gen = op->get_generation();
      current_fence->add_mapping_reference(fence_gen);
#ifdef LEGION_SPY
      current_fence_uid = op->get_unique_op_id();
#endif
    }

    //--------------------------------------------------------------------------
    void InnerContext::begin_trace(TraceID tid)
    //--------------------------------------------------------------------------
    {
      AutoRuntimeCall call(this);
#ifdef DEBUG_LEGION
      log_run.debug("Beginning a trace in task %s (ID %lld)",
                    get_task_name(), get_unique_id());
#endif
      // No need to hold the lock here, this is only ever called
      // by the one thread that is running the task.
      if (current_trace != NULL)
      {
        log_task.error("Illegal nested trace with ID %d attempted in "
                       "task %s (ID %lld)", tid, get_task_name(),
                       get_unique_id());
#ifdef DEBUG_LEGION
        assert(false);
#endif
        exit(ERROR_ILLEGAL_NESTED_TRACE);
      }
      std::map<TraceID,DynamicTrace*>::const_iterator finder = traces.find(tid);
      if (finder == traces.end())
      {
        // Trace does not exist yet, so make one and record it
        DynamicTrace *dynamic_trace = legion_new<DynamicTrace>(tid, this);
        dynamic_trace->add_reference();
        traces[tid] = dynamic_trace;
        current_trace = dynamic_trace;
      }
      else
      {
        // Issue the mapping fence first
        runtime->issue_mapping_fence(this);
        // Now mark that we are starting a trace
        current_trace = finder->second;
      }
    }

    //--------------------------------------------------------------------------
    void InnerContext::end_trace(TraceID tid)
    //--------------------------------------------------------------------------
    {
      AutoRuntimeCall call(this);
#ifdef DEBUG_LEGION
      log_run.debug("Ending a trace in task %s (ID %lld)",
                    get_task_name(), get_unique_id());
#endif
      if (current_trace == NULL)
      {
        log_task.error("Unmatched end trace for ID %d in task %s "
                       "(ID %lld)", tid, get_task_name(),
                       get_unique_id());
#ifdef DEBUG_LEGION
        assert(false);
#endif
        exit(ERROR_UNMATCHED_END_TRACE);
      }
      else if (!current_trace->is_dynamic_trace())
      {
        log_task.error("Illegal end trace call on a static trace in "
                       "task %s (UID %lld)", get_task_name(), get_unique_id());
      }
      if (current_trace->is_fixed())
      {
        // Already fixed, dump a complete trace op into the stream
        TraceCompleteOp *complete_op = runtime->get_available_trace_op(true);
        complete_op->initialize_complete(this);
        runtime->add_to_dependence_queue(this, executing_processor, complete_op);
      }
      else
      {
        // Not fixed yet, dump a capture trace op into the stream
        TraceCaptureOp *capture_op = runtime->get_available_capture_op(true); 
        capture_op->initialize_capture(this);
        runtime->add_to_dependence_queue(this, executing_processor, capture_op);
        // Mark that the current trace is now fixed
        current_trace->as_dynamic_trace()->fix_trace();
      }
      // We no longer have a trace that we're executing 
      current_trace = NULL;
    }

    //--------------------------------------------------------------------------
    void InnerContext::begin_static_trace(const std::set<RegionTreeID> *trees)
    //--------------------------------------------------------------------------
    {
      AutoRuntimeCall call(this);
#ifdef DEBUG_LEGION
      log_run.debug("Beginning a static trace in task %s (ID %lld)",
                    get_task_name(), get_unique_id());
#endif
      // No need to hold the lock here, this is only ever called
      // by the one thread that is running the task.
      if (current_trace != NULL)
      {
        log_task.error("Illegal nested static trace attempted in "
                       "task %s (ID %lld)", get_task_name(), get_unique_id());
#ifdef DEBUG_LEGION
        assert(false);
#endif
        exit(ERROR_ILLEGAL_NESTED_TRACE);
      }
      // Issue the mapping fence into the analysis
      runtime->issue_mapping_fence(this);
      // Then we make a static trace
      current_trace = legion_new<StaticTrace>(this, trees); 
      current_trace->add_reference();
    }

    //--------------------------------------------------------------------------
    void InnerContext::end_static_trace(void)
    //--------------------------------------------------------------------------
    {
      AutoRuntimeCall call(this);
#ifdef DEBUG_LEGION
      log_run.debug("Ending a static trace in task %s (ID %lld)",
                    get_task_name(), get_unique_id());
#endif
      if (current_trace == NULL)
      {
        log_task.error("Unmatched end static trace in task %s "
                       "(ID %lld)", get_task_name(), get_unique_id());
#ifdef DEBUG_LEGION
        assert(false);
#endif
        exit(ERROR_UNMATCHED_END_TRACE);
      }
      else if (current_trace->is_dynamic_trace())
      {
        log_task.error("Illegal end static trace call on a dynamic trace in "
                       "task %s (UID %lld)", get_task_name(), get_unique_id());
#ifdef DEBUG_LEGION
        assert(false);
#endif
        exit(ERROR_UNMATCHED_END_TRACE);
      }
      // We're done with this trace, need a trace complete op to clean up
      // This operation takes ownership of the static trace reference
      TraceCompleteOp *complete_op = runtime->get_available_trace_op(true);
      complete_op->initialize_complete(this);
      runtime->add_to_dependence_queue(this, executing_processor, complete_op);
      // We no longer have a trace that we're executing 
      current_trace = NULL;
    }

    //--------------------------------------------------------------------------
    void InnerContext::issue_frame(FrameOp *frame, ApEvent frame_termination)
    //--------------------------------------------------------------------------
    {
      // This happens infrequently enough that we can just issue
      // a meta-task to see what we should do without holding the lock
      if (context_configuration.max_outstanding_frames > 0)
      {
        IssueFrameArgs args;
        args.parent_ctx = this;
        args.frame = frame;
        args.frame_termination = frame_termination;
        // We know that the issuing is done in order because we block after
        // we launch this meta-task which blocks the application task
        RtEvent wait_on = runtime->issue_runtime_meta_task(args,
                                      LG_LATENCY_PRIORITY, owner_task);
        wait_on.wait();
      }
    }

    //--------------------------------------------------------------------------
    void InnerContext::perform_frame_issue(FrameOp *frame,
                                         ApEvent frame_termination)
    //--------------------------------------------------------------------------
    {
      ApEvent wait_on, previous;
      {
        AutoLock ctx_lock(context_lock);
        const size_t current_frames = frame_events.size();
        if (current_frames > 0)
          previous = frame_events.back();
        if (current_frames > 
            (size_t)context_configuration.max_outstanding_frames)
          wait_on = frame_events[current_frames - 
                                 context_configuration.max_outstanding_frames];
        frame_events.push_back(frame_termination); 
      }
      frame->set_previous(previous);
      if (!wait_on.has_triggered())
        wait_on.wait();
    }

    //--------------------------------------------------------------------------
    void InnerContext::finish_frame(ApEvent frame_termination)
    //--------------------------------------------------------------------------
    {
      // Pull off all the frame events until we reach ours
      if (context_configuration.max_outstanding_frames > 0)
      {
        AutoLock ctx_lock(context_lock);
#ifdef DEBUG_LEGION
        assert(frame_events.front() == frame_termination);
#endif
        frame_events.pop_front();
      }
    }

    //--------------------------------------------------------------------------
    void InnerContext::increment_outstanding(void)
    //--------------------------------------------------------------------------
    {
#ifdef DEBUG_LEGION
      assert((context_configuration.min_tasks_to_schedule == 0) || 
             (context_configuration.min_frames_to_schedule == 0));
      assert((context_configuration.min_tasks_to_schedule > 0) || 
             (context_configuration.min_frames_to_schedule > 0));
#endif
      RtEvent wait_on;
      RtUserEvent to_trigger;
      {
        AutoLock ctx_lock(context_lock);
        if (!currently_active_context && (outstanding_subtasks == 0) && 
            (((context_configuration.min_tasks_to_schedule > 0) && 
              (pending_subtasks < 
               context_configuration.min_tasks_to_schedule)) ||
             ((context_configuration.min_frames_to_schedule > 0) &&
              (pending_frames < 
               context_configuration.min_frames_to_schedule))))
        {
          wait_on = context_order_event;
          to_trigger = Runtime::create_rt_user_event();
          context_order_event = to_trigger;
          currently_active_context = true;
        }
        outstanding_subtasks++;
      }
      if (to_trigger.exists())
      {
        wait_on.wait();
        runtime->activate_context(this);
        Runtime::trigger_event(to_trigger);
      }
    }

    //--------------------------------------------------------------------------
    void InnerContext::decrement_outstanding(void)
    //--------------------------------------------------------------------------
    {
#ifdef DEBUG_LEGION
      assert((context_configuration.min_tasks_to_schedule == 0) || 
             (context_configuration.min_frames_to_schedule == 0));
      assert((context_configuration.min_tasks_to_schedule > 0) || 
             (context_configuration.min_frames_to_schedule > 0));
#endif
      RtEvent wait_on;
      RtUserEvent to_trigger;
      {
        AutoLock ctx_lock(context_lock);
#ifdef DEBUG_LEGION
        assert(outstanding_subtasks > 0);
#endif
        outstanding_subtasks--;
        if (currently_active_context && (outstanding_subtasks == 0) && 
            (((context_configuration.min_tasks_to_schedule > 0) &&
              (pending_subtasks < 
               context_configuration.min_tasks_to_schedule)) ||
             ((context_configuration.min_frames_to_schedule > 0) &&
              (pending_frames < 
               context_configuration.min_frames_to_schedule))))
        {
          wait_on = context_order_event;
          to_trigger = Runtime::create_rt_user_event();
          context_order_event = to_trigger;
          currently_active_context = false;
        }
      }
      if (to_trigger.exists())
      {
        wait_on.wait();
        runtime->deactivate_context(this);
        Runtime::trigger_event(to_trigger);
      }
    }

    //--------------------------------------------------------------------------
    void InnerContext::increment_pending(void)
    //--------------------------------------------------------------------------
    {
      // Don't need to do this if we are scheduling based on mapped frames
      if (context_configuration.min_tasks_to_schedule == 0)
        return;
      RtEvent wait_on;
      RtUserEvent to_trigger;
      {
        AutoLock ctx_lock(context_lock);
        pending_subtasks++;
        if (currently_active_context && (outstanding_subtasks > 0) &&
            (pending_subtasks == context_configuration.min_tasks_to_schedule))
        {
          wait_on = context_order_event;
          to_trigger = Runtime::create_rt_user_event();
          context_order_event = to_trigger;
          currently_active_context = false;
        }
      }
      if (to_trigger.exists())
      {
        wait_on.wait();
        runtime->deactivate_context(this);
        Runtime::trigger_event(to_trigger);
      }
    }

    //--------------------------------------------------------------------------
    RtEvent InnerContext::decrement_pending(TaskOp *child) const
    //--------------------------------------------------------------------------
    {
      // Don't need to do this if we are scheduled by frames
      if (context_configuration.min_tasks_to_schedule == 0)
        return RtEvent::NO_RT_EVENT;
      // This may involve waiting, so always issue it as a meta-task 
      DecrementArgs decrement_args;
      decrement_args.parent_ctx = const_cast<InnerContext*>(this);
      RtEvent precondition = 
        Runtime::acquire_rt_reservation(context_lock, true/*exclusive*/);
      return runtime->issue_runtime_meta_task(decrement_args, 
                  LG_RESOURCE_PRIORITY, child, precondition);
    }

    //--------------------------------------------------------------------------
    void InnerContext::decrement_pending(void)
    //--------------------------------------------------------------------------
    {
      RtEvent wait_on;
      RtUserEvent to_trigger;
      // We already hold the lock from the dispatch site (see above)
#ifdef DEBUG_LEGION
      assert(pending_subtasks > 0);
#endif
      pending_subtasks--;
      if (!currently_active_context && (outstanding_subtasks > 0) &&
          (pending_subtasks < context_configuration.min_tasks_to_schedule))
      {
        wait_on = context_order_event;
        to_trigger = Runtime::create_rt_user_event();
        context_order_event = to_trigger;
        currently_active_context = true;
      }
      // Release the lock before doing the trigger or the wait
      context_lock.release();
      // Do anything that we need to do
      if (to_trigger.exists())
      {
        wait_on.wait();
        runtime->activate_context(this);
        Runtime::trigger_event(to_trigger);
      }
    }

    //--------------------------------------------------------------------------
    void InnerContext::increment_frame(void)
    //--------------------------------------------------------------------------
    {
      // Don't need to do this if we are scheduling based on mapped tasks
      if (context_configuration.min_frames_to_schedule == 0)
        return;
      RtEvent wait_on;
      RtUserEvent to_trigger;
      {
        AutoLock ctx_lock(context_lock);
        pending_frames++;
        if (currently_active_context && (outstanding_subtasks > 0) &&
            (pending_frames == context_configuration.min_frames_to_schedule))
        {
          wait_on = context_order_event;
          to_trigger = Runtime::create_rt_user_event();
          context_order_event = to_trigger;
          currently_active_context = false;
        }
      }
      if (to_trigger.exists())
      {
        wait_on.wait();
        runtime->deactivate_context(this);
        Runtime::trigger_event(to_trigger);
      }
    }

    //--------------------------------------------------------------------------
    void InnerContext::decrement_frame(void)
    //--------------------------------------------------------------------------
    {
      // Don't need to do this if we are scheduling based on mapped tasks
      if (context_configuration.min_frames_to_schedule == 0)
        return;
      RtEvent wait_on;
      RtUserEvent to_trigger;
      {
        AutoLock ctx_lock(context_lock);
#ifdef DEBUG_LEGION
        assert(pending_frames > 0);
#endif
        pending_frames--;
        if (!currently_active_context && (outstanding_subtasks > 0) &&
            (pending_frames < context_configuration.min_frames_to_schedule))
        {
          wait_on = context_order_event;
          to_trigger = Runtime::create_rt_user_event();
          context_order_event = to_trigger;
          currently_active_context = true;
        }
      }
      if (to_trigger.exists())
      {
        wait_on.wait();
        runtime->activate_context(this);
        Runtime::trigger_event(to_trigger);
      }
    }

    //--------------------------------------------------------------------------
    void InnerContext::add_acquisition(AcquireOp *op,
                                       const RegionRequirement &req)
    //--------------------------------------------------------------------------
    {
      if (!runtime->forest->add_acquisition(coherence_restrictions, op, req))
      {
        // We faiiled to acquire, report the error
        log_run.error("Illegal acquire operation (ID %lld) performed in "
                      "task %s (ID %lld). Acquire was performed on a non-"
                      "restricted region.", op->get_unique_op_id(),
                      get_task_name(), get_unique_id());
#ifdef DEBUG_LEGION
        assert(false);
#endif
        exit(ERROR_UNRESTRICTED_ACQUIRE);
      }
    }

    //--------------------------------------------------------------------------
    void InnerContext::remove_acquisition(ReleaseOp *op, 
                                          const RegionRequirement &req)
    //--------------------------------------------------------------------------
    {
      if (!runtime->forest->remove_acquisition(coherence_restrictions, op, req))
      {
        // We failed to release, report the error
        log_run.error("Illegal release operation (ID %lld) performed in "
                      "task %s (ID %lld). Release was performed on a region "
                      "that had not previously been acquired.",
                      op->get_unique_op_id(), get_task_name(), 
                      get_unique_id());
#ifdef DEBUG_LEGION
        assert(false);
#endif
        exit(ERROR_UNACQUIRED_RELEASE);
      }
    }

    //--------------------------------------------------------------------------
    void InnerContext::add_restriction(AttachOp *op, InstanceManager *inst,
                                       const RegionRequirement &req)
    //--------------------------------------------------------------------------
    {
      runtime->forest->add_restriction(coherence_restrictions, op, inst, req);
    }

    //--------------------------------------------------------------------------
    void InnerContext::remove_restriction(DetachOp *op, 
                                          const RegionRequirement &req)
    //--------------------------------------------------------------------------
    {
      if (!runtime->forest->remove_restriction(coherence_restrictions, op, req))
      {
        // We failed to remove the restriction
        log_run.error("Illegal detach operation (ID %lld) performed in "
                      "task %s (ID %lld). Detach was performed on an region "
                      "that had not previously been attached.",
                      op->get_unique_op_id(), get_task_name(),
                      get_unique_id());
#ifdef DEBUG_LEGION
        assert(false);
#endif
        exit(ERROR_UNATTACHED_DETACH);
      }
    }

    //--------------------------------------------------------------------------
    void InnerContext::release_restrictions(void)
    //--------------------------------------------------------------------------
    {
      for (std::list<Restriction*>::const_iterator it = 
            coherence_restrictions.begin(); it != 
            coherence_restrictions.end(); it++)
        delete (*it);
      coherence_restrictions.clear();
    }

    //--------------------------------------------------------------------------
    bool InnerContext::has_restrictions(void) const
    //--------------------------------------------------------------------------
    {
      return !coherence_restrictions.empty();
    }

    //--------------------------------------------------------------------------
    void InnerContext::perform_restricted_analysis(const RegionRequirement &req,
                                                   RestrictInfo &restrict_info)
    //--------------------------------------------------------------------------
    {
#ifdef DEBUG_LEGION
      assert(!coherence_restrictions.empty());
#endif
      runtime->forest->perform_restricted_analysis(
                                coherence_restrictions, req, restrict_info);
    }

    //--------------------------------------------------------------------------
    void InnerContext::record_dynamic_collective_contribution(
                                          DynamicCollective dc, const Future &f) 
    //--------------------------------------------------------------------------
    {
      // This is a little Realm specific, but can't avoid it at the moment
      // 20 bits for the generation and everything else is ID
      const unsigned long id = dc.phase_barrier.id & 0xFFFFFFFFFFF00000UL;
      const unsigned gen = dc.phase_barrier.id & 0xFFFFF;
      AutoLock ctx(context_lock);
      collective_contributions[id][gen].push_back(f);
    }

    //--------------------------------------------------------------------------
    void InnerContext::find_collective_contributions(DynamicCollective dc, 
                                             std::vector<Future> &contributions)
    //--------------------------------------------------------------------------
    {
      // Find any future contributions and record dependences for the op
      // Contributions were made to the previous phase
      ApEvent previous = Runtime::get_previous_phase(dc.phase_barrier);
      const unsigned long id = previous.id & 0xFFFFFFFFFFF00000UL;
      const unsigned gen = previous.id & 0xFFFFF;
      AutoLock ctx(context_lock);
      std::map<unsigned long, std::map<unsigned,
        std::vector<Future> > >::iterator finder = 
          collective_contributions.find(id);
      if (finder == collective_contributions.end())
        return;
      std::map<unsigned,std::vector<Future> >::iterator it = 
        finder->second.begin();
      while ((it != finder->second.end()) && (it->first <= gen))
      {
        if (it->first == gen)
        {
          contributions = it->second;
          it++;
        }
        else
        {
          std::map<unsigned,std::vector<Future> >::iterator to_erase = it;
          it++;
          finder->second.erase(to_erase);
        }
      }
    }

    //--------------------------------------------------------------------------
    void InnerContext::configure_context(MapperManager *mapper)
    //--------------------------------------------------------------------------
    {
      mapper->invoke_configure_context(owner_task, &context_configuration);
      // Do a little bit of checking on the output.  Make
      // sure that we only set one of the two cases so we
      // are counting by frames or by outstanding tasks.
      if ((context_configuration.min_tasks_to_schedule == 0) && 
          (context_configuration.min_frames_to_schedule == 0))
      {
        log_run.error("Invalid mapper output from call 'configure_context' "
                      "on mapper %s. One of 'min_tasks_to_schedule' and "
                      "'min_frames_to_schedule' must be non-zero for task "
                      "%s (ID %lld)", mapper->get_mapper_name(),
                      get_task_name(), get_unique_id());
#ifdef DEBUG_LEGION
        assert(false);
#endif
        exit(ERROR_INVALID_CONTEXT_CONFIGURATION);
      }
      // If we're counting by frames set min_tasks_to_schedule to zero
      if (context_configuration.min_frames_to_schedule > 0)
        context_configuration.min_tasks_to_schedule = 0;
      // otherwise we know min_frames_to_schedule is zero
    }

    //--------------------------------------------------------------------------
    void InnerContext::initialize_region_tree_contexts(
                      const std::vector<RegionRequirement> &clone_requirements,
                      const std::vector<ApUserEvent> &unmap_events,
                      std::set<ApEvent> &preconditions,
                      std::set<RtEvent> &applied_events)
    //--------------------------------------------------------------------------
    {
      DETAILED_PROFILER(runtime, INITIALIZE_REGION_TREE_CONTEXTS_CALL);
      // Save to cast to single task here because this will never
      // happen during inlining of index space tasks
#ifdef DEBUG_LEGION
      assert(owner_task != NULL);
      SingleTask *single_task = dynamic_cast<SingleTask*>(owner_task);
      assert(single_task != NULL);
#else
      SingleTask *single_task = static_cast<SingleTask*>(owner_task); 
#endif
      const std::deque<InstanceSet> &physical_instances = 
        single_task->get_physical_instances();
      const std::vector<bool> &no_access_regions = 
        single_task->get_no_access_regions();
#ifdef DEBUG_LEGION
      assert(regions.size() == physical_instances.size());
      assert(regions.size() == virtual_mapped.size());
      assert(regions.size() == no_access_regions.size());
#endif
      // Initialize all of the logical contexts no matter what
      //
      // For all of the physical contexts that were mapped, initialize them
      // with a specified reference to the current instance, otherwise
      // they were a virtual reference and we can ignore it.
      std::map<PhysicalManager*,InstanceView*> top_views;
      for (unsigned idx = 0; idx < regions.size(); idx++)
      {
#ifdef DEBUG_LEGION
        // this better be true for single tasks
        assert(regions[idx].handle_type == SINGULAR);
#endif
        // If this is a NO_ACCESS or had no privilege fields we can skip this
        if (no_access_regions[idx])
          continue;
        // Only need to initialize the context if this is
        // not a leaf and it wasn't virtual mapped
        if (!virtual_mapped[idx])
        {
          runtime->forest->initialize_current_context(tree_context,
              clone_requirements[idx], physical_instances[idx],
              unmap_events[idx], this, idx, top_views, applied_events);
#ifdef DEBUG_LEGION
          assert(!physical_instances[idx].empty());
#endif
          // Always make reduce-only privileges restricted so that
          // we always flush data back, this will prevent us from 
          // needing a post close op later
          if (IS_REDUCE(regions[idx]))
            coherence_restrictions.push_back(
                runtime->forest->create_coherence_restriction(regions[idx],
                                                  physical_instances[idx]));
          // If we need to add restricted coherence, do that now
          // Not we only need to do this for non-virtually mapped task
          else if ((regions[idx].prop == SIMULTANEOUS) && 
                   ((regions[idx].privilege == READ_ONLY) ||
                    (regions[idx].privilege == READ_WRITE) ||
                    (regions[idx].privilege == WRITE_DISCARD)))
            coherence_restrictions.push_back(
                runtime->forest->create_coherence_restriction(regions[idx],
                                                  physical_instances[idx]));
        }
        else
        {
          runtime->forest->initialize_virtual_context(tree_context,
                                          clone_requirements[idx]);
        }
      }
    }

    //--------------------------------------------------------------------------
    void InnerContext::invalidate_region_tree_contexts(void)
    //--------------------------------------------------------------------------
    {
      DETAILED_PROFILER(runtime, INVALIDATE_REGION_TREE_CONTEXTS_CALL);
      // Invalidate all our region contexts
      for (unsigned idx = 0; idx < regions.size(); idx++)
      {
        runtime->forest->invalidate_current_context(tree_context,
                                                    false/*users only*/,
                                                    regions[idx].region);
        if (!virtual_mapped[idx])
          runtime->forest->invalidate_versions(tree_context, 
                                               regions[idx].region);
      }
      if (!created_requirements.empty())
      {
        TaskContext *outermost = find_outermost_local_context();
        RegionTreeContext outermost_ctx = outermost->get_context();
        const bool is_outermost = (outermost == this);
        for (unsigned idx = 0; idx < created_requirements.size(); idx++)
        {
          // See if we're a returnable privilege or not
          if (returnable_privileges[idx])
          {
            // If we're the outermost context or the requirement was
            // deleted, then we can invalidate everything
            // Otherwiswe we only invalidate the users
            const bool users_only = !is_outermost && 
              !was_created_requirement_deleted(created_requirements[idx]);
            runtime->forest->invalidate_current_context(outermost_ctx,
                        users_only, created_requirements[idx].region);
          }
          else // Not returning so invalidate the full thing 
            runtime->forest->invalidate_current_context(tree_context,
                false/*users only*/, created_requirements[idx].region);
        }
      }
      // Clean up our instance top views
      if (!instance_top_views.empty())
      {
        for (std::map<PhysicalManager*,InstanceView*>::const_iterator it = 
              instance_top_views.begin(); it != instance_top_views.end(); it++)
        {
          it->first->unregister_active_context(this);
          if (it->second->remove_base_resource_ref(CONTEXT_REF))
            LogicalView::delete_logical_view(it->second);
        }
        instance_top_views.clear();
      }
      // Before freeing our context, see if there are any version
      // state managers we need to reset
      if (!region_tree_owners.empty())
      {
        for (std::map<RegionTreeNode*,
                      std::pair<AddressSpaceID,bool> >::const_iterator it =
              region_tree_owners.begin(); it != region_tree_owners.end(); it++)
        {
          // If this is a remote only then we don't need to invalidate it
          if (!it->second.second)
            it->first->invalidate_version_state(tree_context.get_id()); 
        }
        region_tree_owners.clear();
      }
      // Now we can free our region tree context
      runtime->free_region_tree_context(tree_context);
    }

    //--------------------------------------------------------------------------
    InstanceView* InnerContext::create_instance_top_view(
                        PhysicalManager *manager, AddressSpaceID request_source,
                        RtEvent *ready_event/*=NULL*/)
    //--------------------------------------------------------------------------
    {
      DETAILED_PROFILER(runtime, CREATE_INSTANCE_TOP_VIEW_CALL);
      // First check to see if we are the owner node for this manager
      // if not we have to send the message there since the context
      // on that node is actually the point of serialization
      if (!manager->is_owner())
      {
        InstanceView *volatile result = NULL;
        RtUserEvent wait_on = Runtime::create_rt_user_event();
        Serializer rez;
        {
          RezCheck z(rez);
          rez.serialize<UniqueID>(get_context_uid());
          rez.serialize(manager->did);
          rez.serialize<InstanceView**>(const_cast<InstanceView**>(&result));
          rez.serialize(wait_on); 
        }
        runtime->send_create_top_view_request(manager->owner_space, rez);
        wait_on.wait();
#ifdef DEBUG_LEGION
        assert(result != NULL); // when we wake up we should have the result
#endif
        return result;
      }
      // Check to see if we already have the 
      // instance, if we do, return it, otherwise make it and save it
      RtEvent wait_on;
      {
        AutoLock ctx_lock(context_lock);
        std::map<PhysicalManager*,InstanceView*>::const_iterator finder = 
          instance_top_views.find(manager);
        if (finder != instance_top_views.end())
          // We've already got the view, so we are done
          return finder->second;
        // See if someone else is already making it
        std::map<PhysicalManager*,RtUserEvent>::iterator pending_finder =
          pending_top_views.find(manager);
        if (pending_finder == pending_top_views.end())
          // mark that we are making it
          pending_top_views[manager] = RtUserEvent::NO_RT_USER_EVENT;
        else
        {
          // See if we are the first one to follow
          if (!pending_finder->second.exists())
            pending_finder->second = Runtime::create_rt_user_event();
          wait_on = pending_finder->second;
        }
      }
      if (wait_on.exists())
      {
        // Someone else is making it so we just have to wait for it
        wait_on.wait();
        // Retake the lock and read out the result
        AutoLock ctx_lock(context_lock, 1, false/*exclusive*/);
        std::map<PhysicalManager*,InstanceView*>::const_iterator finder = 
            instance_top_views.find(manager);
#ifdef DEBUG_LEGION
        assert(finder != instance_top_views.end());
#endif
        return finder->second;
      }
      InstanceView *result = 
        manager->create_instance_top_view(this, request_source);
      result->add_base_resource_ref(CONTEXT_REF);
      // Record the result and trigger any user event to signal that the
      // view is ready
      RtUserEvent to_trigger;
      {
        AutoLock ctx_lock(context_lock);
#ifdef DEBUG_LEGION
        assert(instance_top_views.find(manager) == 
                instance_top_views.end());
#endif
        instance_top_views[manager] = result;
        std::map<PhysicalManager*,RtUserEvent>::iterator pending_finder =
          pending_top_views.find(manager);
#ifdef DEBUG_LEGION
        assert(pending_finder != pending_top_views.end());
#endif
        to_trigger = pending_finder->second;
        pending_top_views.erase(pending_finder);
      }
      if (to_trigger.exists())
        Runtime::trigger_event(to_trigger);
      return result;
    }

    //--------------------------------------------------------------------------
    void InnerContext::notify_instance_deletion(PhysicalManager *deleted)
    //--------------------------------------------------------------------------
    {
      InstanceView *removed = NULL;
      {
        AutoLock ctx_lock(context_lock);
        std::map<PhysicalManager*,InstanceView*>::iterator finder =  
          instance_top_views.find(deleted);
#ifdef DEBUG_LEGION
        assert(finder != instance_top_views.end());
#endif
        removed = finder->second;
        instance_top_views.erase(finder);
      }
      if (removed->remove_base_resource_ref(CONTEXT_REF))
        LogicalView::delete_logical_view(removed);
    }

    //--------------------------------------------------------------------------
    /*static*/ void InnerContext::handle_create_top_view_request(
                   Deserializer &derez, Runtime *runtime, AddressSpaceID source)
    //--------------------------------------------------------------------------
    {
      DerezCheck z(derez);
      UniqueID context_uid;
      derez.deserialize(context_uid);
      DistributedID manager_did;
      derez.deserialize(manager_did);
      InstanceView **target;
      derez.deserialize(target);
      RtUserEvent to_trigger;
      derez.deserialize(to_trigger);
      // Get the context first
      InnerContext *context = runtime->find_context(context_uid);
      // Find the manager too, we know we are local so it should already
      // be registered in the set of distributed IDs
      DistributedCollectable *dc = 
        runtime->find_distributed_collectable(manager_did);
#ifdef DEBUG_LEGION
      PhysicalManager *manager = dynamic_cast<PhysicalManager*>(dc);
      assert(manager != NULL);
#else
      PhysicalManager *manager = static_cast<PhysicalManager*>(dc);
#endif
      // Nasty deadlock case: if the request came from a different node
      // we have to defer this because we are in the view virtual channel
      // and we might invoke the update virtual channel, but we already
      // know it's possible for the update channel to block waiting on
      // the view virtual channel (paging views), so to avoid the cycle
      // we have to launch a meta-task and record when it is done
      RemoteCreateViewArgs args;
      args.proxy_this = context;
      args.manager = manager;
      args.target = target;
      args.to_trigger = to_trigger;
      args.source = source;
      runtime->issue_runtime_meta_task(args, LG_LATENCY_PRIORITY, 
                                       context->get_owner_task());
    }

    //--------------------------------------------------------------------------
    /*static*/ void InnerContext::handle_remote_view_creation(const void *args)
    //--------------------------------------------------------------------------
    {
      const RemoteCreateViewArgs *rargs = (const RemoteCreateViewArgs*)args;
      
      InstanceView *result = rargs->proxy_this->create_instance_top_view(
                                                 rargs->manager, rargs->source);
      // Now we can send the response
      Serializer rez;
      {
        RezCheck z(rez);
        rez.serialize(result->did);
        rez.serialize(rargs->target);
        rez.serialize(rargs->to_trigger);
      }
      rargs->proxy_this->runtime->send_create_top_view_response(rargs->source, 
                                                                rez);
    }

    //--------------------------------------------------------------------------
    /*static*/ void InnerContext::handle_create_top_view_response(
                                          Deserializer &derez, Runtime *runtime)
    //--------------------------------------------------------------------------
    {
      DerezCheck z(derez);
      DistributedID result_did;
      derez.deserialize(result_did);
      InstanceView **target;
      derez.deserialize(target);
      RtUserEvent to_trigger;
      derez.deserialize(to_trigger);
      RtEvent ready;
      LogicalView *view = 
        runtime->find_or_request_logical_view(result_did, ready);
      // Have to static cast since it might not be ready
      *target = static_cast<InstanceView*>(view);
      if (ready.exists())
        Runtime::trigger_event(to_trigger, ready);
      else
        Runtime::trigger_event(to_trigger);
    }

    //--------------------------------------------------------------------------
    bool InnerContext::attempt_children_complete(void)
    //--------------------------------------------------------------------------
    {
      AutoLock ctx_lock(context_lock);
      if (task_executed && executing_children.empty() && 
          executed_children.empty() && !children_complete_invoked)
      {
        children_complete_invoked = true;
        return true;
      }
      return false;
    }

    //--------------------------------------------------------------------------
    bool InnerContext::attempt_children_commit(void)
    //--------------------------------------------------------------------------
    {
      AutoLock ctx_lock(context_lock);
      if (task_executed && executing_children.empty() && 
          executed_children.empty() && complete_children.empty() && 
          !children_commit_invoked)
      {
        children_commit_invoked = true;
        return true;
      }
      return false;
    }

    //--------------------------------------------------------------------------
    void InnerContext::end_task(const void *res, size_t res_size, bool owned)
    //--------------------------------------------------------------------------
    {
#ifdef DEBUG_LEGION
      assert(owner_task != NULL);
      runtime->decrement_total_outstanding_tasks(owner_task->task_id, 
                                                 false/*meta*/);
#else
      runtime->decrement_total_outstanding_tasks();
#endif
      if (overhead_tracker != NULL)
      {
        const long long current = Realm::Clock::current_time_in_nanoseconds();
        const long long diff = current - previous_profiling_time;
        overhead_tracker->application_time += diff;
      }
      // Safe to cast to a single task here because this will never
      // be called while inlining an index space task
#ifdef DEBUG_LEGION
      SingleTask *single_task = dynamic_cast<SingleTask*>(owner_task);
      assert(single_task != NULL);
#else
      SingleTask *single_task = static_cast<SingleTask*>(owner_task);
#endif
      // See if there are any runtime warnings to issue
      if (Runtime::runtime_warnings)
      {
        if (total_children_count == 0)
        {
          // If there were no sub operations and this wasn't marked a
          // leaf task then signal a warning
          VariantImpl *impl = 
            runtime->find_variant_impl(single_task->task_id, 
                                       single_task->get_selected_variant());
          log_run.warning("WARNING: Variant %s of task %s (UID %lld) was "
              "not marked as a 'leaf' variant but it didn't execute any "
              "operations. Did you forget the 'leaf' annotation?", 
              impl->get_name(), get_task_name(), get_unique_id());
        }
        else if (!single_task->is_inner())
        {
          // If this task had sub operations and wasn't marked as inner
          // and made no accessors warn about missing 'inner' annotation
          bool has_accessor = false;
          for (unsigned idx = 0; idx < physical_regions.size(); idx++)
          {
            if (!physical_regions[idx].impl->created_accessor())
              continue;
            has_accessor = true;
            break;
          }
          if (!has_accessor)
          {
            VariantImpl *impl = 
              runtime->find_variant_impl(single_task->task_id, 
                                         single_task->get_selected_variant());
            log_run.warning("WARNING: Variant %s of task %s (UID %lld) was "
                "not marked as an 'inner' variant but it only launched "
                "operations and did not make any accessors. Did you "
                "forget the 'inner' annotation?",
                impl->get_name(), get_task_name(), get_unique_id());
          }
        }
      }
      // Quick check to make sure the user didn't forget to end a trace
      if (current_trace != NULL)
      {
        log_task.error("Task %s (UID %lld) failed to end trace before exiting!",
                        get_task_name(), get_unique_id());
#ifdef DEBUG_LEGION
        assert(false);
#endif
        exit(ERROR_INCOMPLETE_TRACE);
      }
      // Unmap any of our mapped regions before issuing any close operations
      unmap_all_regions();
      const std::deque<InstanceSet> &physical_instances = 
        single_task->get_physical_instances();
      // Note that this loop doesn't handle create regions
      // we deal with that case below
      for (unsigned idx = 0; idx < physical_instances.size(); idx++)
      {
        // We also don't need to close up read-only instances
        // or reduction-only instances (because they are restricted)
        // so all changes have already been propagated
        if (!IS_WRITE(regions[idx]))
          continue;
        if (!virtual_mapped[idx])
        {
#ifdef DEBUG_LEGION
          assert(!physical_instances[idx].empty());
#endif
          PostCloseOp *close_op = 
            runtime->get_available_post_close_op(true);
          close_op->initialize(this, idx, physical_instances[idx]);
          runtime->add_to_dependence_queue(this, executing_processor, close_op);
        }
        else
        {
          // Make a virtual close op to close up the instance
          VirtualCloseOp *close_op = 
            runtime->get_available_virtual_close_op(true);
          close_op->initialize(this, idx, regions[idx]);
          runtime->add_to_dependence_queue(this, executing_processor, close_op);
        }
      }
      // See if we want to move the rest of this computation onto
      // the utility processor. We also need to be sure that we have 
      // registered all of our operations before we can do the post end task
      if (runtime->has_explicit_utility_procs || 
          !last_registration.has_triggered())
      {
        PostEndArgs post_end_args;
        post_end_args.proxy_this = this;
        post_end_args.result_size = res_size;
        // If it is not owned make a copy
        if (!owned)
        {
          post_end_args.result = malloc(res_size);
          memcpy(post_end_args.result, res, res_size);
        }
        else
          post_end_args.result = const_cast<void*>(res);
        // Give these high priority too since they are cleaning up 
        // and will allow other tasks to run
        runtime->issue_runtime_meta_task(post_end_args,
           LG_LATENCY_PRIORITY, owner_task, last_registration);
      }
      else
        post_end_task(res, res_size, owned);
    }

    //--------------------------------------------------------------------------
    void InnerContext::post_end_task(const void *res,size_t res_size,bool owned)
    //--------------------------------------------------------------------------
    {
      // Safe to cast to a single task here because this will never
      // be called while inlining an index space task
#ifdef DEBUG_LEGION
      SingleTask *single_task = dynamic_cast<SingleTask*>(owner_task);
      assert(single_task != NULL);
#else
      SingleTask *single_task = static_cast<SingleTask*>(owner_task);
#endif
      // Handle the future result
      single_task->handle_future(res, res_size, owned);
      // If we weren't a leaf task, compute the conditions for being mapped
      // which is that all of our children are now mapped
      // Also test for whether we need to trigger any of our child
      // complete or committed operations before marking that we
      // are done executing
      bool need_complete = false;
      bool need_commit = false;
      {
        std::set<RtEvent> preconditions;
        {
          AutoLock ctx_lock(context_lock);
          // Only need to do this for executing and executed children
          // We know that any complete children are done
          for (std::set<Operation*>::const_iterator it = 
                executing_children.begin(); it != 
                executing_children.end(); it++)
          {
            preconditions.insert((*it)->get_mapped_event());
          }
          for (std::set<Operation*>::const_iterator it = 
                executed_children.begin(); it != executed_children.end(); it++)
          {
            preconditions.insert((*it)->get_mapped_event());
          }
#ifdef DEBUG_LEGION
          assert(!task_executed);
#endif
          // Now that we know the last registration has taken place we
          // can mark that we are done executing
          task_executed = true;
          if (executing_children.empty() && executed_children.empty())
          {
            if (!children_complete_invoked)
            {
              need_complete = true;
              children_complete_invoked = true;
            }
            if (complete_children.empty() && 
                !children_commit_invoked)
            {
              need_commit = true;
              children_commit_invoked = true;
            }
          }
          // Finally unmap any of our mapped physical instances
#ifdef DEBUG_LEGION
          assert((regions.size() + 
                    created_requirements.size()) == physical_regions.size());
#endif
        }
        if (!preconditions.empty())
          single_task->handle_post_mapped(Runtime::merge_events(preconditions));
        else
          single_task->handle_post_mapped();
      }
      // Mark that we are done executing this operation
      // We're not actually done until we have registered our pending
      // decrement of our parent task and recorded any profiling
      if (!pending_done.has_triggered())
        owner_task->complete_execution(pending_done);
      else
        owner_task->complete_execution();
      if (need_complete)
        owner_task->trigger_children_complete();
      if (need_commit)
        owner_task->trigger_children_committed();
    }

    //--------------------------------------------------------------------------
    void InnerContext::invalidate_remote_contexts(void)
    //--------------------------------------------------------------------------
    {
      UniqueID local_uid = get_unique_id();
      Serializer rez;
      {
        RezCheck z(rez);
        rez.serialize(local_uid);
      }
      for (std::map<AddressSpaceID,RemoteContext*>::const_iterator it = 
            remote_instances.begin(); it != remote_instances.end(); it++)
      {
        runtime->send_remote_context_free(it->first, rez);
      }
      remote_instances.clear();
    }

    //--------------------------------------------------------------------------
    void InnerContext::send_remote_context(AddressSpaceID remote_instance,
                                           RemoteContext *remote_ctx)
    //--------------------------------------------------------------------------
    {
#ifdef DEBUG_LEGION
      assert(remote_instance != runtime->address_space);
#endif
      Serializer rez;
      {
        RezCheck z(rez);
        rez.serialize(remote_ctx);
        pack_remote_context(rez, remote_instance);
      }
      runtime->send_remote_context_response(remote_instance, rez);
      AutoLock ctx_lock(context_lock);
#ifdef DEBUG_LEGION
      assert(remote_instances.find(remote_instance) == remote_instances.end());
#endif
      remote_instances[remote_instance] = remote_ctx;
    }

    //--------------------------------------------------------------------------
    /*static*/ void InnerContext::handle_version_owner_request(
                   Deserializer &derez, Runtime *runtime, AddressSpaceID source)
    //--------------------------------------------------------------------------
    {
      UniqueID context_uid;
      derez.deserialize(context_uid);
      InnerContext *local_ctx = runtime->find_context(context_uid);
      InnerContext *remote_ctx;
      derez.deserialize(remote_ctx);
      bool is_region;
      derez.deserialize(is_region);

      Serializer rez;
      rez.serialize(remote_ctx);
      if (is_region)
      {
        LogicalRegion handle;
        derez.deserialize(handle);
        RegionTreeNode *node = runtime->forest->get_node(handle);

        AddressSpaceID result = local_ctx->get_version_owner(node, source);
        rez.serialize(result);
        rez.serialize<bool>(true);
        rez.serialize(handle);
      }
      else
      {
        LogicalPartition handle;
        derez.deserialize(handle);
        RegionTreeNode *node = runtime->forest->get_node(handle);

        AddressSpaceID result = local_ctx->get_version_owner(node, source);
        rez.serialize(result);
        rez.serialize<bool>(false);
        rez.serialize(handle);
      }
      runtime->send_version_owner_response(source, rez);
    }

    //--------------------------------------------------------------------------
    void InnerContext::process_version_owner_response(RegionTreeNode *node,
                                                      AddressSpaceID result)
    //--------------------------------------------------------------------------
    {
      RtUserEvent to_trigger;
      {
        AutoLock ctx_lock(context_lock);
#ifdef DEBUG_LEGION
        assert(region_tree_owners.find(node) == region_tree_owners.end());
#endif
        region_tree_owners[node] = 
          std::pair<AddressSpaceID,bool>(result, false/*remote only*/); 
        // Find the event to trigger
        std::map<RegionTreeNode*,RtUserEvent>::iterator finder = 
          pending_version_owner_requests.find(node);
#ifdef DEBUG_LEGION
        assert(finder != pending_version_owner_requests.end());
#endif
        to_trigger = finder->second;
        pending_version_owner_requests.erase(finder);
      }
      Runtime::trigger_event(to_trigger);
    }

    //--------------------------------------------------------------------------
    /*static*/ void InnerContext::handle_version_owner_response(
                                          Deserializer &derez, Runtime *runtime)
    //--------------------------------------------------------------------------
    {
      InnerContext *ctx;
      derez.deserialize(ctx);
      AddressSpaceID result;
      derez.deserialize(result);
      bool is_region;
      derez.deserialize(is_region);
      if (is_region)
      {
        LogicalRegion handle;
        derez.deserialize(handle);
        RegionTreeNode *node = runtime->forest->get_node(handle);
        ctx->process_version_owner_response(node, result);
      }
      else
      {
        LogicalPartition handle;
        derez.deserialize(handle);
        RegionTreeNode *node = runtime->forest->get_node(handle);
        ctx->process_version_owner_response(node, result);
      }
    }

    //--------------------------------------------------------------------------
    void InnerContext::inline_child_task(TaskOp *child)
    //--------------------------------------------------------------------------
    {
      DETAILED_PROFILER(runtime, INLINE_CHILD_TASK_CALL);
      // Remove this child from our context
      unregister_child_operation(child);
      // Check to see if the child is predicated
      // If it is wait for it to resolve
      if (child->is_predicated_op())
      {
        // See if the predicate speculates false, if so return false
        // and then we are done.
        if (!child->get_predicate_value(executing_processor))
          return;
      }
      // Save the state of our physical regions
      std::vector<bool> phy_regions_mapped(physical_regions.size());
      for (unsigned idx = 0; idx < physical_regions.size(); idx++)
        phy_regions_mapped[idx] = is_region_mapped(idx);
      // Inline the child task
      child->perform_inlining();
      // Now see if the mapping state of any of our
      // originally mapped regions has changed
      std::set<ApEvent> wait_events;
      for (unsigned idx = 0; idx < phy_regions_mapped.size(); idx++)
      {
        if (phy_regions_mapped[idx] && !is_region_mapped(idx))
        {
          // Need to remap
          MapOp *op = runtime->get_available_map_op(true);
          op->initialize(this, physical_regions[idx]);
          wait_events.insert(op->get_completion_event());
          runtime->add_to_dependence_queue(this, executing_processor, op);
        }
        else if (!phy_regions_mapped[idx] && is_region_mapped(idx))
        {
          // Need to unmap
          physical_regions[idx].impl->unmap_region();
        }
        // Otherwise everything is still the same
      }
      if (!wait_events.empty())
      {
        ApEvent wait_on = Runtime::merge_events(wait_events);
        if (!wait_on.has_triggered())
          wait_on.wait();
      }
    }

    //--------------------------------------------------------------------------
    VariantImpl* InnerContext::select_inline_variant(TaskOp *child) const
    //--------------------------------------------------------------------------
    {
      DETAILED_PROFILER(runtime, SELECT_INLINE_VARIANT_CALL);
      Mapper::SelectVariantInput input;
      Mapper::SelectVariantOutput output;
      input.processor = executing_processor;
      input.chosen_instances.resize(child->regions.size());
      // Compute the parent indexes since we're going to need them
      child->compute_parent_indexes();
      // Find the instances for this child
      for (unsigned idx = 0; idx < child->regions.size(); idx++)
      {
        // We can get access to physical_regions without the
        // lock because we know we are running in the application
        // thread in order to do this inlining
        unsigned local_index = child->find_parent_index(idx); 
#ifdef DEBUG_LEGION
        assert(local_index < physical_regions.size());
#endif
        InstanceSet instances;
        physical_regions[local_index].impl->get_references(instances);
        std::vector<MappingInstance> &mapping_instances = 
          input.chosen_instances[idx];
        mapping_instances.resize(instances.size());
        for (unsigned idx2 = 0; idx2 < instances.size(); idx2++)
        {
          mapping_instances[idx2] = 
            MappingInstance(instances[idx2].get_manager());
        }
      }
      output.chosen_variant = 0;
      // Always do this with the child mapper
      MapperManager *child_mapper = runtime->find_mapper(executing_processor,
                                                         child->map_id);
      child_mapper->invoke_select_task_variant(child, &input, &output);
      VariantImpl *variant_impl= runtime->find_variant_impl(child->task_id,
                                  output.chosen_variant, true/*can fail*/);
      if (variant_impl == NULL)
      {
        log_run.error("Invalid mapper output from invoction of "
                      "'select_task_variant' on mapper %s. Mapper selected "
                      "an invalidate variant ID %ld for inlining of task %s "
                      "(UID %lld).", child_mapper->get_mapper_name(),
                      output.chosen_variant, child->get_task_name(), 
                      child->get_unique_id());
#ifdef DEBUG_LEGION
        assert(false);
#endif
        exit(ERROR_INVALID_MAPPER_OUTPUT);
      }
      return variant_impl;
    }

    //--------------------------------------------------------------------------
<<<<<<< HEAD
    IndexSpace InnerContext::find_index_launch_space(const Domain &domain)
    //--------------------------------------------------------------------------
    {
#ifdef DEBUG_LEGION
      assert(domain.dense());
#endif
      std::map<Domain,IndexSpace>::const_iterator finder = 
        index_launch_spaces.find(domain);
      if (finder != index_launch_spaces.end())
        return finder->second;
      IndexSpace result = runtime->find_index_launch_space(this, domain);
      index_launch_spaces[domain] = result;
      return result;
=======
    void InnerContext::clone_local_fields(
           std::map<FieldSpace,std::vector<LocalFieldInfo> > &child_local) const
    //--------------------------------------------------------------------------
    {
#ifdef DEBUG_LEGION
      assert(child_local.empty());
#endif
      AutoLock ctx_lock(context_lock,1,false/*exclusive*/);
      if (local_fields.empty())
        return;
      for (std::map<FieldSpace,std::vector<LocalFieldInfo> >::const_iterator
            fit = local_fields.begin(); fit != local_fields.end(); fit++)
      {
        std::vector<LocalFieldInfo> &child = child_local[fit->first];
        child.resize(fit->second.size());
        for (unsigned idx = 0; idx < local_fields.size(); idx++)
        {
          LocalFieldInfo &field = child[idx];
          field = fit->second[idx];
          field.ancestor = true; // mark that this is an ancestor field
        }
      }
>>>>>>> 2e7505c0
    }
    
    /////////////////////////////////////////////////////////////
    // Top Level Context 
    /////////////////////////////////////////////////////////////

    //--------------------------------------------------------------------------
    TopLevelContext::TopLevelContext(Runtime *rt, UniqueID ctx_id)
      : InnerContext(rt, NULL, false/*full inner*/, dummy_requirements, 
                     dummy_indexes, dummy_mapped, ctx_id)
    //--------------------------------------------------------------------------
    {
    }

    //--------------------------------------------------------------------------
    TopLevelContext::TopLevelContext(const TopLevelContext &rhs)
      : InnerContext(NULL, NULL, false,
                     dummy_requirements, dummy_indexes, dummy_mapped, 0)
    //--------------------------------------------------------------------------
    {
      // should never be called
      assert(false);
    }

    //--------------------------------------------------------------------------
    TopLevelContext::~TopLevelContext(void)
    //--------------------------------------------------------------------------
    { 
      // Tell the runtime that another top level task is done
      runtime->decrement_outstanding_top_level_tasks();
    }

    //--------------------------------------------------------------------------
    TopLevelContext& TopLevelContext::operator=(const TopLevelContext &rhs)
    //--------------------------------------------------------------------------
    {
      // should never be called
      assert(false);
      return *this;
    }

    //--------------------------------------------------------------------------
    int TopLevelContext::get_depth(void) const
    //--------------------------------------------------------------------------
    {
      return -1;
    }

    //--------------------------------------------------------------------------
    void TopLevelContext::pack_remote_context(Serializer &rez, 
                                              AddressSpaceID target)
    //--------------------------------------------------------------------------
    {
      rez.serialize<bool>(true); // top level context, all we need to pack
    }

    //--------------------------------------------------------------------------
    TaskContext* TopLevelContext::find_parent_context(void)
    //--------------------------------------------------------------------------
    {
      return NULL;
    }

    //--------------------------------------------------------------------------
    AddressSpaceID TopLevelContext::get_version_owner(RegionTreeNode *node, 
                                                      AddressSpaceID source)
    //--------------------------------------------------------------------------
    {
      // We're the top-level task, so we handle the request on the node
      // that made the region
      const AddressSpaceID owner_space = node->get_owner_space();
      if (owner_space == runtime->address_space)
        return InnerContext::get_version_owner(node, source);
#ifdef DEBUG_LEGION
      assert(source == runtime->address_space); // should always be local
#endif
      // See if we already have it, or we already sent a request for it
      bool send_request = false;
      RtEvent wait_on;
      {
        AutoLock ctx_lock(context_lock);
        std::map<RegionTreeNode*,
                 std::pair<AddressSpaceID,bool> >::const_iterator finder =
          region_tree_owners.find(node);
        if (finder != region_tree_owners.end())
          return finder->second.first;
        // See if we already have an outstanding request
        std::map<RegionTreeNode*,RtUserEvent>::const_iterator request_finder =
          pending_version_owner_requests.find(node);
        if (request_finder == pending_version_owner_requests.end())
        {
          // We haven't sent the request yet, so do that now
          RtUserEvent request_event = Runtime::create_rt_user_event();
          pending_version_owner_requests[node] = request_event;
          wait_on = request_event;
          send_request = true;
        }
        else
          wait_on = request_finder->second;
      }
      if (send_request)
      {
        Serializer rez;
        rez.serialize(context_uid);
        rez.serialize<InnerContext*>(this);
        if (node->is_region())
        {
          rez.serialize<bool>(true);
          rez.serialize(node->as_region_node()->handle);
        }
        else
        {
          rez.serialize<bool>(false);
          rez.serialize(node->as_partition_node()->handle);
        }
        // Send it to the owner space 
        runtime->send_version_owner_request(owner_space, rez);
      }
      wait_on.wait();
      // Retake the lock in read-only mode and get the answer
      AutoLock ctx_lock(context_lock,1,false/*exclusive*/);
      std::map<RegionTreeNode*,
               std::pair<AddressSpaceID,bool> >::const_iterator finder = 
        region_tree_owners.find(node);
#ifdef DEBUG_LEGION
      assert(finder != region_tree_owners.end());
#endif
      return finder->second.first;
    }

    //--------------------------------------------------------------------------
    InnerContext* TopLevelContext::find_outermost_local_context(
                                                         InnerContext *previous)
    //--------------------------------------------------------------------------
    {
#ifdef DEBUG_LEGION
      assert(previous != NULL);
#endif
      return previous;
    }

    //--------------------------------------------------------------------------
    InnerContext* TopLevelContext::find_top_context(void)
    //--------------------------------------------------------------------------
    {
      return this;
    }

    //--------------------------------------------------------------------------
    VersionInfo& TopLevelContext::get_version_info(unsigned idx)
    //--------------------------------------------------------------------------
    {
      // should never be called
      assert(false);
      return *new VersionInfo();
    }

    //--------------------------------------------------------------------------
    const std::vector<VersionInfo>* TopLevelContext::get_version_infos(void)
    //--------------------------------------------------------------------------
    {
      // should never be called
      assert(false);
      return NULL;
    }

    /////////////////////////////////////////////////////////////
    // Remote Task 
    /////////////////////////////////////////////////////////////

    //--------------------------------------------------------------------------
    RemoteTask::RemoteTask(RemoteContext *own)
      : owner(own), context_index(0)
    //--------------------------------------------------------------------------
    {
    }

    //--------------------------------------------------------------------------
    RemoteTask::RemoteTask(const RemoteTask &rhs)
      : owner(NULL)
    //--------------------------------------------------------------------------
    {
      // should never be called
      assert(false);
    }

    //--------------------------------------------------------------------------
    RemoteTask::~RemoteTask(void)
    //--------------------------------------------------------------------------
    {
    }

    //--------------------------------------------------------------------------
    RemoteTask& RemoteTask::operator=(const RemoteTask &rhs)
    //--------------------------------------------------------------------------
    {
      // should never be called
      assert(false);
      return *this;
    }

    //--------------------------------------------------------------------------
    UniqueID RemoteTask::get_unique_id(void) const
    //--------------------------------------------------------------------------
    {
      return owner->get_context_uid();
    }

    //--------------------------------------------------------------------------
    unsigned RemoteTask::get_context_index(void) const
    //--------------------------------------------------------------------------
    {
      return context_index;
    }

    //--------------------------------------------------------------------------
    void RemoteTask::set_context_index(unsigned index)
    //--------------------------------------------------------------------------
    {
      context_index = index;
    }
    
    //--------------------------------------------------------------------------
    int RemoteTask::get_depth(void) const
    //--------------------------------------------------------------------------
    {
      return owner->get_depth();
    }

    //--------------------------------------------------------------------------
    const char* RemoteTask::get_task_name(void) const
    //--------------------------------------------------------------------------
    {
      TaskImpl *task_impl = owner->runtime->find_task_impl(task_id);
      return task_impl->get_name();
    }
    
    /////////////////////////////////////////////////////////////
    // Remote Context 
    /////////////////////////////////////////////////////////////

    //--------------------------------------------------------------------------
    RemoteContext::RemoteContext(Runtime *rt, UniqueID context_uid)
      : InnerContext(rt, NULL, false/*full inner*/, remote_task.regions, 
          local_parent_req_indexes, local_virtual_mapped, 
          context_uid, true/*remote*/),
        parent_ctx(NULL), depth(-1), top_level_context(false), 
        remote_task(RemoteTask(this))
    //--------------------------------------------------------------------------
    {
    }

    //--------------------------------------------------------------------------
    RemoteContext::RemoteContext(const RemoteContext &rhs)
      : InnerContext(NULL, NULL, false, rhs.regions, local_parent_req_indexes,
          local_virtual_mapped, 0, true), remote_task(RemoteTask(this))
    //--------------------------------------------------------------------------
    {
      // should never be called
      assert(false);
    }

    //--------------------------------------------------------------------------
    RemoteContext::~RemoteContext(void)
    //--------------------------------------------------------------------------
    {
      if (!local_fields.empty())
      {
        // If we have any local fields then tell field space that
        // we can remove them and then clear them so that the base
        // InnerContext destructor doesn't try to deallocate them
        for (std::map<FieldSpace,std::vector<LocalFieldInfo> >::const_iterator
              it = local_fields.begin(); it != local_fields.end(); it++)
        {
          const std::vector<LocalFieldInfo> &infos = it->second;
          std::vector<FieldID> to_remove;
          for (unsigned idx = 0; idx < infos.size(); idx++)
          {
            if (infos[idx].ancestor)
              continue;
            to_remove.push_back(infos[idx].fid);
          }
          if (!to_remove.empty())
            runtime->forest->remove_local_fields(it->first, to_remove);
        }
        local_fields.clear();
      }
      // Invalidate our context if necessary before deactivating
      // the wrapper as it will release the context
      if (!top_level_context)
      {
#ifdef DEBUG_LEGION
        assert(regions.size() == virtual_mapped.size());
#endif
        // Deactivate any region trees that we didn't virtually map
        for (unsigned idx = 0; idx < regions.size(); idx++)
          if (!virtual_mapped[idx])
            runtime->forest->invalidate_versions(tree_context, 
                                                 regions[idx].region);
      }
      else
        runtime->forest->invalidate_all_versions(tree_context);
    }

    //--------------------------------------------------------------------------
    RemoteContext& RemoteContext::operator=(const RemoteContext &rhs)
    //--------------------------------------------------------------------------
    {
      // should never be called
      assert(false);
      return *this;
    }

    //--------------------------------------------------------------------------
    int RemoteContext::get_depth(void) const
    //--------------------------------------------------------------------------
    {
      return depth;
    }

    //--------------------------------------------------------------------------
    Task* RemoteContext::get_task(void)
    //--------------------------------------------------------------------------
    {
      return &remote_task;
    }

    //--------------------------------------------------------------------------
    InnerContext* RemoteContext::find_outermost_local_context(
                                                         InnerContext *previous)
    //--------------------------------------------------------------------------
    {
#ifdef DEBUG_LEGION
      assert(previous != NULL);
#endif
      return previous;
    }
    
    //--------------------------------------------------------------------------
    InnerContext* RemoteContext::find_top_context(void)
    //--------------------------------------------------------------------------
    {
      if (top_level_context)
        return this;
      return find_parent_context()->find_top_context();
    }
    
    //--------------------------------------------------------------------------
    VersionInfo& RemoteContext::get_version_info(unsigned idx)
    //--------------------------------------------------------------------------
    {
#ifdef DEBUG_LEGION
      assert(!top_level_context);
      assert(idx < version_infos.size());
#endif
      return version_infos[idx];
    }

    //--------------------------------------------------------------------------
    const std::vector<VersionInfo>* RemoteContext::get_version_infos(void)
    //--------------------------------------------------------------------------
    {
#ifdef DEBUG_LEGION
      assert(!top_level_context);
#endif
      return &version_infos;
    }

    //--------------------------------------------------------------------------
    TaskContext* RemoteContext::find_parent_context(void)
    //--------------------------------------------------------------------------
    {
      if (top_level_context)
        return NULL;
      // See if we already have it
      if (parent_ctx != NULL)
        return parent_ctx;
#ifdef DEBUG_LEGION
      assert(parent_context_uid != 0);
#endif
      // THIS IS ONLY SAFE BECAUSE THIS FUNCTION IS NEVER CALLED BY
      // A MESSAGE IN THE CONTEXT_VIRTUAL_CHANNEL
      parent_ctx = runtime->find_context(parent_context_uid);
#ifdef DEBUG_LEGION
      assert(parent_ctx != NULL);
#endif
      remote_task.parent_task = parent_ctx->get_task();
      return parent_ctx;
    }

    //--------------------------------------------------------------------------
    AddressSpaceID RemoteContext::get_version_owner(RegionTreeNode *node,
                                                    AddressSpaceID source)
    //--------------------------------------------------------------------------
    {
      const AddressSpaceID owner_space = node->get_owner_space(); 
      // If we are the top-level context then we handle the request
      // on the node that made the region
      if (top_level_context && (owner_space == runtime->address_space))
        return InnerContext::get_version_owner(node, source);
        // Otherwise we fall through and issue the request to the 
        // the node that actually made the region
#ifdef DEBUG_LEGION
      assert(source == runtime->address_space); // should always be local
#endif
      // See if we already have it, or we already sent a request for it
      bool send_request = false;
      RtEvent wait_on;
      {
        AutoLock ctx_lock(context_lock);
        std::map<RegionTreeNode*,
                 std::pair<AddressSpaceID,bool> >::const_iterator finder =
          region_tree_owners.find(node);
        if (finder != region_tree_owners.end())
          return finder->second.first;
        // See if we already have an outstanding request
        std::map<RegionTreeNode*,RtUserEvent>::const_iterator request_finder =
          pending_version_owner_requests.find(node);
        if (request_finder == pending_version_owner_requests.end())
        {
          // We haven't sent the request yet, so do that now
          RtUserEvent request_event = Runtime::create_rt_user_event();
          pending_version_owner_requests[node] = request_event;
          wait_on = request_event;
          send_request = true;
        }
        else
          wait_on = request_finder->second;
      }
      if (send_request)
      {
        Serializer rez;
        rez.serialize(context_uid);
        rez.serialize<InnerContext*>(this);
        if (node->is_region())
        {
          rez.serialize<bool>(true);
          rez.serialize(node->as_region_node()->handle);
        }
        else
        {
          rez.serialize<bool>(false);
          rez.serialize(node->as_partition_node()->handle);
        }
        // Send it to the owner space if we are the top-level context
        // otherwise we send it to the owner of the context
        const AddressSpaceID target = top_level_context ? owner_space :  
                          runtime->get_runtime_owner(context_uid);
        runtime->send_version_owner_request(target, rez);
      }
      wait_on.wait();
      // Retake the lock in read-only mode and get the answer
      AutoLock ctx_lock(context_lock,1,false/*exclusive*/);
      std::map<RegionTreeNode*,
               std::pair<AddressSpaceID,bool> >::const_iterator finder = 
        region_tree_owners.find(node);
#ifdef DEBUG_LEGION
      assert(finder != region_tree_owners.end());
#endif
      return finder->second.first;
    }

    //--------------------------------------------------------------------------
    void RemoteContext::find_parent_version_info(unsigned index, unsigned depth,
                       const FieldMask &version_mask, VersionInfo &version_info)
    //--------------------------------------------------------------------------
    {
#ifdef DEBUG_LEGION
      assert(regions.size() == virtual_mapped.size()); 
#endif
      // If this isn't one of our original region requirements then 
      // we don't have any versions that the child won't discover itself
      // Same if the region was not virtually mapped
      if ((index >= virtual_mapped.size()) || !virtual_mapped[index])
        return;
#ifdef DEBUG_LEGION
      assert(index < version_infos.size());
#endif
      version_infos[index].clone_to_depth(depth, version_mask, version_info);
    }

    //--------------------------------------------------------------------------
    void RemoteContext::unpack_remote_context(Deserializer &derez,
                                              std::set<RtEvent> &preconditions)
    //--------------------------------------------------------------------------
    {
      DETAILED_PROFILER(runtime, REMOTE_UNPACK_CONTEXT_CALL);
      derez.deserialize(top_level_context);
      // If we're the top-level context then we're already done
      if (top_level_context)
        return;
      derez.deserialize(depth);
      WrapperReferenceMutator mutator(preconditions);
      remote_task.unpack_external_task(derez, runtime, &mutator);
      local_parent_req_indexes.resize(remote_task.regions.size()); 
      for (unsigned idx = 0; idx < local_parent_req_indexes.size(); idx++)
        derez.deserialize(local_parent_req_indexes[idx]);
      size_t num_virtual;
      derez.deserialize(num_virtual);
      local_virtual_mapped.resize(regions.size(), false);
      for (unsigned idx = 0; idx < num_virtual; idx++)
      {
        unsigned index;
        derez.deserialize(index);
        local_virtual_mapped[index] = true;
      }
      version_infos.resize(regions.size());
      for (unsigned idx = 0; idx < regions.size(); idx++)
      {
        if (virtual_mapped[idx])
          version_infos[idx].unpack_version_info(derez, runtime, preconditions);
        else
          version_infos[idx].unpack_version_numbers(derez, runtime->forest);
      }
      derez.deserialize(remote_completion_event);
      derez.deserialize(parent_context_uid);
      // Unpack any local fields that we have
      unpack_local_field_update(derez);
      
      // See if we can find our parent task, if not don't worry about it
      // DO NOT CHANGE THIS UNLESS YOU THINK REALLY HARD ABOUT VIRTUAL 
      // CHANNELS AND HOW CONTEXT META-DATA IS MOVED!
      parent_ctx = runtime->find_context(parent_context_uid, true/*can fail*/);
      if (parent_ctx != NULL)
        remote_task.parent_task = parent_ctx->get_task();
    }

    //--------------------------------------------------------------------------
    void RemoteContext::unpack_local_field_update(Deserializer &derez)
    //--------------------------------------------------------------------------
    {
      size_t num_field_spaces;
      derez.deserialize(num_field_spaces);
      if (num_field_spaces == 0)
        return;
      for (unsigned fidx = 0; fidx < num_field_spaces; fidx++)
      {
        FieldSpace handle;
        derez.deserialize(handle);
        size_t num_local;
        derez.deserialize(num_local); 
        std::vector<FieldID> fields(num_local);
        std::vector<size_t> field_sizes(num_local);
        std::vector<CustomSerdezID> serdez_ids(num_local);
        std::vector<unsigned> indexes(num_local);
        {
          // Take the lock for updating this data structure
          AutoLock ctx_lock(context_lock);
          std::vector<LocalFieldInfo> &infos = local_fields[fidx];
          infos.resize(num_local);
          for (unsigned idx = 0; idx < num_local; idx++)
          {
            LocalFieldInfo &info = infos[idx];
            derez.deserialize(info);
            // Update data structures for notifying the field space
            fields[idx] = info.fid;
            field_sizes[idx] = info.size;
            serdez_ids[idx] = info.serdez;
            indexes[idx] = info.index;
          }
        }
        runtime->forest->update_local_fields(handle, fields, field_sizes,
                                             serdez_ids, indexes);
      }
    }

    //--------------------------------------------------------------------------
    /*static*/ void RemoteContext::handle_local_field_update(
                                                            Deserializer &derez)
    //--------------------------------------------------------------------------
    {
      DerezCheck z(derez);
      RemoteContext *context;
      derez.deserialize(context);
      context->unpack_local_field_update(derez);
      RtUserEvent done_event;
      derez.deserialize(done_event);
      Runtime::trigger_event(done_event);
    }

    /////////////////////////////////////////////////////////////
    // Leaf Context 
    /////////////////////////////////////////////////////////////

    //--------------------------------------------------------------------------
    LeafContext::LeafContext(Runtime *rt, TaskOp *owner)
      : TaskContext(rt, owner, owner->regions)
    //--------------------------------------------------------------------------
    {
    }

    //--------------------------------------------------------------------------
    LeafContext::LeafContext(const LeafContext &rhs)
      : TaskContext(NULL, NULL, rhs.regions)
    //--------------------------------------------------------------------------
    {
      // should never be called
      assert(false);
    }

    //--------------------------------------------------------------------------
    LeafContext::~LeafContext(void)
    //--------------------------------------------------------------------------
    {
    }

    //--------------------------------------------------------------------------
    LeafContext& LeafContext::operator=(const LeafContext &rhs)
    //--------------------------------------------------------------------------
    {
      // should never be called
      assert(false);
      return *this;
    }

    //--------------------------------------------------------------------------
    RegionTreeContext LeafContext::get_context(void) const
    //--------------------------------------------------------------------------
    {
      assert(false);
      return RegionTreeContext();
    }

    //--------------------------------------------------------------------------
    ContextID LeafContext::get_context_id(void) const
    //--------------------------------------------------------------------------
    {
      assert(false);
      return 0;
    }

    //--------------------------------------------------------------------------
    void LeafContext::pack_remote_context(Serializer &rez,AddressSpaceID target)
    //--------------------------------------------------------------------------
    {
      assert(false);
    }

    //--------------------------------------------------------------------------
    bool LeafContext::attempt_children_complete(void)
    //--------------------------------------------------------------------------
    {
      AutoLock ctx_lock(context_lock);
      if (!children_complete_invoked)
      {
        children_complete_invoked = true;
        return true;
      }
      return false;
    }

    //--------------------------------------------------------------------------
    bool LeafContext::attempt_children_commit(void)
    //--------------------------------------------------------------------------
    {
      AutoLock ctx_lock(context_lock);
      if (!children_commit_invoked)
      {
        children_commit_invoked = true;
        return true;
      }
      return false;
    }

    //--------------------------------------------------------------------------
    void LeafContext::inline_child_task(TaskOp *child)
    //--------------------------------------------------------------------------
    {
      assert(false);
    }

    //--------------------------------------------------------------------------
    VariantImpl* LeafContext::select_inline_variant(TaskOp *child) const
    //--------------------------------------------------------------------------
    {
      assert(false);
      return NULL;
    }

    //--------------------------------------------------------------------------
    bool LeafContext::is_leaf_context(void) const
    //--------------------------------------------------------------------------
    {
      return true;
    }

    //--------------------------------------------------------------------------
    IndexSpace LeafContext::create_index_space(RegionTreeForest *forest,
                                         const void *realm_is, TypeTag type_tag)
    //--------------------------------------------------------------------------
    {
      log_task.error("Illegal index space creation performed in leaf task %s "
                     "(ID %lld)", get_task_name(), get_unique_id());
#ifdef DEBUG_LEGION
      assert(false);
#endif
      exit(ERROR_LEAF_TASK_VIOLATION);
      return IndexSpace::NO_SPACE;
    }

    //--------------------------------------------------------------------------
    IndexSpace LeafContext::union_index_spaces(RegionTreeForest *forest,
                                          const std::vector<IndexSpace> &spaces)
    //--------------------------------------------------------------------------
    {
      log_task.error("Illegal union index spaces performed in leaf task %s "
                     "(ID %lld)", get_task_name(), get_unique_id());
#ifdef DEBUG_LEGION
      assert(false);
#endif
      exit(ERROR_LEAF_TASK_VIOLATION);
      return IndexSpace::NO_SPACE;
    }

    //--------------------------------------------------------------------------
    IndexSpace LeafContext::intersect_index_spaces(RegionTreeForest *forest,
                                          const std::vector<IndexSpace> &spaces)
    //--------------------------------------------------------------------------
    {
      log_task.error("Illegal intersect index spaces performed in leaf task %s "
                     "(ID %lld)", get_task_name(), get_unique_id());
#ifdef DEBUG_LEGION
      assert(false);
#endif
      exit(ERROR_LEAF_TASK_VIOLATION);
      return IndexSpace::NO_SPACE;
    }

    //--------------------------------------------------------------------------
    IndexSpace LeafContext::subtract_index_spaces(RegionTreeForest *forest,
                                              IndexSpace left, IndexSpace right)
    //--------------------------------------------------------------------------
    {
      log_task.error("Illegal subtract index spaces performed in leaf task %s "
                     "(ID %lld)", get_task_name(), get_unique_id());
#ifdef DEBUG_LEGION
      assert(false);
#endif
      exit(ERROR_LEAF_TASK_VIOLATION);
      return IndexSpace::NO_SPACE;
    }

    //--------------------------------------------------------------------------
    void LeafContext::destroy_index_space(IndexSpace handle)
    //--------------------------------------------------------------------------
    {
      log_task.error("Illegal index space deletion performed in leaf task %s "
                     "(ID %lld)", get_task_name(), get_unique_id());
#ifdef DEBUG_LEGION
      assert(false);
#endif
      exit(ERROR_LEAF_TASK_VIOLATION);
    }

    //--------------------------------------------------------------------------
    void LeafContext::destroy_index_partition(IndexPartition handle)
    //--------------------------------------------------------------------------
    {
      log_task.error("Illegal index partition deletion performed in leaf "
                     "task %s (ID %lld)", get_task_name(), get_unique_id());
#ifdef DEBUG_LEGION
      assert(false);
#endif
      exit(ERROR_LEAF_TASK_VIOLATION);
    }

    //--------------------------------------------------------------------------
    IndexPartition LeafContext::create_equal_partition(RegionTreeForest *forest,
                                             IndexSpace parent,
                                             IndexSpace color_space,
                                             size_t granularity, Color color)
    //--------------------------------------------------------------------------
    {
      log_task.error("Illegal equal partition creation performed in leaf "
                     "task %s (ID %lld)", get_task_name(), get_unique_id());
#ifdef DEBUG_LEGION
      assert(false);
#endif
      exit(ERROR_LEAF_TASK_VIOLATION);
      return IndexPartition::NO_PART;
    }

    //--------------------------------------------------------------------------
    IndexPartition LeafContext::create_partition_by_union(
                                          RegionTreeForest *forest,
                                          IndexSpace parent,
                                          IndexPartition handle1,
                                          IndexPartition handle2,
                                          IndexSpace color_space,
                                          PartitionKind kind, Color color)
    //--------------------------------------------------------------------------
    {
      log_task.error("Illegal union partition creation performed in leaf "
                     "task %s (ID %lld)", get_task_name(), get_unique_id());
#ifdef DEBUG_LEGION
      assert(false);
#endif
      exit(ERROR_LEAF_TASK_VIOLATION);
      return IndexPartition::NO_PART;
    }

    //--------------------------------------------------------------------------
    IndexPartition LeafContext::create_partition_by_intersection(
                                                RegionTreeForest *forest,
                                                IndexSpace parent,
                                                IndexPartition handle1,
                                                IndexPartition handle2,
                                                IndexSpace color_space,
                                                PartitionKind kind, Color color)
    //--------------------------------------------------------------------------
    {
      log_task.error("Illegal intersection partition creation performed in "
                     "leaf task %s (ID %lld)", get_task_name(),get_unique_id());
#ifdef DEBUG_LEGION
      assert(false);
#endif
      exit(ERROR_LEAF_TASK_VIOLATION);
      return IndexPartition::NO_PART;
    }

    //--------------------------------------------------------------------------
    IndexPartition LeafContext::create_partition_by_difference(
                                                      RegionTreeForest *forest,
                                                      IndexSpace parent,
                                                      IndexPartition handle1,
                                                      IndexPartition handle2,
                                                      IndexSpace color_space,
                                                      PartitionKind kind,
                                                      Color color)
    //--------------------------------------------------------------------------
    {
      log_task.error("Illegal difference partition creation performed in leaf "
                     "task %s (ID %lld)", get_task_name(), get_unique_id());
#ifdef DEBUG_LEGION
      assert(false);
#endif
      exit(ERROR_LEAF_TASK_VIOLATION);
      return IndexPartition::NO_PART;
    }

    //--------------------------------------------------------------------------
    Color LeafContext::create_cross_product_partition(RegionTreeForest *forest,
                                                      IndexPartition handle1,
                                                      IndexPartition handle2,
                                   std::map<IndexSpace,IndexPartition> &handles,
                                                      PartitionKind kind,
                                                      Color color)
    //--------------------------------------------------------------------------
    {
      log_task.error("Illegal create cross product partitions performed in "
                     "leaf task %s (ID %lld)", get_task_name(),get_unique_id());
#ifdef DEBUG_LEGION
      assert(false);
#endif
      exit(ERROR_LEAF_TASK_VIOLATION);
      return 0;
    }

    //--------------------------------------------------------------------------
    void LeafContext::create_association(LogicalRegion domain,
                                         LogicalRegion domain_parent,
                                         FieldID domain_fid, IndexSpace range,
                                         MapperID id, MappingTagID tag)
    //--------------------------------------------------------------------------
    {
      log_task.error("Illegal create association performed in leaf task "
                     "%s (ID %lld)", get_task_name(),get_unique_id());
#ifdef DEBUG_LEGION
      assert(false);
#endif
      exit(ERROR_LEAF_TASK_VIOLATION);
    }

    //--------------------------------------------------------------------------
    IndexPartition LeafContext::create_restricted_partition(
                                                RegionTreeForest *forest,
                                                IndexSpace parent,
                                                IndexSpace color_space,
                                                const void *transform,
                                                size_t transform_size,
                                                const void *extent,
                                                size_t extent_size,
                                                PartitionKind part_kind,
                                                Color color)
    //--------------------------------------------------------------------------
    {
      log_task.error("Illegal create restricted partition performed in "
                     "leaf task %s (ID %lld)", get_task_name(),get_unique_id());
#ifdef DEBUG_LEGION
      assert(false);
#endif
      exit(ERROR_LEAF_TASK_VIOLATION);
      return IndexPartition::NO_PART;
    }

    //--------------------------------------------------------------------------
    IndexPartition LeafContext::create_partition_by_field(
                                                RegionTreeForest *forest,
                                                LogicalRegion handle,
                                                LogicalRegion parent_priv,
                                                FieldID fid,
                                                IndexSpace color_space,
                                                Color color,
                                                MapperID id, MappingTagID tag)
    //--------------------------------------------------------------------------
    {
      log_task.error("Illegal partition by field performed in leaf "
                     "task %s (ID %lld)", get_task_name(), get_unique_id());
#ifdef DEBUG_LEGION
      assert(false);
#endif
      exit(ERROR_LEAF_TASK_VIOLATION);
      return IndexPartition::NO_PART;
    }

    //--------------------------------------------------------------------------
    IndexPartition LeafContext::create_partition_by_image(
                                              RegionTreeForest *forest,
                                              IndexSpace handle,
                                              LogicalPartition projection,
                                              LogicalRegion parent,
                                              FieldID fid,
                                              IndexSpace color_space,
                                              PartitionKind part_kind,
                                              Color color,
                                              MapperID id, MappingTagID tag)
    //--------------------------------------------------------------------------
    {
      log_task.error("Illegal partition by image performed in leaf "
                     "task %s (ID %lld)", get_task_name(), get_unique_id());
#ifdef DEBUG_LEGION
      assert(false);
#endif
      exit(ERROR_LEAF_TASK_VIOLATION);
      return IndexPartition::NO_PART;
    }

    //--------------------------------------------------------------------------
    IndexPartition LeafContext::create_partition_by_image_range(
                                              RegionTreeForest *forest,
                                              IndexSpace handle,
                                              LogicalPartition projection,
                                              LogicalRegion parent,
                                              FieldID fid,
                                              IndexSpace color_space,
                                              PartitionKind part_kind,
                                              Color color,
                                              MapperID id, MappingTagID tag)
    //--------------------------------------------------------------------------
    {
      log_task.error("Illegal partition by image range performed in leaf "
                     "task %s (ID %lld)", get_task_name(), get_unique_id());
#ifdef DEBUG_LEGION
      assert(false);
#endif
      exit(ERROR_LEAF_TASK_VIOLATION);
      return IndexPartition::NO_PART;
    }

    //--------------------------------------------------------------------------
    IndexPartition LeafContext::create_partition_by_preimage(
                                                RegionTreeForest *forest,
                                                IndexPartition projection,
                                                LogicalRegion handle,
                                                LogicalRegion parent,
                                                FieldID fid,
                                                IndexSpace color_space,
                                                PartitionKind part_kind,
                                                Color color,
                                                MapperID id, MappingTagID tag)
    //--------------------------------------------------------------------------
    {
      log_task.error("Illegal partition by preimage performed in leaf "
                     "task %s (ID %lld)", get_task_name(), get_unique_id());
#ifdef DEBUG_LEGION
      assert(false);
#endif
      exit(ERROR_LEAF_TASK_VIOLATION);
      return IndexPartition::NO_PART;
    }

    //--------------------------------------------------------------------------
    IndexPartition LeafContext::create_partition_by_preimage_range(
                                                RegionTreeForest *forest,
                                                IndexPartition projection,
                                                LogicalRegion handle,
                                                LogicalRegion parent,
                                                FieldID fid,
                                                IndexSpace color_space,
                                                PartitionKind part_kind,
                                                Color color,
                                                MapperID id, MappingTagID tag)
    //--------------------------------------------------------------------------
    {
      log_task.error("Illegal partition by preimage range performed in leaf "
                     "task %s (ID %lld)", get_task_name(), get_unique_id());
#ifdef DEBUG_LEGION
      assert(false);
#endif
      exit(ERROR_LEAF_TASK_VIOLATION);
      return IndexPartition::NO_PART;
    }

    //--------------------------------------------------------------------------
    IndexPartition LeafContext::create_pending_partition(
                                              RegionTreeForest *forest,
                                              IndexSpace parent,
                                              IndexSpace color_space,
                                              PartitionKind part_kind,
                                              Color color)
    //--------------------------------------------------------------------------
    {
      log_task.error("Illegal create pending partition performed in leaf "
                     "task %s (ID %lld)", get_task_name(), get_unique_id());
#ifdef DEBUG_LEGION
      assert(false);
#endif
      exit(ERROR_LEAF_TASK_VIOLATION);
      return IndexPartition::NO_PART;
    }

    //--------------------------------------------------------------------------
    IndexSpace LeafContext::create_index_space_union(RegionTreeForest *forest,
                                                     IndexPartition parent,
                                                     const void *realm_color,
                                                     TypeTag type_tag,
                                        const std::vector<IndexSpace> &handles) 
    //--------------------------------------------------------------------------
    {
      log_task.error("Illegal create index space union performed in leaf "
                     "task %s (ID %lld)", get_task_name(), get_unique_id());
#ifdef DEBUG_LEGION
      assert(false);
#endif
      exit(ERROR_LEAF_TASK_VIOLATION);
      return IndexSpace::NO_SPACE;
    }

    //--------------------------------------------------------------------------
    IndexSpace LeafContext::create_index_space_union(RegionTreeForest *forest,
                                                     IndexPartition parent,
                                                     const void *realm_color,
                                                     TypeTag type_tag,
                                                     IndexPartition handle)
    //--------------------------------------------------------------------------
    {
      log_task.error("Illegal create index space union performed in leaf "
                     "task %s (ID %lld)", get_task_name(), get_unique_id());
#ifdef DEBUG_LEGION
      assert(false);
#endif
      exit(ERROR_LEAF_TASK_VIOLATION);
      return IndexSpace::NO_SPACE;
    }

    //--------------------------------------------------------------------------
    IndexSpace LeafContext::create_index_space_intersection(
                                                     RegionTreeForest *forest,
                                                     IndexPartition parent,
                                                     const void *realm_color,
                                                     TypeTag type_tag,
                                        const std::vector<IndexSpace> &handles) 
    //--------------------------------------------------------------------------
    {
      log_task.error("Illegal create index space intersection performed in "
                     "leaf task %s (ID %lld)", get_task_name(),get_unique_id());
#ifdef DEBUG_LEGION
      assert(false);
#endif
      exit(ERROR_LEAF_TASK_VIOLATION);
      return IndexSpace::NO_SPACE;
    }

    //--------------------------------------------------------------------------
    IndexSpace LeafContext::create_index_space_intersection(
                                                     RegionTreeForest *forest,
                                                     IndexPartition parent,
                                                     const void *realm_color,
                                                     TypeTag type_tag,
                                                     IndexPartition handle)
    //--------------------------------------------------------------------------
    {
      log_task.error("Illegal create index space intersection performed in "
                     "leaf task %s (ID %lld)", get_task_name(),get_unique_id());
#ifdef DEBUG_LEGION
      assert(false);
#endif
      exit(ERROR_LEAF_TASK_VIOLATION);
      return IndexSpace::NO_SPACE;
    }

    //--------------------------------------------------------------------------
    IndexSpace LeafContext::create_index_space_difference(
                                                  RegionTreeForest *forest,
                                                  IndexPartition parent,
                                                  const void *realm_color,
                                                  TypeTag type_tag,
                                                  IndexSpace initial,
                                          const std::vector<IndexSpace> &handles)
    //--------------------------------------------------------------------------
    {
      log_task.error("Illegal create index space difference performed in leaf "
                     "task %s (ID %lld)", get_task_name(), get_unique_id());
#ifdef DEBUG_LEGION
      assert(false);
#endif
      exit(ERROR_LEAF_TASK_VIOLATION);
      return IndexSpace::NO_SPACE;
    }

    //--------------------------------------------------------------------------
    FieldSpace LeafContext::create_field_space(RegionTreeForest *forest)
    //--------------------------------------------------------------------------
    {
      log_task.error("Illegal create field space performed in leaf task %s "
                     "(ID %lld)", get_task_name(), get_unique_id());
#ifdef DEBUG_LEGION
      assert(false);
#endif
      exit(ERROR_LEAF_TASK_VIOLATION);
      return FieldSpace::NO_SPACE;
    }

    //--------------------------------------------------------------------------
    void LeafContext::destroy_field_space(FieldSpace handle)
    //--------------------------------------------------------------------------
    {
      log_task.error("Illegal destroy field space performed in leaf task %s "
                     "(ID %lld)", get_task_name(), get_unique_id());
#ifdef DEBUG_LEGION
      assert(false);
#endif
      exit(ERROR_LEAF_TASK_VIOLATION);
    }

    //--------------------------------------------------------------------------
    FieldID LeafContext::allocate_field(RegionTreeForest *forest,
                                        FieldSpace space, size_t field_size,
                                        FieldID fid, bool local,
                                        CustomSerdezID serdez_id)
    //--------------------------------------------------------------------------
    {
      log_task.error("Illegal non-local field allocation performed in leaf "
                     "task %s (ID %lld)", get_task_name(), get_unique_id());
#ifdef DEBUG_LEGION
      assert(false);
#endif
      exit(ERROR_LEAF_TASK_VIOLATION);
      return 0;
    }

    //--------------------------------------------------------------------------
    void LeafContext::free_field(FieldSpace space, FieldID fid)
    //--------------------------------------------------------------------------
    {
      log_task.error("Illegal field destruction performed in leaf task %s "
                     "(ID %lld)", get_task_name(), get_unique_id());
#ifdef DEBUG_LEGION
      assert(false);
#endif
      exit(ERROR_LEAF_TASK_VIOLATION);
    }

    //--------------------------------------------------------------------------
    void LeafContext::allocate_fields(RegionTreeForest *forest,
                                      FieldSpace space,
                                      const std::vector<size_t> &sizes,
                                      std::vector<FieldID> &resuling_fields,
                                      bool local, CustomSerdezID serdez_id)
    //--------------------------------------------------------------------------
    {
      log_task.error("Illegal non-local field allocation performed in leaf "
                     "task %s (ID %lld)", get_task_name(), get_unique_id());
#ifdef DEBUG_LEGION
      assert(false);
#endif
      exit(ERROR_LEAF_TASK_VIOLATION);
    }

    //--------------------------------------------------------------------------
    void LeafContext::free_fields(FieldSpace space, 
                                  const std::set<FieldID> &to_free)
    //--------------------------------------------------------------------------
    {
      log_task.error("Illegal field destruction performed in leaf task %s "
                     "(ID %lld)", get_task_name(), get_unique_id());
#ifdef DEBUG_LEGION
      assert(false);
#endif
      exit(ERROR_LEAF_TASK_VIOLATION);
    }

    //--------------------------------------------------------------------------
    LogicalRegion LeafContext::create_logical_region(RegionTreeForest *forest,
                                                     IndexSpace index_space,
                                                     FieldSpace field_space)
    //--------------------------------------------------------------------------
    {
      log_task.error("Illegal region creation performed in leaf task %s "
                     "(ID %lld)", get_task_name(), get_unique_id());
#ifdef DEBUG_LEGION
      assert(false);
#endif
      exit(ERROR_LEAF_TASK_VIOLATION);
      return LogicalRegion::NO_REGION;
    }

    //--------------------------------------------------------------------------
    void LeafContext::destroy_logical_region(LogicalRegion handle)
    //--------------------------------------------------------------------------
    {
      log_task.error("Illegal region destruction performed in leaf task %s "
                     "(ID %lld)", get_task_name(), get_unique_id());
#ifdef DEBUG_LEGION
      assert(false);
#endif
      exit(ERROR_LEAF_TASK_VIOLATION);
    }

    //--------------------------------------------------------------------------
    void LeafContext::destroy_logical_partition(LogicalPartition handle)
    //--------------------------------------------------------------------------
    {
      log_task.error("Illegal partition destruction performed in leaf task %s "
                     "(ID %lld)", get_task_name(), get_unique_id());
#ifdef DEBUG_LEGION
      assert(false);
#endif
      exit(ERROR_LEAF_TASK_VIOLATION);
    }

    //--------------------------------------------------------------------------
    IndexAllocator LeafContext::create_index_allocator(RegionTreeForest *forest,
                                                       IndexSpace handle)
    //--------------------------------------------------------------------------
    {
      log_task.error("Illegal create index allocation requested in leaf "
                     "task %s (ID %lld)", get_task_name(), get_unique_id());
#ifdef DEBUG_LEGION
      assert(false);
#endif
      exit(ERROR_LEAF_TASK_VIOLATION);
      return IndexAllocator(handle, forest->get_index_space_allocator(handle));
    }

    //--------------------------------------------------------------------------
    FieldAllocator LeafContext::create_field_allocator(
                                   Legion::Runtime *external, FieldSpace handle)
    //--------------------------------------------------------------------------
    {
      log_task.error("Illegal create field allocation requested in leaf "
                     "task %s (ID %lld)", get_task_name(), get_unique_id());
#ifdef DEBUG_LEGION
      assert(false);
#endif
      exit(ERROR_LEAF_TASK_VIOLATION);
      return FieldAllocator(handle, this, external);
    }

    //--------------------------------------------------------------------------
    Future LeafContext::execute_task(const TaskLauncher &launcher)
    //--------------------------------------------------------------------------
    {
      log_task.error("Illegal execute task call performed in leaf task %s "
                     "(ID %lld)", get_task_name(), get_unique_id());
#ifdef DEBUG_LEGION
      assert(false);
#endif
      exit(ERROR_LEAF_TASK_VIOLATION);
      return Future();
    }

    //--------------------------------------------------------------------------
    FutureMap LeafContext::execute_index_space(
                                              const IndexTaskLauncher &launcher)
    //--------------------------------------------------------------------------
    {
      log_task.error("Illegal execute index space call performed in leaf "
                     "task %s (ID %lld)", get_task_name(), get_unique_id());
#ifdef DEBUG_LEGION
      assert(false);
#endif
      exit(ERROR_LEAF_TASK_VIOLATION);
      return FutureMap();
    }

    //--------------------------------------------------------------------------
    Future LeafContext::execute_index_space(const IndexTaskLauncher &launcher,
                                            ReductionOpID redop)
    //--------------------------------------------------------------------------
    {
      log_task.error("Illegal execute index space call performed in leaf "
                     "task %s (ID %lld)", get_task_name(), get_unique_id());
#ifdef DEBUG_LEGION
      assert(false);
#endif
      exit(ERROR_LEAF_TASK_VIOLATION);
      return Future();
    }

    //--------------------------------------------------------------------------
    PhysicalRegion LeafContext::map_region(const InlineLauncher &launcher)
    //--------------------------------------------------------------------------
    {
      log_task.error("Illegal map_region operation performed in leaf task %s "
                     "(ID %lld)", get_task_name(), get_unique_id());
#ifdef DEBUG_LEGION
      assert(false);
#endif
      exit(ERROR_LEAF_TASK_VIOLATION);
      return PhysicalRegion();
    }

    //--------------------------------------------------------------------------
    void LeafContext::remap_region(PhysicalRegion region)
    //--------------------------------------------------------------------------
    {
      log_task.error("Illegal remap operation performed in leaf task %s "
                     "(ID %lld)", get_task_name(), get_unique_id());
#ifdef DEBUG_LEGION
      assert(false);
#endif
      exit(ERROR_LEAF_TASK_VIOLATION);
    }

    //--------------------------------------------------------------------------
    void LeafContext::unmap_region(PhysicalRegion region)
    //--------------------------------------------------------------------------
    {
      log_task.error("Illegal unmap operation performed in leaf task %s "
                     "(ID %lld)", get_task_name(), get_unique_id());
#ifdef DEBUG_LEGION
      assert(false);
#endif
      exit(ERROR_LEAF_TASK_VIOLATION);
    }

    //--------------------------------------------------------------------------
    void LeafContext::fill_fields(const FillLauncher &launcher)
    //--------------------------------------------------------------------------
    {
      log_task.error("Illegal fill operation call performed in leaf task %s "
                     "(ID %lld)", get_task_name(), get_unique_id());
#ifdef DEBUG_LEGION
      assert(false);
#endif
      exit(ERROR_LEAF_TASK_VIOLATION);
    }

    //--------------------------------------------------------------------------
    void LeafContext::fill_fields(const IndexFillLauncher &launcher)
    //--------------------------------------------------------------------------
    {
      log_task.error("Illegal index fill operation call performed in leaf "
                     "task %s (ID %lld)", get_task_name(), get_unique_id());
#ifdef DEBUG_LEGION
      assert(false);
#endif
      exit(ERROR_LEAF_TASK_VIOLATION);
    }

    //--------------------------------------------------------------------------
    void LeafContext::issue_copy(const CopyLauncher &launcher)
    //--------------------------------------------------------------------------
    {
      log_task.error("Illegal copy operation call performed in leaf task %s "
                     "(ID %lld)", get_task_name(), get_unique_id());
#ifdef DEBUG_LEGION
      assert(false);
#endif
      exit(ERROR_LEAF_TASK_VIOLATION);
    }

    //--------------------------------------------------------------------------
    void LeafContext::issue_copy(const IndexCopyLauncher &launcher)
    //--------------------------------------------------------------------------
    {
      log_task.error("Illegal index copy operation call performed in leaf "
                     "task %s (ID %lld)", get_task_name(), get_unique_id());
#ifdef DEBUG_LEGION
      assert(false);
#endif
      exit(ERROR_LEAF_TASK_VIOLATION);
    }

    //--------------------------------------------------------------------------
    void LeafContext::issue_acquire(const AcquireLauncher &launcher)
    //--------------------------------------------------------------------------
    {
      log_task.error("Illegal acquire operation performed in leaf task %s "
                     "(ID %lld)", get_task_name(), get_unique_id());
#ifdef DEBUG_LEGION
      assert(false);
#endif
      exit(ERROR_LEAF_TASK_VIOLATION);
    }

    //--------------------------------------------------------------------------
    void LeafContext::issue_release(const ReleaseLauncher &launcher)
    //--------------------------------------------------------------------------
    {
      log_task.error("Illegal release operation performed in leaf task %s "
                     "(ID %lld)", get_task_name(), get_unique_id());
#ifdef DEBUG_LEGION
      assert(false);
#endif
      exit(ERROR_LEAF_TASK_VIOLATION);
    }

    //--------------------------------------------------------------------------
    PhysicalRegion LeafContext::attach_resource(const AttachLauncher &launcher)
    //--------------------------------------------------------------------------
    {
      log_task.error("Illegal attach resource operation performed in leaf "
                     "task %s (ID %lld)", get_task_name(), get_unique_id());
#ifdef DEBUG_LEGION
      assert(false);
#endif
      exit(ERROR_LEAF_TASK_VIOLATION);
      return PhysicalRegion();
    }
    
    //--------------------------------------------------------------------------
    void LeafContext::detach_resource(PhysicalRegion region)
    //--------------------------------------------------------------------------
    {
      log_task.error("Illegal detach resource operation performed in leaf "
                      "task %s (ID %lld)", get_task_name(), get_unique_id());
#ifdef DEBUG_LEGION
      assert(false);
#endif
      exit(ERROR_LEAF_TASK_VIOLATION);
    }

    //--------------------------------------------------------------------------
    FutureMap LeafContext::execute_must_epoch(const MustEpochLauncher &launcher)
    //--------------------------------------------------------------------------
    {
      log_task.error("Illegal Legion execute must epoch call in leaf task %s "
                     "(ID %lld)", get_task_name(), get_unique_id());
#ifdef DEBUG_LEGION
      assert(false);
#endif
      exit(ERROR_LEAF_TASK_VIOLATION);
      return FutureMap();
    }

    //--------------------------------------------------------------------------
    Future LeafContext::issue_timing_measurement(const TimingLauncher &launcher)
    //--------------------------------------------------------------------------
    {
      log_task.error("Illegal timing measurement operation in leaf task %s"
                     "(ID %lld)", get_task_name(), get_unique_id());
#ifdef DEBUG_LEGION
      assert(false);
#endif
      exit(ERROR_LEAF_TASK_VIOLATION);
      return Future();
    }

    //--------------------------------------------------------------------------
    void LeafContext::issue_mapping_fence(void)
    //--------------------------------------------------------------------------
    {
      log_task.error("Illegal legion mapping fence call in leaf task %s "
                     "(ID %lld)", get_task_name(), get_unique_id());
#ifdef DEBUG_LEGION
      assert(false);
#endif
      exit(ERROR_LEAF_TASK_VIOLATION);
    }

    //--------------------------------------------------------------------------
    void LeafContext::issue_execution_fence(void)
    //--------------------------------------------------------------------------
    {
      log_task.error("Illegal Legion execution fence call in leaf task %s "
                     "(ID %lld)", get_task_name(), get_unique_id());
#ifdef DEBUG_LEGION
      assert(false);
#endif
      exit(ERROR_LEAF_TASK_VIOLATION);
    }

    //--------------------------------------------------------------------------
    void LeafContext::complete_frame(void)
    //--------------------------------------------------------------------------
    {
      log_task.error("Illegal Legion complete frame call in leaf task %s "
                     "(ID %lld)", get_task_name(), get_unique_id());
#ifdef DEBUG_LEGION
      assert(false);
#endif
      exit(ERROR_LEAF_TASK_VIOLATION);
    }

    //--------------------------------------------------------------------------
    Predicate LeafContext::create_predicate(const Future &f)
    //--------------------------------------------------------------------------
    {
      log_task.error("Illegal predicate creation performed in leaf task %s "
                     "(ID %lld)", get_task_name(), get_unique_id());
#ifdef DEBUG_LEGION
      assert(false);
#endif
      exit(ERROR_LEAF_TASK_VIOLATION);
      return Predicate();
    }

    //--------------------------------------------------------------------------
    Predicate LeafContext::predicate_not(const Predicate &p)
    //--------------------------------------------------------------------------
    {
      log_task.error("Illegal NOT predicate creation in leaf task %s "
                     "(ID %lld)", get_task_name(), get_unique_id());
#ifdef DEBUG_LEGION
      assert(false);
#endif
      exit(ERROR_LEAF_TASK_VIOLATION);
      return Predicate();
    }
    
    //--------------------------------------------------------------------------
    Predicate LeafContext::create_predicate(const PredicateLauncher &launcher)
    //--------------------------------------------------------------------------
    {
      log_task.error("Illegal predicate creation performed in leaf task %s "
                     "(ID %lld)", get_task_name(), get_unique_id());
#ifdef DEBUG_LEGION
      assert(false);
#endif
      exit(ERROR_LEAF_TASK_VIOLATION);
      return Predicate();
    }

    //--------------------------------------------------------------------------
    Future LeafContext::get_predicate_future(const Predicate &p)
    //--------------------------------------------------------------------------
    {
      log_task.error("Illegal get predicate future performed in leaf task %s "
                     "(ID %lld)", get_task_name(), get_unique_id());
#ifdef DEBUG_LEGION
      assert(false);
#endif
      exit(ERROR_LEAF_TASK_VIOLATION);
      return Future();
    }

    //--------------------------------------------------------------------------
    unsigned LeafContext::register_new_child_operation(Operation *op,
                    const std::vector<StaticDependence> *dependences)
    //--------------------------------------------------------------------------
    {
      assert(false);
      return 0;
    }

    //--------------------------------------------------------------------------
    unsigned LeafContext::register_new_close_operation(CloseOp *op)
    //--------------------------------------------------------------------------
    {
      assert(false);
      return 0;
    }

    //--------------------------------------------------------------------------
    void LeafContext::add_to_dependence_queue(Operation *op, bool has_lock,
                                              RtEvent op_precondition)
    //--------------------------------------------------------------------------
    {
      assert(false);
    }

    //--------------------------------------------------------------------------
    void LeafContext::register_child_executed(Operation *op)
    //--------------------------------------------------------------------------
    {
      assert(false);
    }

    //--------------------------------------------------------------------------
    void LeafContext::register_child_complete(Operation *op)
    //--------------------------------------------------------------------------
    {
      assert(false);
    }

    //--------------------------------------------------------------------------
    void LeafContext::register_child_commit(Operation *op)
    //--------------------------------------------------------------------------
    {
      assert(false);
    }

    //--------------------------------------------------------------------------
    void LeafContext::unregister_child_operation(Operation *op)
    //--------------------------------------------------------------------------
    {
      assert(false);
    }

    //--------------------------------------------------------------------------
    void LeafContext::register_fence_dependence(Operation *op)
    //--------------------------------------------------------------------------
    {
      assert(false);
    }

    //--------------------------------------------------------------------------
    void LeafContext::perform_fence_analysis(FenceOp *op)
    //--------------------------------------------------------------------------
    {
      assert(false);
    }

    //--------------------------------------------------------------------------
    void LeafContext::update_current_fence(FenceOp *op)
    //--------------------------------------------------------------------------
    {
      assert(false);
    }

    //--------------------------------------------------------------------------
    void LeafContext::begin_trace(TraceID tid)
    //--------------------------------------------------------------------------
    {
      log_task.error("Illegal Legion begin trace call in leaf task %s "
                     "(ID %lld)", get_task_name(), get_unique_id());
#ifdef DEBUG_LEGION
      assert(false);
#endif
      exit(ERROR_LEAF_TASK_VIOLATION);
    }

    //--------------------------------------------------------------------------
    void LeafContext::end_trace(TraceID tid)
    //--------------------------------------------------------------------------
    {
      log_task.error("Illegal Legion end trace call in leaf task %s (ID %lld)",
                     get_task_name(), get_unique_id());
#ifdef DEBUG_LEGION
      assert(false);
#endif
      exit(ERROR_LEAF_TASK_VIOLATION);
    }

    //--------------------------------------------------------------------------
    void LeafContext::begin_static_trace(const std::set<RegionTreeID> *managed)
    //--------------------------------------------------------------------------
    {
      log_task.error("Illegal Legion begin static trace call in leaf task %s "
                     "(ID %lld)", get_task_name(), get_unique_id());
#ifdef DEBUG_LEGION
      assert(false);
#endif
      exit(ERROR_LEAF_TASK_VIOLATION);
    }

    //--------------------------------------------------------------------------
    void LeafContext::end_static_trace(void)
    //--------------------------------------------------------------------------
    {
      log_task.error("Illegal Legion end static trace call in leaf task %s "
                     "(ID %lld)", get_task_name(), get_unique_id());
#ifdef DEBUG_LEGION
      assert(false);
#endif
      exit(ERROR_LEAF_TASK_VIOLATION);
    }

    //--------------------------------------------------------------------------
    void LeafContext::issue_frame(FrameOp *frame, ApEvent frame_termination)
    //--------------------------------------------------------------------------
    {
      assert(false);
    }

    //--------------------------------------------------------------------------
    void LeafContext::perform_frame_issue(FrameOp *frame, ApEvent frame_term)
    //--------------------------------------------------------------------------
    {
      assert(false);
    }

    //--------------------------------------------------------------------------
    void LeafContext::finish_frame(ApEvent frame_termination)
    //--------------------------------------------------------------------------
    {
      assert(false);
    }

    //--------------------------------------------------------------------------
    void LeafContext::increment_outstanding(void)
    //--------------------------------------------------------------------------
    {
      assert(false);
    }

    //--------------------------------------------------------------------------
    void LeafContext::decrement_outstanding(void)
    //--------------------------------------------------------------------------
    {
      assert(false);
    }

    //--------------------------------------------------------------------------
    void LeafContext::increment_pending(void)
    //--------------------------------------------------------------------------
    {
      assert(false);
    }

    //--------------------------------------------------------------------------
    RtEvent LeafContext::decrement_pending(TaskOp *child) const
    //--------------------------------------------------------------------------
    {
      assert(false);
      return RtEvent::NO_RT_EVENT;
    }

    //--------------------------------------------------------------------------
    void LeafContext::decrement_pending(void)
    //--------------------------------------------------------------------------
    {
      assert(false);
    }

    //--------------------------------------------------------------------------
    void LeafContext::increment_frame(void)
    //--------------------------------------------------------------------------
    {
      assert(false);
    }

    //--------------------------------------------------------------------------
    void LeafContext::decrement_frame(void)
    //--------------------------------------------------------------------------
    {
      assert(false);
    }

    //--------------------------------------------------------------------------
    InnerContext* LeafContext::find_parent_logical_context(unsigned index)
    //--------------------------------------------------------------------------
    {
      assert(false);
      return NULL;
    }

    //--------------------------------------------------------------------------
    InnerContext* LeafContext::find_parent_physical_context(unsigned index)
    //--------------------------------------------------------------------------
    {
      assert(false);
      return NULL;
    }

    //--------------------------------------------------------------------------
    void LeafContext::find_parent_version_info(unsigned index, unsigned depth,
                       const FieldMask &version_mask, VersionInfo &version_info)
    //--------------------------------------------------------------------------
    {
      assert(false);
    }

    //--------------------------------------------------------------------------
    InnerContext* LeafContext::find_outermost_local_context(InnerContext *prev)
    //--------------------------------------------------------------------------
    {
      assert(false);
      return NULL;
    }

    //--------------------------------------------------------------------------
    InnerContext* LeafContext::find_top_context(void)
    //--------------------------------------------------------------------------
    {
      assert(false);
      return NULL;
    }

    //--------------------------------------------------------------------------
    void LeafContext::initialize_region_tree_contexts(
            const std::vector<RegionRequirement> &clone_requirements,
            const std::vector<ApUserEvent> &unmap_events,
            std::set<ApEvent> &preconditions, std::set<RtEvent> &applied_events)
    //--------------------------------------------------------------------------
    {
      // Nothing to do
    }

    //--------------------------------------------------------------------------
    void LeafContext::invalidate_region_tree_contexts(void)
    //--------------------------------------------------------------------------
    {
      // Nothing to do
    }

    //--------------------------------------------------------------------------
    void LeafContext::send_back_created_state(AddressSpaceID target)
    //--------------------------------------------------------------------------
    {
      assert(false);
    }

    //--------------------------------------------------------------------------
    InstanceView* LeafContext::create_instance_top_view(
                PhysicalManager *manager, AddressSpaceID source, RtEvent *ready)
    //--------------------------------------------------------------------------
    {
      assert(false);
      return NULL;
    }

    //--------------------------------------------------------------------------
    void LeafContext::end_task(const void *res, size_t res_size, bool owned)
    //--------------------------------------------------------------------------
    {
#ifdef DEBUG_LEGION
      assert(owner_task != NULL);
      runtime->decrement_total_outstanding_tasks(owner_task->task_id, 
                                                 false/*meta*/);
#else
      runtime->decrement_total_outstanding_tasks();
#endif
      if (overhead_tracker != NULL)
      {
        const long long current = Realm::Clock::current_time_in_nanoseconds();
        const long long diff = current - previous_profiling_time;
        overhead_tracker->application_time += diff;
      }
      if (runtime->has_explicit_utility_procs)
      {
        PostEndArgs post_end_args;
        post_end_args.proxy_this = this;
        post_end_args.result_size = res_size;
        // If it is not owned make a copy
        if (!owned)
        {
          post_end_args.result = malloc(res_size);
          memcpy(post_end_args.result, res, res_size);
        }
        else
          post_end_args.result = const_cast<void*>(res);
        // Give these high priority too since they are cleaning up 
        // and will allow other tasks to run
        runtime->issue_runtime_meta_task(post_end_args,
                                         LG_LATENCY_PRIORITY, owner_task);
      }
      else
        post_end_task(res, res_size, owned);
    }

    //--------------------------------------------------------------------------
    void LeafContext::post_end_task(const void *res, size_t res_size,bool owned)
    //--------------------------------------------------------------------------
    {
      // Safe to cast to a single task here because this will never
      // be called while inlining an index space task
#ifdef DEBUG_LEGION
      SingleTask *single_task = dynamic_cast<SingleTask*>(owner_task);
      assert(single_task != NULL);
#else
      SingleTask *single_task = static_cast<SingleTask*>(owner_task);
#endif
      // Handle the future result
      single_task->handle_future(res, res_size, owned);
      bool need_complete = false;
      bool need_commit = false;
      std::vector<PhysicalRegion> unmap_regions;
      {
        AutoLock ctx_lock(context_lock);
#ifdef DEBUG_LEGION
        assert(!task_executed);
#endif
        // Now that we know the last registration has taken place we
        // can mark that we are done executing
        task_executed = true;
        if (!children_complete_invoked)
        {
          need_complete = true;
          children_complete_invoked = true;
        }
        if (!children_commit_invoked)
        {
          need_commit = true;
          children_commit_invoked = true;
        }
        // Finally unmap any physical regions that we mapped
#ifdef DEBUG_LEGION
        assert((regions.size() + 
                  created_requirements.size()) == physical_regions.size());
#endif
        for (std::vector<PhysicalRegion>::const_iterator it = 
              physical_regions.begin(); it != physical_regions.end(); it++)
        {
          if (it->impl->is_mapped())
            unmap_regions.push_back(*it);
        }
      }
      // Do the unmappings while not holding the lock in case we block
      if (!unmap_regions.empty())
      {
        for (std::vector<PhysicalRegion>::const_iterator it = 
              unmap_regions.begin(); it != unmap_regions.end(); it++)
          it->impl->unmap_region();
      }
      // Mark that we are done executing this operation
      // We're not actually done until we have registered our pending
      // decrement of our parent task and recorded any profiling
      if (!pending_done.has_triggered())
        owner_task->complete_execution(pending_done);
      else
        owner_task->complete_execution();
      if (need_complete)
        owner_task->trigger_children_complete();
      if (need_commit)
        owner_task->trigger_children_committed();
    }

    //--------------------------------------------------------------------------
    void LeafContext::add_acquisition(AcquireOp *op, 
                                      const RegionRequirement &req)
    //--------------------------------------------------------------------------
    {
      assert(false);
    }

    //--------------------------------------------------------------------------
    void LeafContext::remove_acquisition(ReleaseOp *op,
                                         const RegionRequirement &req)
    //--------------------------------------------------------------------------
    {
      assert(false);
    }

    //--------------------------------------------------------------------------
    void LeafContext::add_restriction(AttachOp *op, InstanceManager *instance,
                                      const RegionRequirement &req)
    //--------------------------------------------------------------------------
    {
      assert(false);
    }

    //--------------------------------------------------------------------------
    void LeafContext::remove_restriction(DetachOp *op,
                                         const RegionRequirement &req)
    //--------------------------------------------------------------------------
    {
      assert(false);
    }

    //--------------------------------------------------------------------------
    void LeafContext::release_restrictions(void)
    //--------------------------------------------------------------------------
    {
      assert(false);
    }

    //--------------------------------------------------------------------------
    bool LeafContext::has_restrictions(void) const
    //--------------------------------------------------------------------------
    {
      return false;
    }

    //--------------------------------------------------------------------------
    void LeafContext::perform_restricted_analysis(const RegionRequirement &req,
                                                  RestrictInfo &restrict_info)
    //--------------------------------------------------------------------------
    {
      assert(false);
    }

    //--------------------------------------------------------------------------
    void LeafContext::record_dynamic_collective_contribution(
                                          DynamicCollective dc, const Future &f) 
    //--------------------------------------------------------------------------
    {
      assert(false);
    }

    //--------------------------------------------------------------------------
    void LeafContext::find_collective_contributions(DynamicCollective dc, 
                                             std::vector<Future> &contributions) 
    //--------------------------------------------------------------------------
    {
      assert(false);
    }

    /////////////////////////////////////////////////////////////
    // Inline Context 
    /////////////////////////////////////////////////////////////

    //--------------------------------------------------------------------------
    InlineContext::InlineContext(Runtime *rt, TaskContext *enc, TaskOp *child)
      : TaskContext(rt, child, child->regions), 
        enclosing(enc), inline_task(child)
    //--------------------------------------------------------------------------
    {
      executing_processor = enclosing->get_executing_processor();
      physical_regions.resize(regions.size());
      parent_req_indexes.resize(regions.size());
      // Now update the parent regions so that they are valid with
      // respect to the outermost context
      for (unsigned idx = 0; idx < regions.size(); idx++)
      {
        unsigned index = enclosing->find_parent_region(idx, child);
        parent_req_indexes[idx] = index;
        if (index < enclosing->regions.size())
        {
          child->regions[idx].parent = enclosing->regions[index].parent;
          physical_regions[idx] = enclosing->get_physical_region(index);
        }
        else
        {
          // This is a created requirements, so we have to make a copy
          RegionRequirement copy;
          enclosing->clone_requirement(index, copy);
          child->regions[idx].parent = copy.parent;
          // physical regions are empty becaue they are virtual
        }
      }
    }

    //--------------------------------------------------------------------------
    InlineContext::InlineContext(const InlineContext &rhs)
      : TaskContext(NULL, NULL, rhs.regions), enclosing(NULL), inline_task(NULL)
    //--------------------------------------------------------------------------
    {
      // should never be called
      assert(false);
    }

    //--------------------------------------------------------------------------
    InlineContext::~InlineContext(void)
    //--------------------------------------------------------------------------
    {
    }

    //--------------------------------------------------------------------------
    InlineContext& InlineContext::operator=(const InlineContext &rhs)
    //--------------------------------------------------------------------------
    {
      // should never be called
      assert(false);
      return *this;
    }

    //--------------------------------------------------------------------------
    RegionTreeContext InlineContext::get_context(void) const
    //--------------------------------------------------------------------------
    {
      return enclosing->get_context();
    }

    //--------------------------------------------------------------------------
    ContextID InlineContext::get_context_id(void) const
    //--------------------------------------------------------------------------
    {
      return enclosing->get_context_id();
    }

    //--------------------------------------------------------------------------
    UniqueID InlineContext::get_context_uid(void) const
    //--------------------------------------------------------------------------
    {
      return owner_task->get_unique_id();
    }

    //--------------------------------------------------------------------------
    int InlineContext::get_depth(void) const
    //--------------------------------------------------------------------------
    {
      return owner_task->get_depth();
    }

    //--------------------------------------------------------------------------
    void InlineContext::pack_remote_context(Serializer &rez,
                                            AddressSpaceID target)
    //--------------------------------------------------------------------------
    {
      assert(false);
    }

    //--------------------------------------------------------------------------
    bool InlineContext::attempt_children_complete(void)
    //--------------------------------------------------------------------------
    {
      assert(false);
      return false;
    }

    //--------------------------------------------------------------------------
    bool InlineContext::attempt_children_commit(void)
    //--------------------------------------------------------------------------
    {
      assert(false);
      return false;
    }

    //--------------------------------------------------------------------------
    void InlineContext::inline_child_task(TaskOp *child)
    //--------------------------------------------------------------------------
    {
      enclosing->inline_child_task(child);
    }

    //--------------------------------------------------------------------------
    VariantImpl* InlineContext::select_inline_variant(TaskOp *child) const
    //--------------------------------------------------------------------------
    {
      return enclosing->select_inline_variant(child);
    }

    //--------------------------------------------------------------------------
    IndexSpace InlineContext::create_index_space(RegionTreeForest *forest,
                                         const void *realm_is, TypeTag type_tag)
    //--------------------------------------------------------------------------
    {
      return enclosing->create_index_space(forest, realm_is, type_tag);
    }

    //--------------------------------------------------------------------------
    IndexSpace InlineContext::union_index_spaces(RegionTreeForest *forest,
                                          const std::vector<IndexSpace> &spaces)
    //--------------------------------------------------------------------------
    {
      return enclosing->union_index_spaces(forest, spaces);
    }

    //--------------------------------------------------------------------------
    IndexSpace InlineContext::intersect_index_spaces(RegionTreeForest *forest,
                                          const std::vector<IndexSpace> &spaces)
    //--------------------------------------------------------------------------
    {
      return enclosing->intersect_index_spaces(forest, spaces);
    }

    //--------------------------------------------------------------------------
    IndexSpace InlineContext::subtract_index_spaces(RegionTreeForest *forest,
                                              IndexSpace left, IndexSpace right)
    //--------------------------------------------------------------------------
    {
      return enclosing->subtract_index_spaces(forest, left, right);
    }

    //--------------------------------------------------------------------------
    void InlineContext::destroy_index_space(IndexSpace handle)
    //--------------------------------------------------------------------------
    {
      enclosing->destroy_index_space(handle);
    }

    //--------------------------------------------------------------------------
    void InlineContext::destroy_index_partition(IndexPartition handle)
    //--------------------------------------------------------------------------
    {
      enclosing->destroy_index_partition(handle);
    }

    //--------------------------------------------------------------------------
    IndexPartition InlineContext::create_equal_partition(
                                                RegionTreeForest *forest,
                                                IndexSpace parent,
                                                IndexSpace color_space,
                                                size_t granularity, Color color)
    //--------------------------------------------------------------------------
    {
      return enclosing->create_equal_partition(forest, parent, color_space,
                                               granularity, color);
    }

    //--------------------------------------------------------------------------
    IndexPartition InlineContext::create_partition_by_union(
                                      RegionTreeForest *forest,
                                      IndexSpace parent,
                                      IndexPartition handle1,
                                      IndexPartition handle2,
                                      IndexSpace color_space,
                                      PartitionKind kind, Color color)
    //--------------------------------------------------------------------------
    {
      return enclosing->create_partition_by_union(forest, parent, handle1,
                                                  handle2, color_space,
                                                  kind, color);
    }

    //--------------------------------------------------------------------------
    IndexPartition InlineContext::create_partition_by_intersection(
                                      RegionTreeForest *forest,
                                      IndexSpace parent,
                                      IndexPartition handle1,
                                      IndexPartition handle2,
                                      IndexSpace color_space,
                                      PartitionKind kind, Color color)
    //--------------------------------------------------------------------------
    {
      return enclosing->create_partition_by_intersection(forest, parent,
                                          handle1, handle2, color_space, 
                                          kind, color);
    }

    //--------------------------------------------------------------------------
    IndexPartition InlineContext::create_partition_by_difference(
                                      RegionTreeForest *forest,
                                      IndexSpace parent,
                                      IndexPartition handle1,
                                      IndexPartition handle2,
                                      IndexSpace color_space,
                                      PartitionKind kind, Color color)   
    //--------------------------------------------------------------------------
    {
      return enclosing->create_partition_by_difference(forest, parent,
                          handle1, handle2, color_space, kind, color);
    }

    //--------------------------------------------------------------------------
    Color InlineContext::create_cross_product_partition(
                                                       RegionTreeForest *forest,
                                                       IndexPartition handle1,
                                                       IndexPartition handle2,
                                  std::map<IndexSpace,IndexPartition> &handles,
                                                       PartitionKind kind,
                                                       Color color)
    //--------------------------------------------------------------------------
    {
      return enclosing->create_cross_product_partition(forest, handle1, handle2,
                                                       handles, kind, color);
    }

    //--------------------------------------------------------------------------
    void InlineContext::create_association(LogicalRegion domain,
                                           LogicalRegion domain_parent,
                                           FieldID domain_fid,
                                           IndexSpace range,
                                           MapperID id, MappingTagID tag)
    //--------------------------------------------------------------------------
    {
      enclosing->create_association(domain, domain_parent, domain_fid, 
                                    range, id, tag);
    }

    //--------------------------------------------------------------------------
    IndexPartition InlineContext::create_restricted_partition(
                                                RegionTreeForest *forest,
                                                IndexSpace parent,
                                                IndexSpace color_space,
                                                const void *transform,
                                                size_t transform_size,
                                                const void *extent,
                                                size_t extent_size,
                                                PartitionKind part_kind,
                                                Color color)
    //--------------------------------------------------------------------------
    {
      return enclosing->create_restricted_partition(forest, parent, color_space,
                                 transform, transform_size, extent, extent_size,
                                 part_kind, color);
    }

    //--------------------------------------------------------------------------
    IndexPartition InlineContext::create_partition_by_field(
                                                      RegionTreeForest *forest,
                                                      LogicalRegion handle,
                                                      LogicalRegion parent_priv,
                                                      FieldID fid,
                                                      IndexSpace color_space,
                                                      Color color,
                                                      MapperID id, 
                                                      MappingTagID tag)
    //--------------------------------------------------------------------------
    {
      return enclosing->create_partition_by_field(forest, handle, parent_priv,
                                            fid, color_space, color, id, tag);
    }

    //--------------------------------------------------------------------------
    IndexPartition InlineContext::create_partition_by_image(
                                                    RegionTreeForest *forest,
                                                    IndexSpace handle,
                                                    LogicalPartition projection,
                                                    LogicalRegion parent,
                                                    FieldID fid,
                                                    IndexSpace color_space,
                                                    PartitionKind part_kind,
                                                    Color color,
                                                    MapperID id,
                                                    MappingTagID tag)
    //--------------------------------------------------------------------------
    {
      return enclosing->create_partition_by_image(forest, handle, projection,
                          parent, fid, color_space, part_kind, color, id, tag);
    }

    //--------------------------------------------------------------------------
    IndexPartition InlineContext::create_partition_by_image_range(
                                                    RegionTreeForest *forest,
                                                    IndexSpace handle,
                                                    LogicalPartition projection,
                                                    LogicalRegion parent,
                                                    FieldID fid,
                                                    IndexSpace color_space,
                                                    PartitionKind part_kind,
                                                    Color color,
                                                    MapperID id, 
                                                    MappingTagID tag)
    //--------------------------------------------------------------------------
    {
      return enclosing->create_partition_by_image_range(forest, handle, 
              projection, parent, fid, color_space, part_kind, color, id, tag);
    }

    //--------------------------------------------------------------------------
    IndexPartition InlineContext::create_partition_by_preimage(
                                                    RegionTreeForest *forest,
                                                    IndexPartition projection,
                                                    LogicalRegion handle,
                                                    LogicalRegion parent,
                                                    FieldID fid,
                                                    IndexSpace color_space,
                                                    PartitionKind part_kind,
                                                    Color color,
                                                    MapperID id,
                                                    MappingTagID tag)
    //--------------------------------------------------------------------------
    {
      return enclosing->create_partition_by_preimage(forest, projection, handle,
                           parent, fid, color_space, part_kind, color, id, tag);
    }

    //--------------------------------------------------------------------------
    IndexPartition InlineContext::create_partition_by_preimage_range(
                                                    RegionTreeForest *forest,
                                                    IndexPartition projection,
                                                    LogicalRegion handle,
                                                    LogicalRegion parent,
                                                    FieldID fid,
                                                    IndexSpace color_space,
                                                    PartitionKind part_kind,
                                                    Color color,
                                                    MapperID id,
                                                    MappingTagID tag)
    //--------------------------------------------------------------------------
    {
      return enclosing->create_partition_by_preimage_range(forest, projection, 
                  handle, parent, fid, color_space, part_kind, color, id, tag);
    }

    //--------------------------------------------------------------------------
    IndexPartition InlineContext::create_pending_partition(
                                                    RegionTreeForest *forest,
                                                    IndexSpace parent,
                                                    IndexSpace color_space,
                                                    PartitionKind part_kind,
                                                    Color color)
    //--------------------------------------------------------------------------
    {
      return enclosing->create_pending_partition(forest, parent, color_space,
                                                 part_kind, color);
    }

    //--------------------------------------------------------------------------
    IndexSpace InlineContext::create_index_space_union(
                                                  RegionTreeForest *forest,
                                                  IndexPartition parent,
                                                  const void *realm_color,
                                                  TypeTag type_tag,
                                        const std::vector<IndexSpace> &handles)
    //--------------------------------------------------------------------------
    {
      return enclosing->create_index_space_union(forest, parent, realm_color, 
                                                 type_tag, handles);
    }

    //--------------------------------------------------------------------------
    IndexSpace InlineContext::create_index_space_union(
                                                  RegionTreeForest *forest,
                                                  IndexPartition parent,
                                                  const void *realm_color,
                                                  TypeTag type_tag,
                                                  IndexPartition handle)
    //--------------------------------------------------------------------------
    {
      return enclosing->create_index_space_union(forest, parent, realm_color, 
                                                 type_tag, handle);
    }

    //--------------------------------------------------------------------------
    IndexSpace InlineContext::create_index_space_intersection(
                                                  RegionTreeForest *forest,
                                                  IndexPartition parent,
                                                  const void *realm_color,
                                                  TypeTag type_tag,
                                        const std::vector<IndexSpace> &handles)
    //--------------------------------------------------------------------------
    {
      return enclosing->create_index_space_intersection(forest, parent, 
                                                        realm_color, type_tag, 
                                                        handles);
    }

    //--------------------------------------------------------------------------
    IndexSpace InlineContext::create_index_space_intersection(
                                                  RegionTreeForest *forest,
                                                  IndexPartition parent,
                                                  const void *realm_color,
                                                  TypeTag type_tag,
                                                  IndexPartition handle)
    //--------------------------------------------------------------------------
    {
      return enclosing->create_index_space_intersection(forest, parent, 
                                                        realm_color, 
                                                        type_tag, handle);
    }

    //--------------------------------------------------------------------------
    IndexSpace InlineContext::create_index_space_difference(
                                                  RegionTreeForest *forest,
                                                  IndexPartition parent,
                                                  const void *realm_color,
                                                  TypeTag type_tag,
                                                  IndexSpace initial,
                                        const std::vector<IndexSpace> &handles)
    //--------------------------------------------------------------------------
    {
      return enclosing->create_index_space_difference(forest, parent, 
                                                      realm_color, type_tag,
                                                      initial, handles);
    }

    //--------------------------------------------------------------------------
    FieldSpace InlineContext::create_field_space(RegionTreeForest *forest)
    //--------------------------------------------------------------------------
    {
      return enclosing->create_field_space(forest);
    }

    //--------------------------------------------------------------------------
    void InlineContext::destroy_field_space(FieldSpace handle)
    //--------------------------------------------------------------------------
    {
      enclosing->destroy_field_space(handle);
    }

    //--------------------------------------------------------------------------
    FieldID InlineContext::allocate_field(RegionTreeForest *forest,
                                          FieldSpace space, size_t field_size,
                                          FieldID fid, bool local,
                                          CustomSerdezID serdez_id)
    //--------------------------------------------------------------------------
    {
      return enclosing->allocate_field(forest, space, field_size, 
                                       fid, local, serdez_id);
    }

    //--------------------------------------------------------------------------
    void InlineContext::free_field(FieldSpace space, FieldID fid)
    //--------------------------------------------------------------------------
    {
      enclosing->free_field(space, fid);
    }

    //--------------------------------------------------------------------------
    void InlineContext::allocate_fields(RegionTreeForest *forest,
                                        FieldSpace space,
                                        const std::vector<size_t> &sizes,
                                        std::vector<FieldID> &resulting_fields,
                                        bool local, CustomSerdezID serdez_id)
    //--------------------------------------------------------------------------
    {
      enclosing->allocate_fields(forest, space, sizes, resulting_fields,
                                 local, serdez_id);
    }

    //--------------------------------------------------------------------------
    void InlineContext::free_fields(FieldSpace space, 
                                    const std::set<FieldID> &to_free)
    //--------------------------------------------------------------------------
    {
      enclosing->free_fields(space, to_free);
    }

    //--------------------------------------------------------------------------
    LogicalRegion InlineContext::create_logical_region(RegionTreeForest *forest,
                                                       IndexSpace index_space,
                                                       FieldSpace field_space)
    //--------------------------------------------------------------------------
    {
      return enclosing->create_logical_region(forest, index_space, field_space);
    }

    //--------------------------------------------------------------------------
    void InlineContext::destroy_logical_region(LogicalRegion handle)
    //--------------------------------------------------------------------------
    {
      return enclosing->destroy_logical_region(handle);
    }

    //--------------------------------------------------------------------------
    void InlineContext::destroy_logical_partition(LogicalPartition handle)
    //--------------------------------------------------------------------------
    {
      return enclosing->destroy_logical_partition(handle);
    }

    //--------------------------------------------------------------------------
    IndexAllocator InlineContext::create_index_allocator(
                                    RegionTreeForest *forest, IndexSpace handle)
    //--------------------------------------------------------------------------
    {
      return enclosing->create_index_allocator(forest, handle);
    }

    //--------------------------------------------------------------------------
    FieldAllocator InlineContext::create_field_allocator(
                                   Legion::Runtime *external, FieldSpace handle)
    //--------------------------------------------------------------------------
    {
      return enclosing->create_field_allocator(external, handle);
    }

    //--------------------------------------------------------------------------
    Future InlineContext::execute_task(const TaskLauncher &launcher)
    //--------------------------------------------------------------------------
    {
      return enclosing->execute_task(launcher);
    }

    //--------------------------------------------------------------------------
    FutureMap InlineContext::execute_index_space(
                                              const IndexTaskLauncher &launcher)
    //--------------------------------------------------------------------------
    {
      return enclosing->execute_index_space(launcher);
    }

    //--------------------------------------------------------------------------
    Future InlineContext::execute_index_space(const IndexTaskLauncher &launcher,
                                              ReductionOpID redop)
    //--------------------------------------------------------------------------
    {
      return enclosing->execute_index_space(launcher, redop);
    }

    //--------------------------------------------------------------------------
    PhysicalRegion InlineContext::map_region(const InlineLauncher &launcher)
    //--------------------------------------------------------------------------
    {
      return enclosing->map_region(launcher);
    }

    //--------------------------------------------------------------------------
    void InlineContext::remap_region(PhysicalRegion region)
    //--------------------------------------------------------------------------
    {
      enclosing->remap_region(region);
    }

    //--------------------------------------------------------------------------
    void InlineContext::unmap_region(PhysicalRegion region)
    //--------------------------------------------------------------------------
    {
      enclosing->unmap_region(region);
    }

    //--------------------------------------------------------------------------
    void InlineContext::fill_fields(const FillLauncher &launcher)
    //--------------------------------------------------------------------------
    {
      enclosing->fill_fields(launcher);
    }

    //--------------------------------------------------------------------------
    void InlineContext::fill_fields(const IndexFillLauncher &launcher)
    //--------------------------------------------------------------------------
    {
      enclosing->fill_fields(launcher);
    }

    //--------------------------------------------------------------------------
    void InlineContext::issue_copy(const CopyLauncher &launcher)
    //--------------------------------------------------------------------------
    {
      enclosing->issue_copy(launcher);
    }

    //--------------------------------------------------------------------------
    void InlineContext::issue_copy(const IndexCopyLauncher &launcher)
    //--------------------------------------------------------------------------
    {
      enclosing->issue_copy(launcher);
    }

    //--------------------------------------------------------------------------
    void InlineContext::issue_acquire(const AcquireLauncher &launcher)
    //--------------------------------------------------------------------------
    {
      enclosing->issue_acquire(launcher);
    }

    //--------------------------------------------------------------------------
    void InlineContext::issue_release(const ReleaseLauncher &launcher)
    //--------------------------------------------------------------------------
    {
      enclosing->issue_release(launcher);
    }

    //--------------------------------------------------------------------------
    PhysicalRegion InlineContext::attach_resource(
                                                 const AttachLauncher &launcher)
    //--------------------------------------------------------------------------
    {
      return enclosing->attach_resource(launcher);
    }

    //--------------------------------------------------------------------------
    void InlineContext::detach_resource(PhysicalRegion region)
    //--------------------------------------------------------------------------
    {
      enclosing->detach_resource(region);
    }

    //--------------------------------------------------------------------------
    FutureMap InlineContext::execute_must_epoch(
                                              const MustEpochLauncher &launcher)
    //--------------------------------------------------------------------------
    {
      return enclosing->execute_must_epoch(launcher);
    }

    //--------------------------------------------------------------------------
    Future InlineContext::issue_timing_measurement(
                                                 const TimingLauncher &launcher)
    //--------------------------------------------------------------------------
    {
      return enclosing->issue_timing_measurement(launcher);
    }

    //--------------------------------------------------------------------------
    void InlineContext::issue_mapping_fence(void)
    //--------------------------------------------------------------------------
    {
      enclosing->issue_mapping_fence();
    }

    //--------------------------------------------------------------------------
    void InlineContext::issue_execution_fence(void)
    //--------------------------------------------------------------------------
    {
      enclosing->issue_execution_fence();
    }

    //--------------------------------------------------------------------------
    void InlineContext::complete_frame(void)
    //--------------------------------------------------------------------------
    {
      enclosing->complete_frame();
    }

    //--------------------------------------------------------------------------
    Predicate InlineContext::create_predicate(const Future &f)
    //--------------------------------------------------------------------------
    {
      return enclosing->create_predicate(f);
    }

    //--------------------------------------------------------------------------
    Predicate InlineContext::predicate_not(const Predicate &p)
    //--------------------------------------------------------------------------
    {
      return enclosing->predicate_not(p);
    }

    //--------------------------------------------------------------------------
    Predicate InlineContext::create_predicate(const PredicateLauncher &launcher)
    //--------------------------------------------------------------------------
    {
      return enclosing->create_predicate(launcher);
    }

    //--------------------------------------------------------------------------
    Future InlineContext::get_predicate_future(const Predicate &p)
    //--------------------------------------------------------------------------
    {
      return enclosing->get_predicate_future(p);
    }

    //--------------------------------------------------------------------------
    unsigned InlineContext::register_new_child_operation(Operation *op,
                      const std::vector<StaticDependence> *dependences)
    //--------------------------------------------------------------------------
    {
      return enclosing->register_new_child_operation(op, dependences);
    }

    //--------------------------------------------------------------------------
    unsigned InlineContext::register_new_close_operation(CloseOp *op)
    //--------------------------------------------------------------------------
    {
      return enclosing->register_new_close_operation(op);
    }

    //--------------------------------------------------------------------------
    void InlineContext::add_to_dependence_queue(Operation *op, bool has_lock,
                                                RtEvent op_precondition)
    //--------------------------------------------------------------------------
    {
      enclosing->add_to_dependence_queue(op, has_lock, op_precondition);
    }

    //--------------------------------------------------------------------------
    void InlineContext::register_child_executed(Operation *op)
    //--------------------------------------------------------------------------
    {
      enclosing->register_child_executed(op);
    }
    
    //--------------------------------------------------------------------------
    void InlineContext::register_child_complete(Operation *op)
    //--------------------------------------------------------------------------
    {
      enclosing->register_child_complete(op);
    }

    //--------------------------------------------------------------------------
    void InlineContext::register_child_commit(Operation *op)
    //--------------------------------------------------------------------------
    {
      enclosing->register_child_commit(op);
    }

    //--------------------------------------------------------------------------
    void InlineContext::unregister_child_operation(Operation *op)
    //--------------------------------------------------------------------------
    {
      enclosing->unregister_child_operation(op);
    }

    //--------------------------------------------------------------------------
    void InlineContext::register_fence_dependence(Operation *op)
    //--------------------------------------------------------------------------
    {
      enclosing->register_fence_dependence(op);
    }

    //--------------------------------------------------------------------------
    void InlineContext::perform_fence_analysis(FenceOp *op)
    //--------------------------------------------------------------------------
    {
      enclosing->perform_fence_analysis(op);
    }

    //--------------------------------------------------------------------------
    void InlineContext::update_current_fence(FenceOp *op)
    //--------------------------------------------------------------------------
    {
      enclosing->update_current_fence(op);
    }

    //--------------------------------------------------------------------------
    void InlineContext::begin_trace(TraceID tid)
    //--------------------------------------------------------------------------
    {
      enclosing->begin_trace(tid);
    }

    //--------------------------------------------------------------------------
    void InlineContext::end_trace(TraceID tid)
    //--------------------------------------------------------------------------
    {
      enclosing->end_trace(tid);
    }

    //--------------------------------------------------------------------------
    void InlineContext::begin_static_trace(const std::set<RegionTreeID> *trees)
    //--------------------------------------------------------------------------
    {
      enclosing->begin_static_trace(trees);
    }

    //--------------------------------------------------------------------------
    void InlineContext::end_static_trace(void)
    //--------------------------------------------------------------------------
    {
      enclosing->end_static_trace();
    }

    //--------------------------------------------------------------------------
    void InlineContext::issue_frame(FrameOp *frame, ApEvent frame_termination)
    //--------------------------------------------------------------------------
    {
      enclosing->issue_frame(frame, frame_termination);
    }

    //--------------------------------------------------------------------------
    void InlineContext::perform_frame_issue(FrameOp *frame, ApEvent frame_term)
    //--------------------------------------------------------------------------
    {
      enclosing->perform_frame_issue(frame, frame_term);
    }

    //--------------------------------------------------------------------------
    void InlineContext::finish_frame(ApEvent frame_termination)
    //--------------------------------------------------------------------------
    {
      enclosing->finish_frame(frame_termination);
    }

    //--------------------------------------------------------------------------
    void InlineContext::increment_outstanding(void)
    //--------------------------------------------------------------------------
    {
      enclosing->increment_outstanding();
    }

    //--------------------------------------------------------------------------
    void InlineContext::decrement_outstanding(void)
    //--------------------------------------------------------------------------
    {
      enclosing->decrement_outstanding();
    }

    //--------------------------------------------------------------------------
    void InlineContext::increment_pending(void)
    //--------------------------------------------------------------------------
    {
      enclosing->increment_pending();
    }

    //--------------------------------------------------------------------------
    RtEvent InlineContext::decrement_pending(TaskOp *child) const
    //--------------------------------------------------------------------------
    {
      return enclosing->decrement_pending(child);
    }

    //--------------------------------------------------------------------------
    void InlineContext::decrement_pending(void)
    //--------------------------------------------------------------------------
    {
      enclosing->decrement_pending();
    }

    //--------------------------------------------------------------------------
    void InlineContext::increment_frame(void)
    //--------------------------------------------------------------------------
    {
      enclosing->increment_frame();
    }

    //--------------------------------------------------------------------------
    void InlineContext::decrement_frame(void)
    //--------------------------------------------------------------------------
    {
      enclosing->decrement_frame();
    }

    //--------------------------------------------------------------------------
    InnerContext* InlineContext::find_parent_logical_context(unsigned index)
    //--------------------------------------------------------------------------
    {
#ifdef DEBUG_LEGION
      assert(index < parent_req_indexes.size());
#endif
      return enclosing->find_parent_logical_context(parent_req_indexes[index]);
    }

    //--------------------------------------------------------------------------
    InnerContext* InlineContext::find_parent_physical_context(unsigned index)
    //--------------------------------------------------------------------------
    {
#ifdef DEBUG_LEGION
      assert(index < parent_req_indexes.size());
#endif
      return enclosing->find_parent_physical_context(parent_req_indexes[index]);
    }

    //--------------------------------------------------------------------------
    void InlineContext::find_parent_version_info(unsigned index, unsigned depth,
                       const FieldMask &version_mask, VersionInfo &version_info)
    //--------------------------------------------------------------------------
    {
      enclosing->find_parent_version_info(index, depth, 
                                          version_mask, version_info);
    }

    //--------------------------------------------------------------------------
    InnerContext* InlineContext::find_outermost_local_context(InnerContext *pre)
    //--------------------------------------------------------------------------
    {
      return enclosing->find_outermost_local_context(pre);
    }
    
    //--------------------------------------------------------------------------
    InnerContext* InlineContext::find_top_context(void)
    //--------------------------------------------------------------------------
    {
      return enclosing->find_top_context();
    }

    //--------------------------------------------------------------------------
    void InlineContext::initialize_region_tree_contexts(
            const std::vector<RegionRequirement> &clone_requirements,
            const std::vector<ApUserEvent> &unmap_events,
            std::set<ApEvent> &preconditions, std::set<RtEvent> &applied_events)
    //--------------------------------------------------------------------------
    {
      assert(false);
    }

    //--------------------------------------------------------------------------
    void InlineContext::invalidate_region_tree_contexts(void)
    //--------------------------------------------------------------------------
    {
      assert(false);
    }

    //--------------------------------------------------------------------------
    void InlineContext::send_back_created_state(AddressSpaceID target)
    //--------------------------------------------------------------------------
    {
      assert(false);
    }

    //--------------------------------------------------------------------------
    InstanceView* InlineContext::create_instance_top_view(
                PhysicalManager *manager, AddressSpaceID source, RtEvent *ready)
    //--------------------------------------------------------------------------
    {
      assert(false);
      return NULL;
    }

    //--------------------------------------------------------------------------
    const std::vector<PhysicalRegion>& InlineContext::begin_task(void)
    //--------------------------------------------------------------------------
    {
      return enclosing->get_physical_regions();
    }

    //--------------------------------------------------------------------------
    void InlineContext::end_task(const void *res, size_t res_size, bool owned)
    //--------------------------------------------------------------------------
    {
      inline_task->end_inline_task(res, res_size, owned);
    }

    //--------------------------------------------------------------------------
    void InlineContext::post_end_task(const void *res, 
                                      size_t res_size, bool owned)
    //--------------------------------------------------------------------------
    {
      assert(false);
    }

    //--------------------------------------------------------------------------
    void InlineContext::add_acquisition(AcquireOp *op,
                                        const RegionRequirement &req)
    //--------------------------------------------------------------------------
    {
      enclosing->add_acquisition(op, req);
    }
    
    //--------------------------------------------------------------------------
    void InlineContext::remove_acquisition(ReleaseOp *op,
                                           const RegionRequirement &req)
    //--------------------------------------------------------------------------
    {
      enclosing->remove_acquisition(op, req);
    }

    //--------------------------------------------------------------------------
    void InlineContext::add_restriction(AttachOp *op, InstanceManager *instance,
                                        const RegionRequirement &req)
    //--------------------------------------------------------------------------
    {
      enclosing->add_restriction(op, instance, req);
    }

    //--------------------------------------------------------------------------
    void InlineContext::remove_restriction(DetachOp *op,
                                           const RegionRequirement &req)
    //--------------------------------------------------------------------------
    {
      enclosing->remove_restriction(op, req);
    }
    
    //--------------------------------------------------------------------------
    void InlineContext::release_restrictions(void)
    //--------------------------------------------------------------------------
    {
      enclosing->release_restrictions();
    }

    //--------------------------------------------------------------------------
    bool InlineContext::has_restrictions(void) const
    //--------------------------------------------------------------------------
    {
      return enclosing->has_restrictions();
    }

    //--------------------------------------------------------------------------
    void InlineContext::perform_restricted_analysis(
                      const RegionRequirement &req, RestrictInfo &restrict_info)
    //--------------------------------------------------------------------------
    {
      enclosing->perform_restricted_analysis(req, restrict_info);
    }

    //--------------------------------------------------------------------------
    void InlineContext::record_dynamic_collective_contribution(
                                          DynamicCollective dc, const Future &f)
    //--------------------------------------------------------------------------
    {
      enclosing->record_dynamic_collective_contribution(dc, f);
    }

    //--------------------------------------------------------------------------
    void InlineContext::find_collective_contributions(DynamicCollective dc, 
                                             std::vector<Future> &contributions)
    //--------------------------------------------------------------------------
    {
      enclosing->find_collective_contributions(dc, contributions);
    }

  };
};

// EOF
<|MERGE_RESOLUTION|>--- conflicted
+++ resolved
@@ -6300,7 +6300,6 @@
     }
 
     //--------------------------------------------------------------------------
-<<<<<<< HEAD
     IndexSpace InnerContext::find_index_launch_space(const Domain &domain)
     //--------------------------------------------------------------------------
     {
@@ -6314,7 +6313,9 @@
       IndexSpace result = runtime->find_index_launch_space(this, domain);
       index_launch_spaces[domain] = result;
       return result;
-=======
+    }
+
+    //--------------------------------------------------------------------------
     void InnerContext::clone_local_fields(
            std::map<FieldSpace,std::vector<LocalFieldInfo> > &child_local) const
     //--------------------------------------------------------------------------
@@ -6337,7 +6338,6 @@
           field.ancestor = true; // mark that this is an ancestor field
         }
       }
->>>>>>> 2e7505c0
     }
     
     /////////////////////////////////////////////////////////////

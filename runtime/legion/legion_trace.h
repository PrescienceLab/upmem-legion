/* Copyright 2022 Stanford University, NVIDIA Corporation
 *
 * Licensed under the Apache License, Version 2.0 (the "License");
 * you may not use this file except in compliance with the License.
 * You may obtain a copy of the License at
 *
 *     http://www.apache.org/licenses/LICENSE-2.0
 *
 * Unless required by applicable law or agreed to in writing, software
 * distributed under the License is distributed on an "AS IS" BASIS,
 * WITHOUT WARRANTIES OR CONDITIONS OF ANY KIND, either express or implied.
 * See the License for the specific language governing permissions and
 * limitations under the License.
 */


#ifndef __LEGION_TRACE__
#define __LEGION_TRACE__

#include "legion.h"
#include "legion/legion_ops.h"
#include "legion/legion_analysis.h"
#include "legion/legion_allocation.h"

namespace Legion {
  namespace Internal {

    /**
     * \class LegionTrace
     * This is the abstract base class for a trace object
     * and is used to support both static and dynamic traces
     */
    class LegionTrace : public Collectable {
    public:
      struct DependenceRecord {
      public:
        DependenceRecord(int idx)
          : operation_idx(idx), prev_idx(-1), next_idx(-1),
            validates(false), dtype(LEGION_TRUE_DEPENDENCE) { }
        DependenceRecord(int op_idx, int pidx, int nidx,
                         bool val, DependenceType d,
                         const FieldMask &m)
          : operation_idx(op_idx), prev_idx(pidx), 
            next_idx(nidx), validates(val),
            dtype(d), dependent_mask(m) { }
      public:
        inline bool merge(const DependenceRecord &record)
        {
          if ((operation_idx != record.operation_idx) ||
              (prev_idx != record.prev_idx) ||
              (next_idx != record.next_idx) ||
              (validates != record.validates) ||
              (dtype != record.dtype))
            return false;
          dependent_mask |= record.dependent_mask;
          return true;
        }
      public:
        int operation_idx;
        int prev_idx; // previous region requirement index
        int next_idx; // next region requirement index
        bool validates;
        DependenceType dtype;
        FieldMask dependent_mask;
      };
      struct AliasChildren {
      public:
        AliasChildren(unsigned req_idx, unsigned dep, const FieldMask &m)
          : req_index(req_idx), depth(dep), mask(m) { }
      public:
        unsigned req_index;
        unsigned depth;
        FieldMask mask;
      };
    public:
      enum TracingState {
        LOGICAL_ONLY,
        PHYSICAL_RECORD,
        PHYSICAL_REPLAY,
      };
    public:
      LegionTrace(InnerContext *ctx, TraceID tid, bool logical_only);
      virtual ~LegionTrace(void);
    public:
      virtual bool is_static_trace(void) const = 0;
      inline TraceID get_trace_id(void) const { return tid; }
    public:
      virtual bool handles_region_tree(RegionTreeID tid) const = 0;
      virtual bool initialize_op_tracing(Operation *op,
                     const std::vector<StaticDependence> *dependences,
                     const LogicalTraceInfo *trace_info) = 0;
      virtual void register_operation(Operation *op, GenerationID gen) = 0; 
      virtual void record_dependence(Operation *target, GenerationID target_gen,
                                Operation *source, GenerationID source_gen) = 0;
      virtual void record_region_dependence(
                                    Operation *target, GenerationID target_gen,
                                    Operation *source, GenerationID source_gen,
                                    unsigned target_idx, unsigned source_idx,
                                    DependenceType dtype, bool validates,
                                    const FieldMask &dependent_mask) = 0;
      virtual void record_no_dependence(Operation *target, GenerationID target_gen,
                                    Operation *source, GenerationID source_gen,
                                    unsigned target_idx, unsigned source_idx,
                                    const FieldMask &dependent_mask) = 0;
      virtual void record_aliased_children(unsigned req_index, unsigned depth,
                                           const FieldMask &aliased_mask) = 0;
      virtual void end_trace_capture(void) = 0;
    public:
      // Called by task execution thread
      inline bool is_fixed(void) const { return fixed; }
      void fix_trace(void);
    public:
      bool has_physical_trace(void) { return physical_trace != NULL; }
      PhysicalTrace* get_physical_trace(void) { return physical_trace; }
      void register_physical_only(Operation *op);
    public:
      void replay_aliased_children(std::vector<RegionTreePath> &paths) const;
      void end_trace_execution(FenceOp *fence_op);
    public:
      void initialize_tracing_state(void) { state = LOGICAL_ONLY; }
      void set_state_record(void) { state.store(PHYSICAL_RECORD); }
      void set_state_replay(void) { state.store(PHYSICAL_REPLAY); }
      bool is_recording(void) const { return state.load() == PHYSICAL_RECORD; }
      bool is_replaying(void) const { return state.load() == PHYSICAL_REPLAY; }
    public:
      inline void clear_blocking_call(void) { blocking_call_observed = false; }
      inline void record_blocking_call(void) { blocking_call_observed = true; }
      inline bool has_blocking_call(void) const {return blocking_call_observed;}
      inline bool has_intermediate_operations(void) const 
        { return has_intermediate_ops; }
      inline void reset_intermediate_operations(void)
        { has_intermediate_ops = false; }
      void invalidate_trace_cache(Operation *invalidator);
#ifdef LEGION_SPY
    public:
      virtual void perform_logging(
                          UniqueID prev_fence_uid, UniqueID curr_fence_uid) = 0;
    public:
      UniqueID get_current_uid_by_index(unsigned op_idx) const;
#endif
    public:
      InnerContext *const ctx;
      const TraceID tid;
    protected:
      std::vector<std::pair<Operation*,GenerationID> > operations; 
      // We also need a data structure to record when there are
      // aliased but non-interfering region requirements. This should
      // be pretty sparse so we'll make it a map
      std::map<unsigned,LegionVector<AliasChildren> > aliased_children;
      std::atomic<TracingState> state;
      // Pointer to a physical trace
      PhysicalTrace *physical_trace;
      size_t last_memoized;
      size_t physical_op_count;
      bool blocking_call_observed;
      bool has_intermediate_ops;
      bool fixed;
      std::set<std::pair<Operation*,GenerationID> > frontiers;
#ifdef LEGION_SPY
    protected:
      std::map<std::pair<Operation*,GenerationID>,UniqueID> current_uids;
      std::map<std::pair<Operation*,GenerationID>,unsigned> num_regions;
#endif
    };

    /**
     * \class StaticTrace
     * A static trace is a trace object that is used for 
     * handling cases where the application knows the dependneces
     * for a trace of operations
     */
    class StaticTrace : public LegionTrace,
                        public LegionHeapify<StaticTrace> {
    public:
      static const AllocationType alloc_type = STATIC_TRACE_ALLOC;
    public:
      StaticTrace(TraceID tid, InnerContext *ctx, bool logical_only,
                  const std::set<RegionTreeID> *trees);
      StaticTrace(const StaticTrace &rhs);
      virtual ~StaticTrace(void);
    public:
      StaticTrace& operator=(const StaticTrace &rhs);
    public:
      virtual bool is_static_trace(void) const { return true; }
    public:
      virtual bool handles_region_tree(RegionTreeID tid) const;
      virtual bool initialize_op_tracing(Operation *op,
                              const std::vector<StaticDependence> *dependences,
                              const LogicalTraceInfo *trace_info);
      virtual void register_operation(Operation *op, GenerationID gen); 
      virtual void record_dependence(Operation *target,GenerationID target_gen,
                                     Operation *source,GenerationID source_gen);
      virtual void record_region_dependence(
                                    Operation *target, GenerationID target_gen,
                                    Operation *source, GenerationID source_gen,
                                    unsigned target_idx, unsigned source_idx,
                                    DependenceType dtype, bool validates,
                                    const FieldMask &dependent_mask);
      virtual void record_no_dependence(Operation *target, GenerationID target_gen,
                                    Operation *source, GenerationID source_gen,
                                    unsigned target_idx, unsigned source_idx,
                                    const FieldMask &dependent_mask);
      virtual void record_aliased_children(unsigned req_index, unsigned depth,
                                           const FieldMask &aliased_mask);
      virtual void end_trace_capture(void);
#ifdef LEGION_SPY
    public:
      virtual void perform_logging(
                          UniqueID prev_fence_uid, UniqueID curr_fence_uid);
#endif
    protected:
      const LegionVector<DependenceRecord>&
                  translate_dependence_records(Operation *op, unsigned index);
    protected:
      std::deque<std::vector<StaticDependence> > static_dependences;
      std::deque<LegionVector<DependenceRecord> > translated_deps;
      std::set<RegionTreeID> application_trees;
    };

    /**
     * \class DynamicTrace
     * This class is used for memoizing the dynamic
     * dependence analysis for series of operations
     * in a given task's context.
     */
    class DynamicTrace : public LegionTrace,
                         public LegionHeapify<DynamicTrace> {
    public:
      static const AllocationType alloc_type = DYNAMIC_TRACE_ALLOC;
    public:
      struct OperationInfo {
      public:
        OperationInfo(Operation *op)
          : kind(op->get_operation_kind()), count(op->get_region_count()) { }
      public:
        Operation::OpKind kind;
        unsigned count;
      }; 
    public:
      DynamicTrace(TraceID tid, InnerContext *ctx, bool logical_only);
      DynamicTrace(const DynamicTrace &rhs);
      virtual ~DynamicTrace(void);
    public:
      DynamicTrace& operator=(const DynamicTrace &rhs);
    public:
      virtual bool is_static_trace(void) const { return false; }
    public:
      virtual bool initialize_op_tracing(Operation *op,
                          const std::vector<StaticDependence> *dependences,
                          const LogicalTraceInfo *trace_info);
      virtual bool handles_region_tree(RegionTreeID tid) const;
      // Called by analysis thread
      virtual void register_operation(Operation *op, GenerationID gen);
      virtual void record_dependence(Operation *target,GenerationID target_gen,
                                     Operation *source,GenerationID source_gen);
      virtual void record_region_dependence(
                                    Operation *target, GenerationID target_gen,
                                    Operation *source, GenerationID source_gen,
                                    unsigned target_idx, unsigned source_idx,
                                    DependenceType dtype, bool validates,
                                    const FieldMask &dependent_mask);
      virtual void record_no_dependence(Operation *target, GenerationID target_gen,
                                    Operation *source, GenerationID source_gen,
                                    unsigned target_idx, unsigned source_idx,
                                    const FieldMask &dependent_mask);
      virtual void record_aliased_children(unsigned req_index, unsigned depth,
                                           const FieldMask &aliased_mask);
      // Called by analysis thread
      virtual void end_trace_capture(void);
#ifdef LEGION_SPY
    public:
      virtual void perform_logging(
                          UniqueID prev_fence_uid, UniqueID curr_fence_uid);
#endif
    protected:
      // Insert a normal dependence for the current operation
      void insert_dependence(const DependenceRecord &record);
      // Insert an internal dependence for given key
      void insert_dependence(const std::pair<InternalOp*,GenerationID> &key,
                             const DependenceRecord &record);
    protected:
      // Only need this backwards lookup for recording dependences
      std::map<std::pair<Operation*,GenerationID>,unsigned> op_map;
      // Internal operations have a nasty interaction with traces because
      // we can generate different sets of internal operations each time we
      // run the trace depending on the state of the logical region tree.
      // Therefore, we keep track of internal ops done when capturing the trace
      // record transitive dependences on the other operations in the
      // trace that we would have interfered with had the internal operations
      // not been necessary.
      std::map<std::pair<InternalOp*,GenerationID>,
               LegionVector<DependenceRecord> > internal_dependences;
    protected: 
      // This is the generalized form of the dependences
      // For each operation, we remember a list of operations that
      // it dependens on and whether it is a validates the region
      std::deque<LegionVector<DependenceRecord> > dependences;
      // Metadata for checking the validity of a trace when it is replayed
      std::vector<OperationInfo> op_info;
    protected:
      bool tracing;
    };

    class TraceOp : public FenceOp {
    public:
      TraceOp(Runtime *rt);
      TraceOp(const TraceOp &rhs);
      virtual ~TraceOp(void);
    public:
      TraceOp& operator=(const TraceOp &rhs);
    public:
      virtual void execute_dependence_analysis(void);
    protected:
      LegionTrace *local_trace;
    };

    /**
     * \class TraceCaptureOp
     * This class represents trace operations which we inject
     * into the operation stream to mark when a trace capture
     * is finished so the DynamicTrace object can compute the
     * dependences data structure.
     */
    class TraceCaptureOp : public TraceOp {
    public:
      static const AllocationType alloc_type = TRACE_CAPTURE_OP_ALLOC;
    public:
      TraceCaptureOp(Runtime *rt);
      TraceCaptureOp(const TraceCaptureOp &rhs);
      virtual ~TraceCaptureOp(void);
    public:
      TraceCaptureOp& operator=(const TraceCaptureOp &rhs);
    public:
      void initialize_capture(InnerContext *ctx, bool has_blocking_call,
                              bool remove_trace_reference);
    public:
      virtual void activate(void);
      virtual void deactivate(void);
      virtual const char* get_logging_name(void) const;
      virtual OpKind get_operation_kind(void) const;
      virtual void trigger_dependence_analysis(void);
      virtual void trigger_mapping(void);
    protected:
      PhysicalTemplate *current_template;
      bool has_blocking_call;
      bool remove_trace_reference;
      bool is_recording;
    };

    /**
     * \class TraceCompleteOp
     * This class represents trace operations which we inject
     * into the operation stream to mark when the execution
     * of a trace has been completed.  This fence operation
     * then registers dependences on all operations in the trace
     * and becomes the new current fence.
     */
    class TraceCompleteOp : public TraceOp {
    public:
      static const AllocationType alloc_type = TRACE_COMPLETE_OP_ALLOC;
    public:
      TraceCompleteOp(Runtime *rt);
      TraceCompleteOp(const TraceCompleteOp &rhs);
      virtual ~TraceCompleteOp(void);
    public:
      TraceCompleteOp& operator=(const TraceCompleteOp &rhs);
    public:
      void initialize_complete(InnerContext *ctx, bool has_blocking_call);
    public:
      virtual void activate(void);
      virtual void deactivate(void);
      virtual const char* get_logging_name(void) const;
      virtual OpKind get_operation_kind(void) const;
      virtual void trigger_dependence_analysis(void);
      virtual void trigger_ready(void);
      virtual void trigger_mapping(void);
    protected:
      PhysicalTemplate *current_template;
      bool replayed;
      bool has_blocking_call;
      bool is_recording;
    };

    /**
     * \class TraceReplayOp
     * This class represents trace operations which we inject
     * into the operation stream to replay a physical trace
     * if there is one that satisfies its preconditions.
     */
    class TraceReplayOp : public TraceOp {
    public:
      static const AllocationType alloc_type = TRACE_REPLAY_OP_ALLOC;
    public:
      TraceReplayOp(Runtime *rt);
      TraceReplayOp(const TraceReplayOp &rhs);
      virtual ~TraceReplayOp(void);
    public:
      TraceReplayOp& operator=(const TraceReplayOp &rhs);
    public:
      void initialize_replay(InnerContext *ctx, LegionTrace *trace);
    public:
      virtual void activate(void);
      virtual void deactivate(void);
      virtual const char* get_logging_name(void) const;
      virtual OpKind get_operation_kind(void) const;
      virtual void trigger_dependence_analysis(void);
      virtual void pack_remote_operation(Serializer &rez, AddressSpaceID target,
                                         std::set<RtEvent> &applied) const;
    };

    /**
     * \class TraceBeginOp
     * This class represents mapping fences which we inject
     * into the operation stream to begin a trace.  This fence
     * is by a TraceReplayOp if the trace allows physical tracing.
     */
    class TraceBeginOp : public TraceOp {
    public:
      static const AllocationType alloc_type = TRACE_BEGIN_OP_ALLOC;
    public:
      TraceBeginOp(Runtime *rt);
      TraceBeginOp(const TraceBeginOp &rhs);
      virtual ~TraceBeginOp(void);
    public:
      TraceBeginOp& operator=(const TraceBeginOp &rhs);
    public:
      void initialize_begin(InnerContext *ctx, LegionTrace *trace);
    public:
      virtual void activate(void);
      virtual void deactivate(void);
      virtual const char* get_logging_name(void) const;
      virtual OpKind get_operation_kind(void) const;
    };

    class TraceSummaryOp : public TraceOp {
    public:
      static const AllocationType alloc_type = TRACE_SUMMARY_OP_ALLOC;
    public:
      TraceSummaryOp(Runtime *rt);
      TraceSummaryOp(const TraceSummaryOp &rhs);
      virtual ~TraceSummaryOp(void);
    public:
      TraceSummaryOp& operator=(const TraceSummaryOp &rhs);
    public:
      void initialize_summary(InnerContext *ctx,
                              PhysicalTemplate *tpl,
                              Operation *invalidator);
      void perform_logging(void);
    public:
      virtual void activate(void);
      virtual void deactivate(void);
      virtual const char* get_logging_name(void) const;
      virtual OpKind get_operation_kind(void) const;
    public:
      virtual void trigger_dependence_analysis(void);
      virtual void trigger_ready(void);
      virtual void trigger_mapping(void);
      virtual void pack_remote_operation(Serializer &rez, AddressSpaceID target,
                                         std::set<RtEvent> &applied) const;
    protected:
      PhysicalTemplate *current_template;
    };

    /**
     * \class PhysicalTrace
     * This class is used for memoizing the dynamic physical dependence
     * analysis for series of operations in a given task's context.
     */
    class PhysicalTrace {
    public:
      PhysicalTrace(Runtime *runtime, LegionTrace *logical_trace);
      PhysicalTrace(const PhysicalTrace &rhs) = delete;
      ~PhysicalTrace(void);
    public:
      PhysicalTrace& operator=(const PhysicalTrace &rhs) = delete;
    public:
      void clear_cached_template(void) { current_template = NULL; }
      void check_template_preconditions(TraceReplayOp *op,
                                        std::set<RtEvent> &applied_events);
      // Return true if we evaluated all the templates
      bool find_viable_templates(ReplTraceReplayOp *op, 
                                 std::set<RtEvent> &applied_events,
                                 unsigned templates_to_find,
                                 std::vector<int> &viable_templates);
      void select_template(unsigned template_index);
    public:
      PhysicalTemplate* get_current_template(void) { return current_template; }
      bool has_any_templates(void) const { return !templates.empty(); }
    public:
      void record_previous_template_completion(ApEvent template_completion)
        { previous_template_completion = template_completion; }
      ApEvent get_previous_template_completion(void) const
        { return previous_template_completion; }
    public:
      void set_current_execution_fence_event(ApEvent event)
        { execution_fence_event = event; }
      ApEvent get_current_execution_fence_event(void) const
        { return execution_fence_event; }
    public:
      PhysicalTemplate* start_new_template(TaskTreeCoordinates &&cordinates);
      ApEvent record_replayable_capture(PhysicalTemplate *tpl,
                    std::set<RtEvent> &map_applied_conditions);
      void record_failed_capture(PhysicalTemplate *tpl);
      void record_intermediate_execution_fence(FenceOp *fence);
      void chain_replays(FenceOp *replay_op);
    public:
      const std::vector<Processor> &get_replay_targets(void)
        { return replay_targets; }
    public:
      void initialize_template(ApEvent fence_completion, bool recurrent);
    public:
      Runtime * const runtime;
      const LegionTrace *logical_trace;
<<<<<<< HEAD
      ReplicateContext *const repl_ctx;
=======
      const bool perform_fence_elision;
>>>>>>> bfc0a07f
    private:
      mutable LocalLock trace_lock;
      FenceOp *previous_replay;
      UniqueID previous_replay_gen;
      PhysicalTemplate* current_template;
      std::vector<PhysicalTemplate*> templates;
      unsigned nonreplayable_count;
      unsigned new_template_count;
    private:
      ApEvent previous_template_completion;
      ApEvent execution_fence_event;
      std::vector<Processor> replay_targets;
    private:
      bool intermediate_execution_fence;
    };

    /**
     * \class TraceViewSet
     * The trace view set stores a temporary collection of instance views
     * with valid expressions and fields for each instance. Note that we
     * use private inheritance with LegionHeapify to ensure that 
     */
    class TraceViewSet {
    public:
      struct FailedPrecondition {
        LogicalView *view;
        IndexSpaceExpression *expr;
        FieldMask mask;

        std::string to_string(TaskContext *ctx) const;
      };
    public:
      TraceViewSet(RegionTreeForest *forest, DistributedID owner_did,
                   RegionNode *region);
      TraceViewSet(RegionTreeForest *forest, TraceViewSet &source,
                   DistributedID owner_did, RegionNode *region,
                   std::set<RtEvent> &applied_events);
      virtual ~TraceViewSet(void);
    public:
      void insert(LogicalView *view,
                  IndexSpaceExpression *expr,
                  const FieldMask &mask,
                  ReferenceMutator &mutator);
      void invalidate(LogicalView *view,
                      IndexSpaceExpression *expr,
                      const FieldMask &mask,
           std::map<IndexSpaceExpression*,unsigned> *expr_refs_to_remove = NULL,
           std::map<LogicalView*,unsigned> *view_refs_to_remove = NULL);
      void invalidate_all_but(LogicalView *except,
                              IndexSpaceExpression *expr,
                              const FieldMask &mask,
           std::map<IndexSpaceExpression*,unsigned> *expr_refs_to_remove = NULL,
           std::map<LogicalView*,unsigned> *view_refs_to_remove = NULL);
    public:
      bool dominates(LogicalView *view, IndexSpaceExpression *expr, 
                     FieldMask &non_dominated) const;
      void dominates(LogicalView *view, 
                     IndexSpaceExpression *expr, FieldMask mask,
                     FieldMaskSet<IndexSpaceExpression> &non_dominated,
                     FieldMaskSet<IndexSpaceExpression> *dominate = NULL) const;
      void filter_independent_fields(IndexSpaceExpression *expr,
                                     FieldMask &mask) const;
      bool subsumed_by(const TraceViewSet &set, bool allow_independent,
                       FailedPrecondition *condition = NULL) const;
      bool independent_of(const TraceViewSet &set,
                       FailedPrecondition *condition = NULL) const;
      void record_first_failed(FailedPrecondition *condition = NULL) const;
      void transpose_uniquely(LegionMap<IndexSpaceExpression*,
                                        FieldMaskSet<LogicalView> > &target,
                              std::set<IndexSpaceExpression*> &unique_exprs,
                              ReferenceMutator &mutator) const;
      void find_overlaps(TraceViewSet &target, IndexSpaceExpression *expr,
                         const bool expr_covers, const FieldMask &mask,
                         ReferenceMutator &mutator) const;
      bool empty(void) const;
    public:
      void merge(TraceViewSet &target, std::set<RtEvent> &applied_events) const;
      void pack(Serializer &rez, AddressSpaceID target) const;
      void unpack(Deserializer &derez, size_t num_views,
                  AddressSpaceID source, std::set<RtEvent> &ready_events);
    public:
      void dump(void) const;
    protected:
      typedef LegionMap<LogicalView*,
                        FieldMaskSet<IndexSpaceExpression> > ViewExprs;
    protected:
      RegionTreeForest *const forest;
      RegionNode *const region;
      const DistributedID owner_did;
    protected:
      // At most one expression per field
      ViewExprs conditions;
    };

    /**
     * \class TraceConditionSet
     */
    class TraceConditionSet : public EqSetTracker, public Collectable,
                              public LegionHeapify<TraceConditionSet> {
    public:
      struct DeferTracePreconditionTestArgs :
        public LgTaskArgs<DeferTracePreconditionTestArgs> {
      public:
        static const LgTaskID TASK_ID = LG_DEFER_TRACE_PRECONDITION_TASK_ID;
      public:
        DeferTracePreconditionTestArgs(TraceConditionSet *s, Operation *o, 
                                       RtUserEvent d, RtUserEvent a)
          : LgTaskArgs<DeferTracePreconditionTestArgs>(o->get_unique_op_id()),
            set(s), op(o), done_event(d), applied_event(a) { }
      public:
        TraceConditionSet *const set;
        Operation *const op;
        const RtUserEvent done_event;
        const RtUserEvent applied_event;
      };
      struct DeferTracePostconditionTestArgs :
        public LgTaskArgs<DeferTracePostconditionTestArgs> {
      public:
        static const LgTaskID TASK_ID = LG_DEFER_TRACE_POSTCONDITION_TASK_ID;
      public:
        DeferTracePostconditionTestArgs(TraceConditionSet *s, Operation *o, 
                                        RtUserEvent d)
          : LgTaskArgs<DeferTracePostconditionTestArgs>(o->get_unique_op_id()),
            set(s), op(o), done_event(d) { }
      public:
        TraceConditionSet *const set;
        Operation *const op;
        const RtUserEvent done_event;
      };
      struct DeferTraceFinalizeSetsArgs :
        public LgTaskArgs<DeferTraceFinalizeSetsArgs> {
      public:
        static const LgTaskID TASK_ID = LG_DEFER_TRACE_FINALIZE_SETS_TASK_ID;
      public:
        DeferTraceFinalizeSetsArgs(TraceConditionSet *s, UniqueID uid)
          : LgTaskArgs<DeferTraceFinalizeSetsArgs>(uid), set(s) { }
      public:
        TraceConditionSet *const set;
      };
    public:
      TraceConditionSet(PhysicalTrace *trace, RegionTreeForest *forest, 
                        IndexSpaceExpression *expr, const FieldMask &mask,
                        const std::set<RegionNode*> &regions); 
      TraceConditionSet(const TraceConditionSet &rhs) = delete;
      virtual ~TraceConditionSet(void);
    public:
      TraceConditionSet& operator=(const TraceConditionSet &rhs) = delete;
    public:
      virtual void add_tracker_reference(unsigned cnt = 1);
      virtual bool remove_tracker_reference(unsigned cnt = 1);
    public:
      virtual void record_equivalence_set(EquivalenceSet *set,
                                          const FieldMask &mask);
      virtual void record_pending_equivalence_set(EquivalenceSet *set,
                                          const FieldMask &mask);
      virtual bool can_filter_context(ContextID filter_id) const;
      virtual void remove_equivalence_set(EquivalenceSet *set,
                                          const FieldMask &mask);
    public:
      void invalidate_equivalence_sets(void);
      void capture(EquivalenceSet *set, std::set<RtEvent> &ready_events);
      void receive_capture(TraceViewSet *pre, TraceViewSet *anti,
                           TraceViewSet *post, std::set<RtEvent> &ready);
      bool is_empty(void) const;
      bool is_replayable(bool &not_subsumed, 
                         TraceViewSet::FailedPrecondition *failed);
      void dump_preconditions(void) const;
      void dump_anticonditions(void) const;
      void dump_postconditions(void) const;
    public:
      void test_require(Operation *op, std::set<RtEvent> &ready_events,
                        std::set<RtEvent> &applied_events);
      bool check_require(void);
      void ensure(Operation *op, std::set<RtEvent> &applied_events);
    public:
      static void handle_precondition_test(const void *args);
      static void handle_postcondition_test(const void *args);
      static void handle_finalize_sets(const void *args);
    private:
      RtEvent recompute_equivalence_sets(Operation *op);
      void finalize_computed_sets(void);
    public:
      InnerContext *const context;
      RegionTreeForest *const forest;
      IndexSpaceExpression *const condition_expr;
      const FieldMask condition_mask;
      const std::vector<RegionNode*> regions;
    private:
      mutable LocalLock set_lock;
      FieldMaskSet<EquivalenceSet> current_sets;
      FieldMaskSet<EquivalenceSet> pending_sets;
      FieldMask invalid_mask;
    private:
      TraceViewSet *precondition_views;
      TraceViewSet *anticondition_views;
      TraceViewSet *postcondition_views; 
      // Transpose of conditions for testing
      typedef LegionMap<IndexSpaceExpression*,
                        FieldMaskSet<LogicalView> > ExprViews;
      ExprViews preconditions;
      ExprViews anticonditions;
      ExprViews postconditions;
      // A unique set of index space expressions from the *_ views
      // This is needed because transpose_uniquely might not capture
      // all the needed expression references
      std::set<IndexSpaceExpression*> unique_view_expressions;
    private:
      std::vector<InvalidInstAnalysis*> precondition_analyses;
      std::vector<AntivalidInstAnalysis*> anticondition_analyses;
    };

    /**
     * \class PhysicalTemplate
     * This class represents a recipe to reconstruct a physical task graph.
     * A template consists of a sequence of instructions, each of which is
     * interpreted by the template engine. The template also maintains
     * the interpreter state (operations and events). These are initialized
     * before the template gets executed.
     */
    class PhysicalTemplate : public PhysicalTraceRecorder,
                             public LegionHeapify<PhysicalTemplate> {
    public:
      struct ReplaySliceArgs : public LgTaskArgs<ReplaySliceArgs> {
      public:
        static const LgTaskID TASK_ID = LG_REPLAY_SLICE_TASK_ID;
      public:
        ReplaySliceArgs(PhysicalTemplate *t, unsigned si)
          : LgTaskArgs<ReplaySliceArgs>(implicit_provenance),
            tpl(t), slice_index(si) { }
      public:
        PhysicalTemplate *const tpl;
        unsigned slice_index;
      };
      struct TransitiveReductionArgs :
        public LgTaskArgs<TransitiveReductionArgs> {
      public:
        static const LgTaskID TASK_ID = LG_TRANSITIVE_REDUCTION_TASK_ID;
      public:
        TransitiveReductionArgs(PhysicalTemplate *t)
          : LgTaskArgs<TransitiveReductionArgs>(implicit_provenance), tpl(t) { }
      public:
        PhysicalTemplate *const tpl;
      };
      struct DeleteTemplateArgs : public LgTaskArgs<DeleteTemplateArgs> {
      public:
        static const LgTaskID TASK_ID = LG_DELETE_TEMPLATE_TASK_ID;
      public:
        DeleteTemplateArgs(PhysicalTemplate *t)
          : LgTaskArgs<DeleteTemplateArgs>(implicit_provenance), tpl(t) { }
      public:
        PhysicalTemplate *const tpl;
      };
    protected:
      struct ViewUser {
        ViewUser(const RegionUsage &r, unsigned u, 
                 IndexSpaceExpression *e, ShardID s);
        ViewUser(const ViewUser &rhs) = delete;
        ~ViewUser(void);
        ViewUser& operator=(const ViewUser &rhs) = delete;
        const RegionUsage usage;
        const unsigned user;
        IndexSpaceExpression *const expr;
        const ShardID shard;
      };
    private:
      struct CachedPremapping
      {
        std::vector<Memory>     future_locations;
      };
      typedef std::map<TraceLocalID,CachedPremapping> CachedPremappings;
      struct CachedMapping
      {
        VariantID               chosen_variant;
        TaskPriority            task_priority;
        bool                    postmap_task;
        std::vector<Processor>  target_procs;
        std::vector<Memory>     future_locations;
        std::vector<size_t>     future_size_bounds;
        std::deque<InstanceSet> physical_instances;
      };
      typedef LegionMap<TraceLocalID,CachedMapping>             CachedMappings;
    protected:
      typedef LegionMap<InstanceView*,
                        FieldMaskSet<IndexSpaceExpression> >         ViewExprs;
      typedef LegionMap<InstanceView*,
                        FieldMaskSet<ViewUser> >                     ViewUsers;
    public:
      PhysicalTemplate(PhysicalTrace *trace, ApEvent fence_event,
                       TaskTreeCoordinates &&cordinates);
      PhysicalTemplate(const PhysicalTemplate &rhs);
      virtual ~PhysicalTemplate(void);
    public:
      virtual size_t get_sharded_template_index(void) const { return 0; }
      virtual void initialize_replay(ApEvent fence_completion, bool recurrent,
                                     bool need_lock = true);
      virtual void perform_replay(Runtime *rt, 
                                  std::set<RtEvent> &replayed_events,
                                  RtEvent replay_precondition = 
                                    RtEvent::NO_RT_EVENT);
      virtual void finish_replay(std::set<ApEvent> &postconditions);
      virtual ApEvent get_completion_for_deletion(void) const;
    public:
      void find_execution_fence_preconditions(std::set<ApEvent> &preconditions);
      void finalize(InnerContext *context, UniqueID opid,
                    bool has_blocking_call, ReplTraceOp *op = NULL);
    public:
      struct Replayable {
        explicit Replayable(bool r)
          : replayable(r), message()
        {}
        Replayable(bool r, const char *m)
          : replayable(r), message(m)
        {}
        Replayable(bool r, const std::string &m)
          : replayable(r), message(m)
        {}
        Replayable(const Replayable &r)
          : replayable(r.replayable), message(r.message)
        {}
        operator bool(void) const { return replayable; }
        bool replayable;
        std::string message;
      };
    protected:
      virtual Replayable check_replayable(ReplTraceOp *op, 
          InnerContext *context, UniqueID opid, bool has_blocking_call);
    public:
      void optimize(ReplTraceOp *op, bool do_transitive_reduction);
    private:
      void elide_fences(std::vector<unsigned> &gen, ReplTraceOp *op);
      void propagate_merges(std::vector<unsigned> &gen);
      void transitive_reduction(bool deferred);
      void finalize_transitive_reduction(
          const std::vector<unsigned> &inv_topo_order,
          const std::vector<std::vector<unsigned> > &incoming_reduced);
      void propagate_copies(std::vector<unsigned> *gen);
      void eliminate_dead_code(std::vector<unsigned> &gen);
      void prepare_parallel_replay(const std::vector<unsigned> &gen);
      void push_complete_replays(void);
    protected:
      virtual void initialize_generators(std::vector<unsigned> &new_gen);
      virtual void initialize_eliminate_dead_code_frontiers(
                          const std::vector<unsigned> &gen,
                                std::vector<bool> &used);
      virtual void initialize_transitive_reduction_frontiers(
                          std::vector<unsigned> &topo_order,
                          std::vector<unsigned> &inv_topo_order);
    public:
      // Variants for normal traces
      bool check_preconditions(TraceReplayOp *op,
                               std::set<RtEvent> &applied_events);
      void apply_postcondition(TraceSummaryOp *op,
                               std::set<RtEvent> &applied_events);
      // Variants for control replication traces 
      bool check_preconditions(ReplTraceReplayOp *op,
                               std::set<RtEvent> &applied_events);
      void apply_postcondition(ReplTraceSummaryOp *op,
                               std::set<RtEvent> &applied_events);
    public:
      void register_operation(Operation *op);
      void execute_slice(unsigned slice_idx);
    public:
      virtual void issue_summary_operations(InnerContext* context,
                                            Operation *invalidator);
    public:
      void dump_template(void);
      virtual void dump_sharded_template(void) { }
    private:
      void dump_instructions(const std::vector<Instruction*> &instructions);
#ifdef LEGION_SPY
    public:
      void set_fence_uid(UniqueID fence_uid) { prev_fence_uid = fence_uid; }
      UniqueID get_fence_uid(void) const { return prev_fence_uid; }
#endif
    public:
      inline bool is_replaying(void) const { return !recording.load(); }
      inline bool is_replayable(void) const { return replayable.replayable; }
      inline const std::string& get_replayable_message(void) const
        { return replayable.message; }
    public:
      virtual bool is_recording(void) const { return recording.load(); }
      virtual void add_recorder_reference(void) { /*do nothing*/ }
      virtual bool remove_recorder_reference(void) 
        { /*do nothing, never delete*/ return false; }
      virtual void pack_recorder(Serializer &rez, 
                                 std::set<RtEvent> &applied);
    public:
      void record_premap_output(Memoizable *memo,
                                const Mapper::PremapTaskOutput &output,
                                std::set<RtEvent> &applied_events);
      void get_premap_output(IndexTask *task,
                             std::vector<Memory> &future_locations);     
      virtual void record_mapper_output(const TraceLocalID &tlid,
                             const Mapper::MapTaskOutput &output,
                             const std::deque<InstanceSet> &physical_instances,
                             const std::vector<size_t> &future_size_bounds,
                             const std::vector<TaskTreeCoordinates> &coords,
                             std::set<RtEvent> &applied_events);
      void get_mapper_output(SingleTask *task,
                             VariantID &chosen_variant,
                             TaskPriority &task_priority,
                             bool &postmap_task,
                             std::vector<Processor> &target_proc,
                             std::vector<Memory> &future_locations,
                             std::vector<size_t> &future_size_bounds,
                             std::deque<InstanceSet> &physical_instances) const;
    public:
      virtual void record_get_term_event(ApEvent lhs, unsigned op_kind,
                                         const TraceLocalID &tlid);
      virtual void request_term_event(ApUserEvent &term_event);
      virtual void record_create_ap_user_event(ApUserEvent lhs, 
                                               const TraceLocalID &tlid);
      virtual void record_trigger_event(ApUserEvent lhs, ApEvent rhs,
                                        const TraceLocalID &tlid);
    public:
      virtual void record_merge_events(ApEvent &lhs, ApEvent rhs,
                                       const TraceLocalID &tlid);
      virtual void record_merge_events(ApEvent &lhs, ApEvent e1, ApEvent e2, 
                                       const TraceLocalID &tlid);
      virtual void record_merge_events(ApEvent &lhs, ApEvent e1, ApEvent e2,
                                       ApEvent e3, const TraceLocalID &tlid);
      virtual void record_merge_events(ApEvent &lhs, 
                                       const std::set<ApEvent>& rhs,
                                       const TraceLocalID &tlid);
      virtual void record_merge_events(ApEvent &lhs, 
                                       const std::vector<ApEvent>& rhs,
                                       const TraceLocalID &tlid);
      virtual void record_collective_barrier(ApBarrier bar, ApEvent pre,
                    const std::pair<size_t,size_t> &key, size_t arrival_count);
    public:
      virtual void record_issue_copy(const TraceLocalID &tlid, ApEvent &lhs,
                             IndexSpaceExpression *expr,
                             const std::vector<CopySrcDstField>& src_fields,
                             const std::vector<CopySrcDstField>& dst_fields,
                             const std::vector<Reservation>& reservations,
#ifdef LEGION_SPY
                             RegionTreeID src_tree_id, RegionTreeID dst_tree_id,
#endif
                             ApEvent precondition, PredEvent pred_guard);
      virtual void record_issue_indirect(const TraceLocalID &tlid, 
                             ApEvent &lhs, IndexSpaceExpression *expr,
                             const std::vector<CopySrcDstField>& src_fields,
                             const std::vector<CopySrcDstField>& dst_fields,
                             const std::vector<CopyIndirection*> &indirections,
#ifdef LEGION_SPY
                             unsigned unique_indirections_identifier,
#endif
                             ApEvent precondition, PredEvent pred_guard,
                             ApEvent tracing_precondition);
      virtual void record_copy_views(ApEvent lhs, IndexSpaceExpression *expr,
                           const FieldMaskSet<InstanceView> &tracing_srcs,
                           const FieldMaskSet<InstanceView> &tracing_dsts,
                           PrivilegeMode src_mode, PrivilegeMode dst_mode,
                           std::set<RtEvent> &applied);
      virtual void record_indirect_views(ApEvent indirect_done,
                           ApEvent all_done, IndexSpaceExpression *expr,
                           const FieldMaskSet<InstanceView> &tracing_views,
                           std::set<RtEvent> &applied, PrivilegeMode priv);
      virtual void record_issue_fill(const TraceLocalID &tlid, ApEvent &lhs,
                             IndexSpaceExpression *expr,
                             const std::vector<CopySrcDstField> &fields,
                             const void *fill_value, size_t fill_size,
#ifdef LEGION_SPY
                             UniqueID fill_uid,
                             FieldSpace handle, 
                             RegionTreeID tree_id,
#endif
                             ApEvent precondition, PredEvent pred_guard);
    public:
      virtual void record_op_view(const TraceLocalID &tlid,
                                  unsigned idx,
                                  InstanceView *view,
                                  RegionNode *node,
                                  const RegionUsage &usage,
                                  const FieldMask &user_mask,
                                  bool update_validity,
                                  std::set<RtEvent> &applied);
      virtual void record_fill_views(ApEvent lhs, IndexSpaceExpression *expr, 
                           const FieldMaskSet<InstanceView> &tracing_dsts,
                           std::set<RtEvent> &applied_events,
                           const bool reduction_initialization);
    protected:
      void record_views(unsigned entry,
                        IndexSpaceExpression *expr,
                        const RegionUsage &usage,
                        const FieldMaskSet<InstanceView> &views,
                        std::set<RtEvent> &applied);
      virtual void add_view_user(InstanceView *view,
                         const RegionUsage &usage,
                         unsigned user, IndexSpaceExpression *user_expr,
                         const FieldMask &user_mask,
                         std::set<RtEvent> &applied,
                         int owner_shard = -1);
      void record_copy_views(unsigned copy_id,
                             IndexSpaceExpression *expr,
                             const FieldMaskSet<InstanceView> &views);
    public:
      virtual void record_set_op_sync_event(ApEvent &lhs,
                                            const TraceLocalID &tlid);
      virtual void record_set_effects(const TraceLocalID &tlid, ApEvent &rhs);
      virtual void record_complete_replay(const TraceLocalID &tlid,ApEvent rhs);
      virtual void record_reservations(const TraceLocalID &tlid, ApEvent &lhs,
                              const std::map<Reservation,bool> &locks, 
                              ApEvent precondition, ApEvent postcondition);
    public:
      virtual void record_owner_shard(unsigned trace_local_id, ShardID owner);
      virtual void record_local_space(unsigned trace_local_id, IndexSpace sp);
      virtual void record_sharding_function(unsigned trace_local_id, 
                                            ShardingFunction *function);
    public:
      virtual ShardID find_owner_shard(unsigned trace_local_id);
      virtual IndexSpace find_local_space(unsigned trace_local_id);
      virtual ShardingFunction* find_sharding_function(unsigned trace_local_id);
    public: 
      bool defer_template_deletion(ApEvent &pending_deletion,
                                   std::set<RtEvent> &applied_events);
    public:
      static void handle_replay_slice(const void *args);
      static void handle_transitive_reduction(const void *args);
      static void handle_delete_template(const void *args);
    public:
      RtEvent get_recording_done(void) const
        { return recording_done; }
      virtual void trigger_recording_done(void);
      virtual RtEvent get_collect_event(void) const { return recording_done; }
    protected:
      unsigned find_memo_entry(const TraceLocalID &tlid);
      void record_memo_entry(const TraceLocalID &tlid, unsigned entry,
                             unsigned op_kind);
    protected:
#ifdef DEBUG_LEGION
      // This is a virtual method in debug mode only since we have an
      // assertion that we want to check in the ShardedPhysicalTemplate
      virtual unsigned convert_event(const ApEvent &event, bool check = true);
#else
      unsigned convert_event(const ApEvent &event);
#endif
      virtual unsigned find_event(const ApEvent &event, AutoLock &tpl_lock);
      unsigned find_or_convert_event(const ApEvent &event);
      void insert_instruction(Instruction *inst);
    protected:
      // Returns the set of last users for all <view,field mask,index expr>
      // tuples in the view_exprs, not that this is the 
      void find_all_last_users(ViewExprs &view_exprs,
                               std::set<unsigned> &users,
                               std::set<RtEvent> &ready_events);
      // Synchronization methods for elide fences that do nothing in 
      // the base case but can synchronize for multiple shards
      virtual void elide_fences_pre_sync(ReplTraceOp *op) { }
      virtual void elide_fences_post_sync(ReplTraceOp *op) { }
      // Returns the set of last users for a given <view,field mask,index expr>
      // tuple, this is virtual so it can be overridden in the sharded case
      virtual void find_last_users(InstanceView *view,
                                   IndexSpaceExpression *expr,
                                   const FieldMask &mask,
                                   std::set<unsigned> &users,
                                   std::set<RtEvent> &ready_events);
    public:
      inline void update_last_fence(GetTermEvent *fence)
        { last_fence = fence; }
      inline ApEvent get_fence_completion(void) { return fence_completion; }
    public:
      PhysicalTrace * const trace;
      const TaskTreeCoordinates coordinates;
    protected:
      std::atomic<bool> recording;
      Replayable replayable;
    protected:
      mutable LocalLock template_lock;
      const unsigned fence_completion_id;
    private:
      const unsigned replay_parallelism;
    protected:
      std::deque<std::map<TraceLocalID,Memoizable*> > operations;
      std::deque<std::pair<ApEvent,bool/*recurrent*/> > pending_replays;
      // Pair in memo_entries is <entry index, Operation::Kind>
      std::map<TraceLocalID,std::pair<unsigned,unsigned> > memo_entries;
    private:
      CachedPremappings cached_premappings;
      CachedMappings cached_mappings;
      bool has_virtual_mapping;
    protected:
      GetTermEvent                    *last_fence;
    protected:
      ApEvent                         fence_completion;
      std::vector<ApEvent>            events;
      std::map<unsigned,ApUserEvent>  user_events;
    protected:
      std::map<ApEvent,unsigned> event_map;
    private:
      std::vector<Instruction*>               instructions;
      std::vector<std::vector<Instruction*> > slices;
      std::vector<std::vector<TraceLocalID> > slice_tasks;
    protected:
      std::map<unsigned/*event*/,unsigned/*consumers*/> crossing_events;
      // Frontiers of a template are a set of users whose events must
      // be carried over to the next replay for eliding the fence at the
      // beginning. For each user i in frontiers, frontiers[i] points to the
      // user i's event carried over from the previous replay. This data
      // structure is constructed by de-duplicating the last users of all
      // views used in the template, which are stored in view_users.
      // - frontiers[idx] == (event idx from the previous trace)
      // - after each replay, we do assignment 
      //    events[frontiers[idx]] = events[idx]
      std::map<unsigned,unsigned> frontiers;
    protected:
      RtUserEvent recording_done;
      RtEvent transitive_reduction_done;
      std::atomic<std::vector<unsigned>*> pending_inv_topo_order;
      std::atomic<
        std::vector<std::vector<unsigned> >*> pending_transitive_reduction;
    private:
      std::map<TraceLocalID,ViewExprs> op_views;
      std::map<unsigned,ViewExprs>     copy_views;
    protected:
      // This data structure holds a set of last users for each view.
      // Each user (which is an index in the event table) is associated with
      // a field mask, an index expression representing the working set within
      // the view, and privilege. For any given pair of view and index
      // expression, there can be either multiple readers/reducers or a single
      // writer. THIS IS SHARDED FOR CONTROL REPLICATION!!!
      ViewUsers           view_users;
      std::set<ViewUser*> all_users;
    protected:
      // Capture the set of regions that we saw operations for, we'll use this
      // at the end of the trace capture to compute the equivalence sets for
      // this trace and then extract the different condition sets for this trace
      // THESE ARE SHARDED FOR CONTROL REPLICATION!!!
      FieldMaskSet<RegionNode> trace_regions;
      std::vector<TraceConditionSet*> conditions;
#ifdef LEGION_SPY
    private:
      UniqueID prev_fence_uid;
#endif
    private:
      friend class PhysicalTrace;
      friend class Instruction;
#ifdef DEBUG_LEGION
      friend class GetTermEvent;
      friend class CreateApUserEvent;
      friend class TriggerEvent;
      friend class MergeEvent;
      friend class AssignFenceCompletion;
      friend class IssueCopy;
      friend class IssueFill;
      friend class IssueIndirect;
      friend class SetOpSyncEvent;
      friend class SetEffects;
      friend class CompleteReplay;
      friend class AcquireReplay;
      friend class ReleaseReplay;
      friend class BarrierArrival;
      friend class BarrierAdvance;
#endif
    };

    /**
     * \class ShardedPhysicalTemplate
     * This is an extension of the PhysicalTemplate class for handling
     * templates for control replicated contexts. It mostly behaves the
     * same as a normal PhysicalTemplate but has some additional 
     * extensions for handling the effects of control replication.
     */
    class ShardedPhysicalTemplate : public PhysicalTemplate {
    public:
      enum UpdateKind {
        UPDATE_VIEW_USER,
        UPDATE_LAST_USER,
        FIND_LAST_USERS_REQUEST,
        FIND_LAST_USERS_RESPONSE,
        FIND_FRONTIER_REQUEST,
        FIND_FRONTIER_RESPONSE,
        TEMPLATE_BARRIER_REFRESH,
        FRONTIER_BARRIER_REFRESH,
      };
    public:
      struct DeferTraceUpdateArgs : public LgTaskArgs<DeferTraceUpdateArgs> {
      public:
        static const LgTaskID TASK_ID = LG_DEFER_TRACE_UPDATE_TASK_ID;
      public:
        DeferTraceUpdateArgs(ShardedPhysicalTemplate *target, 
                             UpdateKind kind, RtUserEvent done, 
                             Deserializer &derez, LogicalView *view,
                             RtUserEvent deferral = 
                              RtUserEvent::NO_RT_USER_EVENT);
        DeferTraceUpdateArgs(ShardedPhysicalTemplate *target, 
                             UpdateKind kind, RtUserEvent done, 
                             LogicalView *view, Deserializer &derez,
                             IndexSpaceExpression *expr,
                             RtUserEvent deferral = 
                              RtUserEvent::NO_RT_USER_EVENT);
        DeferTraceUpdateArgs(ShardedPhysicalTemplate *target, 
                             UpdateKind kind, RtUserEvent done, 
                             LogicalView *view, Deserializer &derez,
                             const PendingRemoteExpression &pending);
        DeferTraceUpdateArgs(const DeferTraceUpdateArgs &args,
                             RtUserEvent deferral,IndexSpaceExpression *expr);
      public:
        ShardedPhysicalTemplate *const target;
        const UpdateKind kind;
        const RtUserEvent done;
        LogicalView *const view;
        IndexSpaceExpression *const expr;
        const PendingRemoteExpression pending;
        const size_t buffer_size;
        void *const buffer;
        const RtUserEvent deferral_event;
      };
    public:
      ShardedPhysicalTemplate(PhysicalTrace *trace, ApEvent fence_event,
                              TaskTreeCoordinates &&coordinates,
                              ReplicateContext *repl_ctx);
      ShardedPhysicalTemplate(const ShardedPhysicalTemplate &rhs);
      virtual ~ShardedPhysicalTemplate(void);
    public:
      // Have to provide explicit overrides of operator new and 
      // delete here to make sure we get the right ones. C++ does
      // not let us have these in a sub-class or it doesn't know
      // which ones to pick from.
      static inline void* operator new(size_t count)
      { return legion_alloc_aligned<ShardedPhysicalTemplate,true>(count); }
      static inline void operator delete(void *ptr)
      { free(ptr); }
      inline RtEvent chain_deferral_events(RtUserEvent deferral_event)
      {
        RtEvent continuation_pre;
        continuation_pre.id = 
          next_deferral_precondition.exchange(deferral_event.id);
        return continuation_pre;
      }
    public:
      virtual size_t get_sharded_template_index(void) const
        { return template_index; }
      virtual void initialize_replay(ApEvent fence_completion, bool recurrent,
                                     bool need_lock = true);
      virtual void perform_replay(Runtime *runtime, 
                                  std::set<RtEvent> &replayed_events,
                                  RtEvent replay_precondition =
                                    RtEvent::NO_RT_EVENT);
      virtual void finish_replay(std::set<ApEvent> &postconditions);
      virtual ApEvent get_completion_for_deletion(void) const;
      using PhysicalTemplate::record_merge_events;
      virtual void record_merge_events(ApEvent &lhs, 
                                       const std::set<ApEvent>& rhs,
                                       const TraceLocalID &tlid);
      virtual void record_merge_events(ApEvent &lhs, 
                                       const std::vector<ApEvent>& rhs,
                                       const TraceLocalID &tlid);
      virtual void record_collective_barrier(ApBarrier bar, ApEvent pre,
                    const std::pair<size_t,size_t> &key, size_t arrival_count);
      virtual void record_issue_copy(const TraceLocalID &tlid, ApEvent &lhs,
                             IndexSpaceExpression *expr,
                             const std::vector<CopySrcDstField>& src_fields,
                             const std::vector<CopySrcDstField>& dst_fields,
                             const std::vector<Reservation>& reservations,
#ifdef LEGION_SPY
                             RegionTreeID src_tree_id, RegionTreeID dst_tree_id,
#endif
                             ApEvent precondition, PredEvent guard_event);
      virtual void record_issue_indirect(const TraceLocalID &tlid, ApEvent &lhs,
                             IndexSpaceExpression *expr,
                             const std::vector<CopySrcDstField>& src_fields,
                             const std::vector<CopySrcDstField>& dst_fields,
                             const std::vector<CopyIndirection*> &indirections,
#ifdef LEGION_SPY
                             unsigned unique_indirections_identifier,
#endif
                             ApEvent precondition, PredEvent pred_guard,
                             ApEvent tracing_precondition);
      virtual void record_issue_fill(const TraceLocalID &tlid, ApEvent &lhs,
                             IndexSpaceExpression *expr,
                             const std::vector<CopySrcDstField> &fields,
                             const void *fill_value, size_t fill_size,
#ifdef LEGION_SPY
                             UniqueID fill_uid,
                             FieldSpace handle,
                             RegionTreeID tree_id,
#endif
                             ApEvent precondition, PredEvent guard_event);
      virtual void record_set_op_sync_event(ApEvent &lhs, 
                             const TraceLocalID &tlid);
    public:
      virtual void record_owner_shard(unsigned trace_local_id, ShardID owner);
      virtual void record_local_space(unsigned trace_local_id, IndexSpace sp);
      virtual void record_sharding_function(unsigned trace_local_id, 
                                            ShardingFunction *function);
      virtual void issue_summary_operations(InnerContext *context,
                                            Operation *invalidator);
      virtual void dump_sharded_template(void);
    public:
      virtual ShardID find_owner_shard(unsigned trace_local_id);
      virtual IndexSpace find_local_space(unsigned trace_local_id);
      virtual ShardingFunction* find_sharding_function(unsigned trace_local_id);
    public:
      virtual void trigger_recording_done(void);
    public:
      void prepare_collective_barrier_replay(
                            const std::pair<size_t,size_t> &key, ApBarrier bar);
    public:
      ApBarrier find_trace_shard_event(ApEvent event, ShardID remote_shard);
      void record_trace_shard_event(ApEvent event, ApBarrier result);
      void handle_trace_update(Deserializer &derez, AddressSpaceID source);
      static void handle_deferred_trace_update(const void *args, Runtime *rt);
    protected:
      bool handle_update_view_user(InstanceView *view, IndexSpaceExpression *ex,
                            Deserializer &derez, std::set<RtEvent> &applied,
                            RtUserEvent done, 
                            const DeferTraceUpdateArgs *dargs = NULL);
      void handle_find_last_users(InstanceView *view, IndexSpaceExpression *ex,
                            Deserializer &derez, std::set<RtEvent> &applied);
    protected:
#ifdef DEBUG_LEGION
      virtual unsigned convert_event(const ApEvent &event, bool check = true);
#endif
      virtual unsigned find_event(const ApEvent &event, AutoLock &tpl_lock);
      void request_remote_shard_event(ApEvent event, RtUserEvent done_event);
      static AddressSpaceID find_event_space(ApEvent event);
      virtual Replayable check_replayable(ReplTraceOp *op, 
          InnerContext *context, UniqueID opid, bool has_blocking_call);
      virtual void add_view_user(InstanceView *view,
                         const RegionUsage &usage,
                         unsigned user, IndexSpaceExpression *user_expr,
                         const FieldMask &user_mask,
                         std::set<RtEvent> &applied,
                         int owner_shard = -1);
    protected:
      ShardID find_view_owner(InstanceView *view);
      void find_owner_shards(AddressSpace owner, std::vector<ShardID> &shards);
      void find_last_users_sharded(InstanceView *view,
                                   IndexSpaceExpression *expr,
                                   const FieldMask &mask,
                       std::set<std::pair<unsigned,ShardID> > &sharded_users);
    protected:
      virtual void elide_fences_pre_sync(ReplTraceOp *op);
      virtual void elide_fences_post_sync(ReplTraceOp *op); 
      virtual void find_last_users(InstanceView *view,
                                   IndexSpaceExpression *expr,
                                   const FieldMask &mask,
                                   std::set<unsigned> &users,
                                   std::set<RtEvent> &ready_events);
      virtual void initialize_generators(std::vector<unsigned> &new_gen);
      virtual void initialize_transitive_reduction_frontiers(
                          std::vector<unsigned> &topo_order,
                          std::vector<unsigned> &inv_topo_order);
    public:
      ReplicateContext *const repl_ctx;
      const ShardID local_shard;
      const size_t total_shards;
      // Make this last since it registers the template with the
      // context which can trigger calls into the template so 
      // everything must valid at this point
      const size_t template_index;
    private:
      static const unsigned NO_INDEX = UINT_MAX;
    protected:
      std::map<ApEvent,RtEvent> pending_event_requests;
      // Barriers that need to send remote refreshes
      std::map<ApEvent,BarrierArrival*> remote_arrivals;
      // Barriers to receive refreshes
      std::map<ApEvent,BarrierAdvance*> local_advances;
      // Collective barriers from application operations
      // These will be updated by the application before each replay
      // Key is <trace local id, unique barrier name for this op>
      std::map<std::pair<size_t,size_t>,BarrierArrival*> collective_barriers;
      // Buffer up barrier updates as we're running ahead so that we can
      // apply them before we perform the trace replay
      std::deque<
            std::map<std::pair<size_t,size_t>,ApBarrier> > pending_collectives;
      std::map<AddressSpaceID,std::vector<ShardID> > did_shard_owners;
      std::map<unsigned/*Trace Local ID*/,ShardID> owner_shards;
      std::map<unsigned/*Trace Local ID*/,IndexSpace> local_spaces;
      std::map<unsigned/*Trace Local ID*/,ShardingFunction*> sharding_functions;
    protected:
      // Count how many times we've been replayed so we know when we're going
      // to run out of phase barrier generations
      size_t total_replays;
      // Count how many refereshed barriers we've seen updated for when
      // we need to reset the phase barriers for a new round of generations
      size_t refreshed_barriers;
      // An event to signal when our advances are ready
      RtUserEvent update_advances_ready;
      // An event for chainging deferrals of update tasks
      std::atomic<Realm::Event::id_t> next_deferral_precondition;
      // Barrier for signaliing when we are done recording our template
      RtBarrier recording_barrier;
    protected:
      // Count how many times we've done recurrent replay so we know when we're
      // going to run out of phase barrier generations
      size_t recurrent_replays;
      // Count how many frontiers ahave been updated so that we know when
      // they are done being updated
      size_t updated_frontiers;
      // An event to signal when our frontiers are ready
      RtUserEvent update_frontiers_ready;
    protected:
      // This is a data structure that tracks last users whose events we
      // own eventhough their instance is on a remote node
      std::set<unsigned> local_last_users;
    protected:
      // Data structures for fence elision
      // Local frontiers records barriers that should be arrived on 
      // based on events that we have here locally
      std::map<unsigned,ApBarrier> local_frontiers;
      // Remote shards that are subscribed to our local frontiers
      std::map<unsigned,std::set<ShardID> > local_subscriptions;
      // Remote frontiers records barriers that we should fill in as
      // events from remote shards
      std::vector<std::pair<ApBarrier,unsigned> > remote_frontiers;
      // Pending refreshes from remote nodes
      std::map<ApBarrier,ApBarrier> pending_refresh_frontiers;
      std::map<ApEvent,ApBarrier> pending_refresh_barriers;
    };

    enum InstructionKind
    {
      GET_TERM_EVENT = 0,
      CREATE_AP_USER_EVENT,
      TRIGGER_EVENT,
      MERGE_EVENT,
      ISSUE_COPY,
      ISSUE_FILL,
      ISSUE_INDIRECT,
      SET_OP_SYNC_EVENT,
      SET_EFFECTS,
      ASSIGN_FENCE_COMPLETION,
      COMPLETE_REPLAY,
      ACQUIRE_REPLAY,
      RELEASE_REPLAY,
      BARRIER_ARRIVAL,
      BARRIER_ADVANCE,
    };

    /**
     * \class Instruction
     * This class is an abstract parent class for all template instructions.
     */
    class Instruction {
    public:
      Instruction(PhysicalTemplate& tpl, const TraceLocalID &owner);
      virtual ~Instruction(void) {};
      virtual void execute(std::vector<ApEvent> &events,
                           std::map<unsigned,ApUserEvent> &user_events,
                           std::map<TraceLocalID,Memoizable*> &operations) = 0;
      typedef std::map<TraceLocalID,std::pair<unsigned,unsigned> > MemoEntries;
      virtual std::string to_string(const MemoEntries &memo_entires) = 0;

      virtual InstructionKind get_kind(void) = 0;
      virtual GetTermEvent* as_get_term_event(void) { return NULL; }
      virtual CreateApUserEvent* as_create_ap_user_event(void) { return NULL; }
      virtual TriggerEvent* as_trigger_event(void) { return NULL; }
      virtual MergeEvent* as_merge_event(void) { return NULL; }
      virtual AssignFenceCompletion* as_assignment_fence_completion(void) 
        { return NULL; }
      virtual IssueCopy* as_issue_copy(void) { return NULL; }
      virtual IssueFill* as_issue_fill(void) { return NULL; }
      virtual IssueIndirect* as_issue_indirect(void) { return NULL; }
      virtual SetOpSyncEvent* as_set_op_sync_event(void) { return NULL; }
      virtual SetEffects* as_set_effects(void) { return NULL; }
      virtual CompleteReplay* as_complete_replay(void) { return NULL; }
      virtual AcquireReplay* as_acquire_replay(void) { return NULL; }
      virtual ReleaseReplay* as_release_replay(void) { return NULL; }
      virtual BarrierArrival* as_barrier_arrival(void) { return NULL; }
      virtual BarrierAdvance* as_barrier_advance(void) { return NULL; }
    public:
      const TraceLocalID owner;
    };

    /**
     * \class GetTermEvent
     * This instruction has the following semantics:
     *   events[lhs] = operations[rhs].get_memo_completion()
     */
    class GetTermEvent : public Instruction {
    public:
      GetTermEvent(PhysicalTemplate& tpl, unsigned lhs,
                   const TraceLocalID& rhs, bool fence);
      virtual void execute(std::vector<ApEvent> &events,
                           std::map<unsigned,ApUserEvent> &user_events,
                           std::map<TraceLocalID,Memoizable*> &operations);
      virtual std::string to_string(const MemoEntries &memo_entires);

      virtual InstructionKind get_kind(void)
        { return GET_TERM_EVENT; }
      virtual GetTermEvent* as_get_term_event(void)
        { return this; }
    private:
      friend class PhysicalTemplate;
      friend class ShardedPhysicalTemplate;
      unsigned lhs;
    };

    /**
     * \class CreateApUserEvent
     * This instruction has the following semantics:
     *   events[lhs] = Runtime::create_ap_user_event()
     */
    class CreateApUserEvent : public Instruction {
    public:
      CreateApUserEvent(PhysicalTemplate& tpl, unsigned lhs,
                        const TraceLocalID &owner);
      virtual void execute(std::vector<ApEvent> &events,
                           std::map<unsigned,ApUserEvent> &user_events,
                           std::map<TraceLocalID,Memoizable*> &operations);
      virtual std::string to_string(const MemoEntries &memo_entires);

      virtual InstructionKind get_kind(void)
        { return CREATE_AP_USER_EVENT; }
      virtual CreateApUserEvent* as_create_ap_user_event(void)
        { return this; }
    private:
      friend class PhysicalTemplate;
      unsigned lhs;
    };

    /**
     * \class TriggerEvent
     * This instruction has the following semantics:
     *   Runtime::trigger_event(events[lhs], events[rhs])
     */
    class TriggerEvent : public Instruction {
    public:
      TriggerEvent(PhysicalTemplate& tpl, unsigned lhs, unsigned rhs,
                   const TraceLocalID &owner);
      virtual void execute(std::vector<ApEvent> &events,
                           std::map<unsigned,ApUserEvent> &user_events,
                           std::map<TraceLocalID,Memoizable*> &operations);
      virtual std::string to_string(const MemoEntries &memo_entires);

      virtual InstructionKind get_kind(void)
        { return TRIGGER_EVENT; }
      virtual TriggerEvent* as_trigger_event(void)
        { return this; }
    private:
      friend class PhysicalTemplate;
      unsigned lhs;
      unsigned rhs;
    };

    /**
     * \class MergeEvent
     * This instruction has the following semantics:
     *   events[lhs] = Runtime::merge_events(events[rhs])
     */
    class MergeEvent : public Instruction {
    public:
      MergeEvent(PhysicalTemplate& tpl, unsigned lhs,
                 const std::set<unsigned>& rhs,
                 const TraceLocalID &owner);
      virtual void execute(std::vector<ApEvent> &events,
                           std::map<unsigned,ApUserEvent> &user_events,
                           std::map<TraceLocalID,Memoizable*> &operations);
      virtual std::string to_string(const MemoEntries &memo_entires);

      virtual InstructionKind get_kind(void)
        { return MERGE_EVENT; }
      virtual MergeEvent* as_merge_event(void)
        { return this; }
    private:
      friend class PhysicalTemplate;
      unsigned lhs;
      std::set<unsigned> rhs;
    };

    /**
     * \class AssignFenceCompletion
     * This instruction has the following semantics:
     *   events[lhs] = fence_completion
     */
    class AssignFenceCompletion : public Instruction {
      AssignFenceCompletion(PhysicalTemplate& tpl, unsigned lhs,
                            const TraceLocalID &owner);
      virtual void execute(std::vector<ApEvent> &events,
                           std::map<unsigned,ApUserEvent> &user_events,
                           std::map<TraceLocalID,Memoizable*> &operations);
      virtual std::string to_string(const MemoEntries &memo_entires);

      virtual InstructionKind get_kind(void)
        { return ASSIGN_FENCE_COMPLETION; }
      virtual AssignFenceCompletion* as_assignment_fence_completion(void)
        { return this; }
    private:
      friend class PhysicalTemplate;
      PhysicalTemplate &tpl;
      unsigned lhs;
    };

    /**
     * \class IssueFill
     * This instruction has the following semantics:
     *
     *   events[lhs] = expr->fill(fields, fill_value, fill_size,
     *                            events[precondition_idx]);
     */
    class IssueFill : public Instruction {
    public:
      IssueFill(PhysicalTemplate& tpl,
                unsigned lhs, IndexSpaceExpression *expr,
                const TraceLocalID &op_key,
                const std::vector<CopySrcDstField> &fields,
                const void *fill_value, size_t fill_size,
#ifdef LEGION_SPY
                UniqueID fill_uid, FieldSpace handle, RegionTreeID tree_id,
#endif
                unsigned precondition_idx);
      virtual ~IssueFill(void);
      virtual void execute(std::vector<ApEvent> &events,
                           std::map<unsigned,ApUserEvent> &user_events,
                           std::map<TraceLocalID,Memoizable*> &operations);
      virtual std::string to_string(const MemoEntries &memo_entires);

      virtual InstructionKind get_kind(void)
        { return ISSUE_FILL; }
      virtual IssueFill* as_issue_fill(void)
        { return this; }
    private:
      friend class PhysicalTemplate;
      unsigned lhs;
      IndexSpaceExpression *expr;
      std::vector<CopySrcDstField> fields;
      void *fill_value;
      size_t fill_size;
#ifdef LEGION_SPY
      UniqueID fill_uid;
      FieldSpace handle;
      RegionTreeID tree_id;
#endif
      unsigned precondition_idx;
    };

    /**
     * \class IssueCopy
     * This instruction has the following semantics:
     *   events[lhs] = expr->issue_copy(src_fields, dst_fields,
     *                                  events[precondition_idx],
     *                                  predicate_guard,
     *                                  redop, reduction_fold);
     */
    class IssueCopy : public Instruction {
    public:
      IssueCopy(PhysicalTemplate &tpl,
                unsigned lhs, IndexSpaceExpression *expr,
                const TraceLocalID &op_key,
                const std::vector<CopySrcDstField>& src_fields,
                const std::vector<CopySrcDstField>& dst_fields,
                const std::vector<Reservation>& reservations,
#ifdef LEGION_SPY
                RegionTreeID src_tree_id, RegionTreeID dst_tree_id,
#endif
                unsigned precondition_idx);
      virtual ~IssueCopy(void);
      virtual void execute(std::vector<ApEvent> &events,
                           std::map<unsigned,ApUserEvent> &user_events,
                           std::map<TraceLocalID,Memoizable*> &operations);
      virtual std::string to_string(const MemoEntries &memo_entires);

      virtual InstructionKind get_kind(void)
        { return ISSUE_COPY; }
      virtual IssueCopy* as_issue_copy(void)
        { return this; }
    private:
      friend class PhysicalTemplate;
      unsigned lhs;
      IndexSpaceExpression *expr;
      std::vector<CopySrcDstField> src_fields;
      std::vector<CopySrcDstField> dst_fields;
      std::vector<Reservation> reservations;
#ifdef LEGION_SPY
      RegionTreeID src_tree_id;
      RegionTreeID dst_tree_id;
#endif
      unsigned precondition_idx;
    };

    /**
     * \class IssueIndirect
     * This instruction has the following semantics:
     *  events[lhs] = expr->issue_indirect(dst_fields, src_fields,
     *                                     indirections,
     *                                     events[precondition_idx],
     *                                     predicate_guard)
     */
    class IssueIndirect : public Instruction {
    public:
      IssueIndirect(PhysicalTemplate &tpl,
                    unsigned lhs, IndexSpaceExpression *expr,
                    const TraceLocalID &op_key,
                    const std::vector<CopySrcDstField>& src_fields,
                    const std::vector<CopySrcDstField>& dst_fields,
                    const std::vector<CopyIndirection*>& indirects,
#ifdef LEGION_SPY
                    unsigned unique_indirections_identifier,
#endif
                    unsigned precondition_idx,
                    unsigned tracing_pre_idx);
      virtual ~IssueIndirect(void);
      virtual void execute(std::vector<ApEvent> &events,
                           std::map<unsigned,ApUserEvent> &user_events,
                           std::map<TraceLocalID,Memoizable*> &operations);
      virtual std::string to_string(const MemoEntries &memo_entires);

      virtual InstructionKind get_kind(void)
        { return ISSUE_INDIRECT; }
      virtual IssueIndirect* as_issue_indirect(void)
        { return this; }
    private:
      friend class PhysicalTemplate;
      unsigned lhs;
      IndexSpaceExpression *expr;
      std::vector<CopySrcDstField> src_fields;
      std::vector<CopySrcDstField> dst_fields;
      std::vector<CopyIndirection*> indirections;
#ifdef LEGION_SPY
      unsigned unique_indirections_identifier;
#endif
      unsigned precondition_idx;
      unsigned tracing_pre_idx;
    };

    /**
     * \class SetOpSyncEvent
     * This instruction has the following semantics:
     *   events[lhs] = operations[rhs].compute_sync_precondition()
     */
    class SetOpSyncEvent : public Instruction {
    public:
      SetOpSyncEvent(PhysicalTemplate& tpl, unsigned lhs,
                     const TraceLocalID& rhs);
      virtual void execute(std::vector<ApEvent> &events,
                           std::map<unsigned,ApUserEvent> &user_events,
                           std::map<TraceLocalID,Memoizable*> &operations);
      virtual std::string to_string(const MemoEntries &memo_entires);

      virtual InstructionKind get_kind(void)
        { return SET_OP_SYNC_EVENT; }
      virtual SetOpSyncEvent* as_set_op_sync_event(void)
        { return this; }
    private:
      friend class PhysicalTemplate;
      unsigned lhs;
    };

    /**
     * \class SetEffects
     * This instruction has the following semantics:
     *   operations[lhs].set_effects_postcondition(events[rhs])
     */
    class SetEffects : public Instruction {
    public:
      SetEffects(PhysicalTemplate& tpl, const TraceLocalID& lhs, unsigned rhs);
      virtual void execute(std::vector<ApEvent> &events,
                           std::map<unsigned,ApUserEvent> &user_events,
                           std::map<TraceLocalID,Memoizable*> &operations);
      virtual std::string to_string(const MemoEntries &memo_entires);

      virtual InstructionKind get_kind(void)
        { return SET_EFFECTS; }
      virtual SetEffects* as_set_effects(void)
        { return this; }
    private:
      friend class PhysicalTemplate;
      unsigned rhs;
    };

    /**
     * \class CompleteReplay
     * This instruction has the following semantics:
     *   operations[lhs]->complete_replay(events[rhs])
     */
    class CompleteReplay : public Instruction {
    public:
      CompleteReplay(PhysicalTemplate& tpl, const TraceLocalID& lhs,
                     unsigned rhs);
      virtual void execute(std::vector<ApEvent> &events,
                           std::map<unsigned,ApUserEvent> &user_events,
                           std::map<TraceLocalID,Memoizable*> &operations);
      virtual std::string to_string(const MemoEntries &memo_entires);

      virtual InstructionKind get_kind(void)
        { return COMPLETE_REPLAY; }
      virtual CompleteReplay* as_complete_replay(void)
        { return this; }
    private:
      friend class PhysicalTemplate;
      unsigned rhs;
    };

    /**
     * \class AcquireReplay
     * This instruction has the following semantics:
     *   events[lhs] = acquire_reservations(events[pre])
     */
    class AcquireReplay : public Instruction {
    public:
      AcquireReplay(PhysicalTemplate &tpl, unsigned lhs,
          unsigned rhs, const TraceLocalID &tld,
          const std::map<Reservation,bool> &reservations);
      virtual void execute(std::vector<ApEvent> &events,
                           std::map<unsigned,ApUserEvent> &user_events,
                           std::map<TraceLocalID,Memoizable*> &operations);
      virtual std::string to_string(const MemoEntries &memo_entires);

      virtual InstructionKind get_kind(void)
        { return ACQUIRE_REPLAY; }
      virtual AcquireReplay* as_acquire_replay(void)
        { return this; }
    private:
      friend class PhysicalTemplate;
      const std::map<Reservation,bool> reservations;
      unsigned lhs;
      unsigned rhs;
    };

    /**
     * \class ReleaseReplay
     * This instruction has the following semantics:
     *   release_reservations(events[pre])
     */
    class ReleaseReplay : public Instruction {
    public:
      ReleaseReplay(PhysicalTemplate &tpl, 
          unsigned rhs, const TraceLocalID &tld,
          const std::map<Reservation,bool> &reservations);
      virtual void execute(std::vector<ApEvent> &events,
                           std::map<unsigned,ApUserEvent> &user_events,
                           std::map<TraceLocalID,Memoizable*> &operations);
      virtual std::string to_string(const MemoEntries &memo_entires);

      virtual InstructionKind get_kind(void)
        { return RELEASE_REPLAY; }
      virtual ReleaseReplay* as_release_replay(void)
        { return this; }
    private:
      friend class PhysicalTemplate;
      const std::map<Reservation,bool> reservations;
      unsigned rhs;
    };

    /**
     * \class BarrierArrival
     * This instruction has the following semantics:
     * events[lhs] = barrier.arrive(events[rhs])
     */
    class BarrierArrival : public Instruction {
    public:
      BarrierArrival(PhysicalTemplate &tpl,
                     ApBarrier bar, unsigned lhs, unsigned rhs,
                     size_t arrival_count = 1, bool collective = false);
      virtual ~BarrierArrival(void);
      virtual void execute(std::vector<ApEvent> &events,
                           std::map<unsigned,ApUserEvent> &user_events,
                           std::map<TraceLocalID,Memoizable*> &operations);
      virtual std::string to_string(const MemoEntries &memo_entires);

      virtual InstructionKind get_kind(void)
        { return BARRIER_ARRIVAL; }
      virtual BarrierArrival* as_barrier_arrival(void)
        { return this; }
      ApBarrier record_subscribed_shard(ShardID remote_shard); 
      inline ApBarrier get_current_barrier(void) const { return barrier; }
      void refresh_barrier(ApEvent key,
          std::map<ShardID,std::map<ApEvent,ApBarrier> > &notifications);
      void remote_refresh_barrier(ApBarrier newbar);
      void set_collective_barrier(ApBarrier newbar);
    private:
      friend class PhysicalTemplate;
      ApBarrier barrier;
      unsigned lhs, rhs;
      std::vector<ShardID> subscribed_shards;
      size_t arrival_count;
      const bool collective;
    };

    /**
     * \class BarrierAdvance
     * This instruction has the following semantics
     * events[lhs] = barrier
     * barrier.advance();
     */
    class BarrierAdvance : public Instruction {
    public:
      BarrierAdvance(PhysicalTemplate &tpl, ApBarrier bar, unsigned lhs);
      virtual void execute(std::vector<ApEvent> &events,
                           std::map<unsigned,ApUserEvent> &user_events,
                           std::map<TraceLocalID,Memoizable*> &operations);
      virtual std::string to_string(const MemoEntries &memo_entires);

      virtual InstructionKind get_kind(void)
        { return BARRIER_ADVANCE; }
      virtual BarrierAdvance* as_barrier_advance(void)
        { return this; }
      inline void refresh_barrier(ApBarrier next) { barrier = next; }
    private:
      friend class PhysicalTemplate;
      ApBarrier barrier;
      unsigned lhs;
    };

  }; // namespace Internal
}; // namespace Legion

#endif // __LEGION_TRACE__<|MERGE_RESOLUTION|>--- conflicted
+++ resolved
@@ -511,11 +511,8 @@
     public:
       Runtime * const runtime;
       const LegionTrace *logical_trace;
-<<<<<<< HEAD
       ReplicateContext *const repl_ctx;
-=======
       const bool perform_fence_elision;
->>>>>>> bfc0a07f
     private:
       mutable LocalLock trace_lock;
       FenceOp *previous_replay;

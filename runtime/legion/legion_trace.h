--- conflicted
+++ resolved
@@ -1007,14 +1007,9 @@
                              RegionTreeID src_tree_id, RegionTreeID dst_tree_id,
 #endif
                              ApEvent precondition, PredEvent pred_guard,
-<<<<<<< HEAD
-                             LgEvent src_unique, LgEvent dst_unique);
+                             LgEvent src_unique, LgEvent dst_unique,
+                             int priority);
       virtual void record_issue_across(const TraceLocalID &tlid, ApEvent &lhs,
-=======
-                             LgEvent src_unique, LgEvent dst_unique, 
-                             int priority);
-      virtual void record_issue_across(Memoizable *memo, ApEvent &lhs, 
->>>>>>> 1fc0acc3
                              ApEvent collective_precondition,
                              ApEvent copy_precondition,
                              ApEvent src_indirect_precondition,
@@ -1344,7 +1339,8 @@
                              RegionTreeID src_tree_id, RegionTreeID dst_tree_id,
 #endif
                              ApEvent precondition, PredEvent guard_event,
-                             LgEvent src_unique, LgEvent dst_unique);
+                             LgEvent src_unique, LgEvent dst_unique,
+                             int priority);
       virtual void record_issue_fill(const TraceLocalID &tlid, ApEvent &lhs,
                              IndexSpaceExpression *expr,
                              const std::vector<CopySrcDstField> &fields,
@@ -1355,7 +1351,7 @@
                              RegionTreeID tree_id,
 #endif
                              ApEvent precondition, PredEvent guard_event,
-                             LgEvent unique_event);
+                             LgEvent unique_event, int priority);
       virtual void record_issue_across(const TraceLocalID &tlid, ApEvent &lhs,
                              ApEvent collective_precondition,
                              ApEvent copy_precondition,

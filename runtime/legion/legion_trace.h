--- conflicted
+++ resolved
@@ -1070,21 +1070,16 @@
       ViewUsers           view_users;
       std::set<ViewUser*> all_users;
     protected:
-<<<<<<< HEAD
       // Capture the set of regions that we saw operations for, we'll use this
       // at the end of the trace capture to compute the equivalence sets for
       // this trace and then extract the different condition sets for this trace
       // THESE ARE SHARDED FOR CONTROL REPLICATION!!!
       FieldMaskSet<RegionNode> trace_regions;
       std::vector<TraceConditionSet*> conditions;
-=======
-      FieldMaskSet<FillView> pre_fill_views;
-      FieldMaskSet<FillView> post_fill_views;
 #ifdef LEGION_SPY
     private:
       UniqueID prev_fence_uid;
 #endif
->>>>>>> 0bba827c
     private:
       friend class PhysicalTrace;
       friend class Instruction;

/* Copyright 2023 Stanford University, NVIDIA Corporation
 *
 * Licensed under the Apache License, Version 2.0 (the "License");
 * you may not use this file except in compliance with the License.
 * You may obtain a copy of the License at
 *
 *     http://www.apache.org/licenses/LICENSE-2.0
 *
 * Unless required by applicable law or agreed to in writing, software
 * distributed under the License is distributed on an "AS IS" BASIS,
 * WITHOUT WARRANTIES OR CONDITIONS OF ANY KIND, either express or implied.
 * See the License for the specific language governing permissions and
 * limitations under the License.
 */

#ifndef __LEGION_TYPES_H__
#define __LEGION_TYPES_H__

/**
 * \file legion_types.h
 */

#include <stdio.h>
#include <stdlib.h>
#include <assert.h>
#include <string.h>
#include <stdint.h>
#include <limits.h>

#include <map>
#include <set>
#include <list>
#include <deque>
#include <vector>
#include <typeinfo>
#include <type_traits>
#include <unordered_set>
#include <unordered_map>

#include "legion/legion_config.h"
#include "legion/legion_template_help.h"

// Make sure we have the appropriate defines in place for including realm
#include "realm.h"
#include "realm/dynamic_templates.h"

// this may be set before including legion.h to eliminate deprecation warnings
//  for just the Legion API
#ifndef LEGION_DEPRECATED
#if __cplusplus >= 201402L
#define LEGION_DEPRECATED(x) [[deprecated(x)]]
#else
#define LEGION_DEPRECATED(x)
#endif
#endif

// If we're doing full LEGION_SPY then turn off event pruning
#ifdef LEGION_SPY
#ifndef LEGION_DISABLE_EVENT_PRUNING
#define LEGION_DISABLE_EVENT_PRUNING
#endif
#endif

// forward declarations from bitmask.h
template<typename T, unsigned int MAX,
         unsigned SHIFT, unsigned MASK> class BitMask;
template<typename T, unsigned int MAX,
         unsigned SHIFT, unsigned MASK> class TLBitMask;
#ifdef __SSE2__
template<unsigned int MAX> class SSEBitMask;
template<unsigned int MAX> class SSETLBitMask;
#endif
#ifdef __AVX__
template<unsigned int MAX> class AVXBitMask;
template<unsigned int MAX> class AVXTLBitMask;
#endif
#ifdef __ALTIVEC__
template<unsigned int MAX> class PPCBitMask;
template<unsigned int MAX> class PPCTLBitMask;
#endif
#ifdef __ARM_NEON
template<unsigned int MAX> class NeonBitMask;
template<unsigned int MAX> class NeonTLBitMask;
#endif
template<typename DT, unsigned BLOAT, bool BIDIR> class CompoundBitMask;

namespace BindingLib { class Utility; } // BindingLib namespace

namespace Legion { 

  typedef ::legion_error_t LegionErrorType;
  typedef ::legion_privilege_mode_t PrivilegeMode;
  typedef ::legion_allocate_mode_t AllocateMode;
  typedef ::legion_coherence_property_t CoherenceProperty;
  typedef ::legion_region_flags_t RegionFlags;
  typedef ::legion_projection_type_t ProjectionType;
  typedef ::legion_partition_kind_t PartitionKind;
  typedef ::legion_external_resource_t ExternalResource;
  typedef ::legion_timing_measurement_t TimingMeasurement;
  typedef ::legion_dependence_type_t DependenceType;
  typedef ::legion_mappable_type_id_t MappableType;
  typedef ::legion_file_mode_t LegionFileMode;
  typedef ::legion_execution_constraint_t ExecutionConstraintKind;
  typedef ::legion_layout_constraint_t LayoutConstraintKind;
  typedef ::legion_equality_kind_t EqualityKind;
  typedef ::legion_dimension_kind_t DimensionKind;
  typedef ::legion_isa_kind_t ISAKind;
  typedef ::legion_resource_constraint_t ResourceKind;
  typedef ::legion_launch_constraint_t LaunchKind;
  typedef ::legion_specialized_constraint_t SpecializedKind;

  // Forward declarations for user level objects
  // legion.h
  class IndexSpace;
  template<int DIM, typename T> class IndexSpaceT;
  class IndexPartition;
  template<int DIM, typename T> class IndexPartitionT;
  class FieldSpace;
  class LogicalRegion;
  template<int DIM, typename T> class LogicalRegionT;
  class LogicalPartition;
  template<int DIM, typename T> class LogicalPartitionT;
  class IndexAllocator;
  class FieldAllocator;
  class UntypedBuffer;
  class ArgumentMap;
  class Lock;
  struct LockRequest;
  class Grant;
  class PhaseBarrier;
  struct RegionRequirement;
  struct OutputRequirement;
  struct IndexSpaceRequirement;
  struct FieldSpaceRequirement;
  struct TaskLauncher;
  struct IndexTaskLauncher;
  typedef IndexTaskLauncher IndexLauncher; // for backwards compatibility
  struct InlineLauncher;
  struct CopyLauncher;
  struct AcquireLauncher;
  struct ReleaseLauncher;
  struct FillLauncher;
  struct LayoutConstraintRegistrar;
  struct TaskVariantRegistrar;
  class Future;
  class FutureMap;
  class Predicate;
  class PhysicalRegion;
  class OutputRegion;
  class ExternalResources;
  class UntypedDeferredValue;
  template<typename>
    class DeferredValue;
  template<typename, bool>
    class DeferredReduction;
  template<typename, int, typename, bool>
    class DeferredBuffer;
  template<typename COORD_T>
    class UntypedDeferredBuffer;
  template<PrivilegeMode,typename,int,typename,typename,bool> 
    class FieldAccessor;
  template<typename, bool, int, typename, typename, bool>
    class ReductionAccessor;
  template<typename, int, typename, typename, bool>
    class PaddingAccessor;
#ifdef LEGION_MULTI_REGION_ACCESSOR
  template<typename, int,typename,typename,bool,bool,int>
    class MultiRegionAccessor;
#endif
  template<typename,int,typename,typename>
    class UnsafeFieldAccessor;
  namespace ArraySyntax {
    template<typename, PrivilegeMode> class AccessorRefHelper;
    template<typename> class AffineRefHelper;
  }
  class PieceIterator;
  template<int,typename>
  class PieceIteratorT;
  template<PrivilegeMode,typename,int,typename>
  class SpanIterator;
  class IndexIterator;
  template<typename T> struct ColoredPoints; 
  struct InputArgs;
  struct RegistrationCallbackArgs;
  class ProjectionFunctor;
  class ShardingFunctor;
  class Task;
  class Copy;
  class InlineMapping;
  class Acquire;
  class Release;
  class Close;
  class Fill;
  class Partition;
  class MustEpoch;
  class PointTransformFunctor;
  class Runtime;
  class LegionHandshake;
  class MPILegionHandshake;
  // For backwards compatibility
  typedef Runtime HighLevelRuntime;
  // Helper for saving instantiated template functions
  struct SerdezRedopFns;
  // Some typedefs for making things nicer for users with C++11 support
  template<typename FT, int N, typename T = ::legion_coord_t>
  using GenericAccessor = Realm::GenericAccessor<FT,N,T>;
  template<typename FT, int N, typename T = ::legion_coord_t>
  using AffineAccessor = Realm::AffineAccessor<FT,N,T>;
  template<typename FT, int N, typename T = ::legion_coord_t>
  using MultiAffineAccessor = Realm::MultiAffineAccessor<FT,N,T>;

  // Forward declarations for compiler level objects
  // legion.h
  class ColoringSerializer;
  class DomainColoringSerializer;

  // Forward declarations for wrapper tasks
  // legion.h
  class LegionTaskWrapper;
  class LegionSerialization;

  // Forward declarations for C wrapper objects
  // legion_c_util.h
  class TaskResult;
  class CObjectWrapper;

  // legion_domain.h
  class DomainPoint;
  class Domain;
  class IndexSpaceAllocator; 

  // legion_utilities.h
  class Serializer;
  class Deserializer;

  // legion_constraint.h
  class ISAConstraint;
  class ProcessorConstraint;
  class ResourceConstraint;
  class LaunchConstraint;
  class ColocationConstraint;
  class ExecutionConstraintSet;

  class SpecializedConstraint;
  class MemoryConstraint;
  class FieldConstraint;
  class PaddingConstraint;
  class OrderingConstraint;
  class TilingConstraint;
  class DimensionConstraint;
  class AlignmentConstraint;
  class OffsetConstraint;
  class PointerConstraint;
  class LayoutConstraintSet;
  class TaskLayoutConstraintSet;

  namespace Mapping {
    class PhysicalInstance;
    class CollectiveView;
    class MapperEvent;
    class ProfilingRequestSet;
    class Mapper;
    class MapperRuntime;
    class AutoLock;
    class DefaultMapper;
    class ShimMapper;
    class TestMapper;
    class DebugMapper;
    class ReplayMapper;

    // The following types are effectively overlaid on the Realm versions
    // to allow for Legion-specific profiling measurements
    enum ProfilingMeasurementID {
      PMID_LEGION_FIRST = Realm::PMID_REALM_LAST,
      PMID_RUNTIME_OVERHEAD,
    };
  };
  
  namespace Internal { 

    enum OpenState {
      NOT_OPEN                = 0,
      OPEN_READ_ONLY          = 1,
      OPEN_READ_WRITE         = 2, // unknown dirty information below
      OPEN_SINGLE_REDUCE      = 3, // only one open child with reductions below
      OPEN_MULTI_REDUCE       = 4, // multiple open children with same reduction
    }; 

    // Internal reduction operators
    // Currently we don't use any, but 0 is reserved
    enum {
      REDOP_ID_AVAILABLE    = 1,
    }; 

    // Realm dependent partitioning kinds
    enum DepPartOpKind {
      DEP_PART_UNION = 0, // a single union
      DEP_PART_UNIONS = 1, // many parallel unions
      DEP_PART_UNION_REDUCTION = 2, // union reduction to a single space
      DEP_PART_INTERSECTION = 3, // a single intersection
      DEP_PART_INTERSECTIONS = 4, // many parallel intersections
      DEP_PART_INTERSECTION_REDUCTION = 5, // intersection reduction to a space
      DEP_PART_DIFFERENCE = 6, // a single difference
      DEP_PART_DIFFERENCES = 7, // many parallel differences
      DEP_PART_EQUAL = 8, // an equal partition operation
      DEP_PART_BY_FIELD = 9, // create a partition from a field
      DEP_PART_BY_IMAGE = 10, // create partition by image
      DEP_PART_BY_IMAGE_RANGE = 11, // create partition by image range
      DEP_PART_BY_PREIMAGE = 12, // create partition by preimage
      DEP_PART_BY_PREIMAGE_RANGE = 13, // create partition by preimage range
      DEP_PART_ASSOCIATION = 14, // create an association
      DEP_PART_WEIGHTS = 15, // create partition by weights
    };

    // Collective copy kinds
    enum CollectiveKind {
      COLLECTIVE_NONE = 0,
      // Filling a collective instance (both normal and reductions)
      COLLECTIVE_FILL = 1,
      // Broadcasting one normal instance to a collective normal instance
      COLLECTIVE_BROADCAST = 2,
      // Reducing a collective reduction instance to either a
      // single normal or a single reduction instance
      COLLECTIVE_REDUCTION = 3,
      // Performing an all-reduce from a collective reduction instance
      // to a collective normal or reduction instance using a butterfly
      // network reduction (both instances using the same nodes)
      COLLECTIVE_BUTTERFLY_ALLREDUCE = 4,
      // Performing an all-reduce by doing a reduction down to a single
      // instance and then broadcasting the result out from that instance
      // (instances don't exist on the same set of nodes)
      COLLECTIVE_HOURGLASS_ALLREDUCE = 5,
      // Copy from one collective normal instanace to another collective
      // normal instance for each of the points in the destination
      COLLECTIVE_POINT_TO_POINT = 6,
      // Apply a reduction from a single reduction instance to 
      // a collective normal instance
      COLLECTIVE_REDUCECAST = 7,
      // Degenerate case: apply a copy-across from a collective reduction
      // instance to any kind of other instance without doing an all-reduce
      COLLECTIVE_HAMMER_REDUCTION = 8,
    };

    // Enumeration of Legion runtime tasks
    enum LgTaskID {
      LG_SCHEDULER_ID,
      LG_POST_END_ID,
      LG_TRIGGER_READY_ID,
      LG_TRIGGER_EXECUTION_ID,
      LG_TRIGGER_RESOLUTION_ID,
      LG_TRIGGER_COMMIT_ID,
      LG_DEFERRED_EXECUTION_ID,
      LG_DEFERRED_COMPLETION_ID,
      LG_DEFERRED_COMMIT_ID,
      LG_PRE_PIPELINE_ID,
      LG_TRIGGER_DEPENDENCE_ID,
      LG_TRIGGER_COMPLETION_ID,
      LG_TRIGGER_OP_ID,
      LG_TRIGGER_TASK_ID,
      LG_DEFER_MAPPER_SCHEDULER_TASK_ID,
      LG_MUST_INDIV_ID,
      LG_MUST_INDEX_ID,
      LG_MUST_MAP_ID,
      LG_MUST_DIST_ID,
      LG_MUST_LAUNCH_ID,
      LG_CONTRIBUTE_COLLECTIVE_ID,
      LG_FUTURE_CALLBACK_TASK_ID,
      LG_CALLBACK_RELEASE_TASK_ID,
      LG_FUTURE_BROADCAST_TASK_ID,
      LG_TOP_FINISH_TASK_ID,
      LG_MAPPER_TASK_ID,
      LG_DISJOINTNESS_TASK_ID,
      LG_ISSUE_FRAME_TASK_ID,
      LG_MAPPER_CONTINUATION_TASK_ID,
      LG_TASK_IMPL_SEMANTIC_INFO_REQ_TASK_ID,
      LG_INDEX_SPACE_SEMANTIC_INFO_REQ_TASK_ID,
      LG_INDEX_PART_SEMANTIC_INFO_REQ_TASK_ID,
      LG_FIELD_SPACE_SEMANTIC_INFO_REQ_TASK_ID,
      LG_FIELD_SEMANTIC_INFO_REQ_TASK_ID,
      LG_DEFER_FIELD_INFOS_TASK_ID,
      LG_REGION_SEMANTIC_INFO_REQ_TASK_ID,
      LG_PARTITION_SEMANTIC_INFO_REQ_TASK_ID,
      LG_INDEX_SPACE_DEFER_CHILD_TASK_ID,
      LG_INDEX_PART_DEFER_CHILD_TASK_ID,
      LG_INDEX_PART_DEFER_SHARD_RECTS_TASK_ID,
      LG_DEFERRED_ENQUEUE_TASK_ID,
      LG_DEFER_MAPPER_MESSAGE_TASK_ID,
      LG_REMOTE_VIEW_CREATION_TASK_ID,
      LG_DEFERRED_DISTRIBUTE_TASK_ID,
      LG_DEFER_PERFORM_MAPPING_TASK_ID,
      LG_FINALIZE_OUTPUT_TREE_TASK_ID,
      LG_DEFERRED_LAUNCH_TASK_ID,
      LG_MISSPECULATE_TASK_ID,
      LG_DEFER_TRIGGER_TASK_COMPLETE_TASK_ID,
      LG_DEFER_MATERIALIZED_VIEW_TASK_ID,
      LG_DEFER_REDUCTION_VIEW_TASK_ID,
      LG_DEFER_PHI_VIEW_REGISTRATION_TASK_ID,
      LG_CONTROL_REP_LAUNCH_TASK_ID,
      LG_DEFER_COMPOSITE_COPY_TASK_ID,
      LG_TIGHTEN_INDEX_SPACE_TASK_ID,
      LG_REMOTE_PHYSICAL_REQUEST_TASK_ID,
      LG_REMOTE_PHYSICAL_RESPONSE_TASK_ID,
      LG_REPLAY_SLICE_TASK_ID,
      LG_TRANSITIVE_REDUCTION_TASK_ID,
      LG_DELETE_TEMPLATE_TASK_ID,
      LG_DEFER_MAKE_OWNER_TASK_ID,
      LG_DEFER_APPLY_STATE_TASK_ID,
      LG_COPY_FILL_AGGREGATION_TASK_ID,
      LG_COPY_FILL_DELETION_TASK_ID,
      LG_FINALIZE_EQ_SETS_TASK_ID,
      LG_FINALIZE_OUTPUT_EQ_SET_TASK_ID,
      LG_DEFERRED_COPY_ACROSS_TASK_ID,
      LG_DEFER_REMOTE_OP_DELETION_TASK_ID,
      LG_DEFER_REMOTE_INSTANCE_TASK_ID,
      LG_DEFER_REMOTE_REDUCTION_TASK_ID,
      LG_DEFER_REMOTE_UPDATE_TASK_ID,
      LG_DEFER_REMOTE_ACQUIRE_TASK_ID,
      LG_DEFER_REMOTE_RELEASE_TASK_ID,
      LG_DEFER_REMOTE_COPIES_ACROSS_TASK_ID,
      LG_DEFER_REMOTE_OVERWRITE_TASK_ID,
      LG_DEFER_REMOTE_FILTER_TASK_ID,
      LG_DEFER_PERFORM_TRAVERSAL_TASK_ID,
      LG_DEFER_PERFORM_ANALYSIS_TASK_ID,
      LG_DEFER_PERFORM_REMOTE_TASK_ID,
      LG_DEFER_PERFORM_UPDATE_TASK_ID,
      LG_DEFER_PERFORM_REGISTRATION_TASK_ID,
      LG_DEFER_PERFORM_OUTPUT_TASK_ID,
      LG_DEFER_PHYSICAL_MANAGER_TASK_ID,
      LG_DEFER_DELETE_PHYSICAL_MANAGER_TASK_ID,
      LG_DEFER_VERIFY_PARTITION_TASK_ID,
      LG_DEFER_RELEASE_ACQUIRED_TASK_ID,
      LG_DEFER_COPY_ACROSS_TASK_ID,
      LG_DEFER_COLLECTIVE_MESSAGE_TASK_ID,
      LG_FREE_EAGER_INSTANCE_TASK_ID,
      LG_MALLOC_INSTANCE_TASK_ID,
      LG_FREE_INSTANCE_TASK_ID,
      LG_DEFER_TRACE_PRECONDITION_TASK_ID,
      LG_DEFER_TRACE_POSTCONDITION_TASK_ID,
      LG_DEFER_TRACE_UPDATE_TASK_ID,
      LG_FINALIZE_OUTPUT_ID,
      LG_FREE_EXTERNAL_TASK_ID,
      LG_DEFER_CONCURRENT_ANALYSIS_TASK_ID,
      LG_DEFER_CONSENSUS_MATCH_TASK_ID,
      LG_DEFER_COLLECTIVE_TASK_ID,
      LG_DEFER_RECORD_COMPLETE_REPLAY_TASK_ID,
      LG_DEFER_ISSUE_FILL_TASK_ID,
      LG_DEFER_MUST_EPOCH_RETURN_TASK_ID,
      LG_YIELD_TASK_ID,
      // this marks the beginning of task IDs tracked by the shutdown algorithm
      LG_BEGIN_SHUTDOWN_TASK_IDS,
      LG_RETRY_SHUTDOWN_TASK_ID = LG_BEGIN_SHUTDOWN_TASK_IDS,
      // Message ID goes at the end so we can append additional 
      // message IDs here for the profiler and separate meta-tasks
      LG_MESSAGE_ID,
      LG_LAST_TASK_ID, // This one should always be last
    };  

    // Make this a macro so we can keep it close to 
    // declaration of the task IDs themselves
#define LG_TASK_DESCRIPTIONS(name)                               \
      const char *name[LG_LAST_TASK_ID] = {                      \
        "Scheduler",                                              \
        "Post-Task Execution",                                    \
        "Trigger Ready",                                          \
        "Trigger Execution",                                      \
        "Trigger Resolution",                                     \
        "Trigger Commit",                                         \
        "Deferred Execution",                                     \
        "Deferred Completion",                                    \
        "Deferred Commit",                                        \
        "Prepipeline Stage",                                      \
        "Logical Dependence Analysis",                            \
        "Trigger Completion",                                     \
        "Trigger Operation Mapping",                              \
        "Trigger Task Mapping",                                   \
        "Defer Mapper Scheduler",                                 \
        "Must Individual Task Dependence Analysis",               \
        "Must Index Task Dependence Analysis",                    \
        "Must Task Physical Dependence Analysis",                 \
        "Must Task Distribution",                                 \
        "Must Task Launch",                                       \
        "Contribute Collective",                                  \
        "Future Callback",                                        \
        "Future Callback Release",                                \
        "Future Broadcast",                                       \
        "Top Finish",                                             \
        "Mapper Task",                                            \
        "Disjointness Test",                                      \
        "Issue Frame",                                            \
        "Mapper Continuation",                                    \
        "Task Impl Semantic Request",                             \
        "Index Space Semantic Request",                           \
        "Index Partition Semantic Request",                       \
        "Field Space Semantic Request",                           \
        "Field Semantic Request",                                 \
        "Defer Field Infos Request",                              \
        "Region Semantic Request",                                \
        "Partition Semantic Request",                             \
        "Defer Index Space Child Request",                        \
        "Defer Index Partition Child Request",                    \
        "Defer Index Partition Find Shard Rects",                 \
        "Deferred Enqueue Task",                                  \
        "Deferred Mapper Message",                                \
        "Remote View Creation",                                   \
        "Deferred Distribute Task",                               \
        "Defer Task Perform Mapping",                             \
        "Finalize Output Regions Eq KD Tree",                     \
        "Deferred Task Launch",                                   \
        "Handle Mapping Misspeculation",                          \
        "Defer Trigger Task Complete",                            \
        "Defer Materialized View Registration",                   \
        "Defer Reduction View Registration",                      \
        "Defer Phi View Registration",                            \
        "Control Replication Launch",                             \
        "Defer Composite Copy",                                   \
        "Tighten Index Space",                                    \
        "Remote Physical Context Request",                        \
        "Remote Physical Context Response",                       \
        "Replay Physical Trace",                                  \
        "Template Transitive Reduction",                          \
        "Delete Physical Template",                               \
        "Defer Equivalence Set Make Owner",                       \
        "Defer Equivalence Set Apply State",                      \
        "Copy Fill Aggregation",                                  \
        "Copy Fill Deletion",                                     \
        "Finalize Equivalence Sets",                              \
        "Finalize Output Equivalence Set",                        \
        "Deferred Copy Across",                                   \
        "Defer Remote Op Deletion",                               \
        "Defer Remote Instance Request",                          \
        "Defer Remote Reduction Request",                         \
        "Defer Remote Update Equivalence Set",                    \
        "Defer Remote Acquire",                                   \
        "Defer Remote Release",                                   \
        "Defer Remote Copy Across",                               \
        "Defer Remote Overwrite Equivalence Set",                 \
        "Defer Remote Filter Equivalence Set",                    \
        "Defer Physical Analysis Traversal Stage",                \
        "Defer Physical Analysis Analyze Equivalence Set Stage",  \
        "Defer Physical Analysis Remote Stage",                   \
        "Defer Physical Analysis Update Stage",                   \
        "Defer Physical Analysis Registration Stage",             \
        "Defer Physical Analysis Output Stage",                   \
        "Defer Physical Manager Registration",                    \
        "Defer Physical Manager Deletion",                        \
        "Defer Verify Partition",                                 \
        "Defer Release Acquired Instances",                       \
        "Defer Copy-Across Execution for Preimages",              \
        "Defer Collective Instance Message",                      \
        "Free Eager Instance",                                    \
        "Malloc Instance",                                        \
        "Free Instance",                                          \
        "Defer Trace Precondition Test",                          \
        "Defer Trace Postcondition Test",                         \
        "Defer Trace Update",                                     \
        "Finalize Output Region Instance",                        \
        "Free External Allocation",                               \
        "Defer Concurrent Analysis",                              \
        "Defer Consensus Match",                                  \
        "Defer Collective Async",                                 \
        "Defer Record Complete Replay",                           \
        "Defer Issue Fill",                                       \
        "Defer Must Epoch Return Resources",                      \
        "Yield",                                                  \
        "Retry Shutdown",                                         \
        "Remote Message",                                         \
      };

    enum MappingCallKind {
      GET_MAPPER_NAME_CALL,
      GET_MAPER_SYNC_MODEL_CALL,
      SELECT_TASK_OPTIONS_CALL,
      PREMAP_TASK_CALL,
      SLICE_TASK_CALL,
      MAP_TASK_CALL,
      MAP_REPLICATE_TASK_CALL,
      SELECT_VARIANT_CALL,
      POSTMAP_TASK_CALL,
      TASK_SELECT_SOURCES_CALL,
      TASK_SPECULATE_CALL,
      TASK_REPORT_PROFILING_CALL,
      TASK_SELECT_SHARDING_FUNCTOR_CALL,
      MAP_INLINE_CALL,
      INLINE_SELECT_SOURCES_CALL,
      INLINE_REPORT_PROFILING_CALL,
      MAP_COPY_CALL,
      COPY_SELECT_SOURCES_CALL,
      COPY_SPECULATE_CALL,
      COPY_REPORT_PROFILING_CALL,
      COPY_SELECT_SHARDING_FUNCTOR_CALL,
      CLOSE_SELECT_SOURCES_CALL,
      CLOSE_REPORT_PROFILING_CALL,
      CLOSE_SELECT_SHARDING_FUNCTOR_CALL,
      MAP_ACQUIRE_CALL,
      ACQUIRE_SPECULATE_CALL,
      ACQUIRE_REPORT_PROFILING_CALL,
      ACQUIRE_SELECT_SHARDING_FUNCTOR_CALL,
      MAP_RELEASE_CALL,
      RELEASE_SELECT_SOURCES_CALL,
      RELEASE_SPECULATE_CALL,
      RELEASE_REPORT_PROFILING_CALL,
      RELEASE_SELECT_SHARDING_FUNCTOR_CALL,
      SELECT_PARTITION_PROJECTION_CALL,
      MAP_PARTITION_CALL,
      PARTITION_SELECT_SOURCES_CALL,
      PARTITION_REPORT_PROFILING_CALL,
      PARTITION_SELECT_SHARDING_FUNCTOR_CALL,
      FILL_SELECT_SHARDING_FUNCTOR_CALL,
      MAP_FUTURE_MAP_REDUCTION_CALL,
      CONFIGURE_CONTEXT_CALL,
      SELECT_TUNABLE_VALUE_CALL,
      MUST_EPOCH_SELECT_SHARDING_FUNCTOR_CALL,
      MAP_MUST_EPOCH_CALL,
      MAP_DATAFLOW_GRAPH_CALL,
      MEMOIZE_OPERATION_CALL,
      SELECT_TASKS_TO_MAP_CALL,
      SELECT_STEAL_TARGETS_CALL,
      PERMIT_STEAL_REQUEST_CALL,
      HANDLE_MESSAGE_CALL,
      HANDLE_TASK_RESULT_CALL,
      APPLICATION_MAPPER_CALL,
      LAST_MAPPER_CALL,
    };

#define MAPPER_CALL_NAMES(name)                     \
    const char *name[LAST_MAPPER_CALL] = {          \
      "get_mapper_name",                            \
      "get_mapper_sync_model",                      \
      "select_task_options",                        \
      "premap_task",                                \
      "slice_task",                                 \
      "map_task",                                   \
      "map_replicate_task",                         \
      "select_task_variant",                        \
      "postmap_task",                               \
      "select_task_sources",                        \
      "speculate (for task)",                       \
      "report profiling (for task)",                \
      "select sharding functor (for task)",         \
      "map_inline",                                 \
      "select_inline_sources",                      \
      "report profiling (for inline)",              \
      "map_copy",                                   \
      "select_copy_sources",                        \
      "speculate (for copy)",                       \
      "report_profiling (for copy)",                \
      "select sharding functor (for copy)",         \
      "select_close_sources",                       \
      "report_profiling (for close)",               \
      "select sharding functor (for close)",        \
      "map_acquire",                                \
      "speculate (for acquire)",                    \
      "report_profiling (for acquire)",             \
      "select sharding functor (for acquire)",      \
      "map_release",                                \
      "select_release_sources",                     \
      "speculate (for release)",                    \
      "report_profiling (for release)",             \
      "select sharding functor (for release)",      \
      "select partition projection",                \
      "map_partition",                              \
      "select_partition_sources",                   \
      "report_profiling (for partition)",           \
      "select sharding functor (for partition)",    \
      "select sharding functor (for fill)",         \
      "map future map reduction",                   \
      "configure_context",                          \
      "select_tunable_value",                       \
      "select sharding functor (for must epoch)",   \
      "map_must_epoch",                             \
      "map_dataflow_graph",                         \
      "memoize_operation",                          \
      "select_tasks_to_map",                        \
      "select_steal_targets",                       \
      "permit_steal_request",                       \
      "handle_message",                             \
      "handle_task_result",                         \
      "application mapper call",                    \
    }

    // Methodology for assigning priorities to meta-tasks:
    // Minimum and low priority are for things like profiling
    // that we don't want to interfere with normal execution.
    // Resource priority is reserved for tasks that have been 
    // granted resources like reservations. Running priority
    // is the highest and guarantees that we drain out any 
    // previously running tasks over starting new ones. The rest
    // of the priorities are classified as either 'throughput'
    // or 'latency' sensitive. Under each of these two major
    // categories there are four sub-priorities:
    //  - work: general work to be done
    //  - deferred: work that was already scheduled but 
    //              for which a continuation had to be 
    //              made so we don't want to wait behind
    //              work that hasn't started yet
    //  - messsage: a message from a remote node that we
    //              should handle sooner than our own
    //              work since work on the other node is
    //              blocked waiting on our response
    //  - response: a response message from a remote node
    //              that we should handle to unblock work
    //              on our own node
    enum LgPriority {
      LG_MIN_PRIORITY = INT_MIN,
      LG_LOW_PRIORITY = -1,
      // Throughput priorities
      LG_THROUGHPUT_WORK_PRIORITY = 0,
      LG_THROUGHPUT_DEFERRED_PRIORITY = 1,
      LG_THROUGHPUT_MESSAGE_PRIORITY = 2,
      LG_THROUGHPUT_RESPONSE_PRIORITY = 3,
      // Latency priorities
      LG_LATENCY_WORK_PRIORITY = 4,
      LG_LATENCY_DEFERRED_PRIORITY = 5,
      LG_LATENCY_MESSAGE_PRIORITY = 6,
      LG_LATENCY_RESPONSE_PRIORITY = 7,
      // Resource priorities
      LG_RESOURCE_PRIORITY = 8,
      // Running priorities
      LG_RUNNING_PRIORITY = 9,
    };

    enum VirtualChannelKind {
      // The default and work virtual channels are unordered
      DEFAULT_VIRTUAL_CHANNEL = 0, // latency priority
      THROUGHPUT_VIRTUAL_CHANNEL = 1, // throughput priority
      LAST_UNORDERED_VIRTUAL_CHANNEL = THROUGHPUT_VIRTUAL_CHANNEL,
      // All the rest of these are ordered (latency-priority) channels
      MAPPER_VIRTUAL_CHANNEL = 1, 
      TASK_VIRTUAL_CHANNEL = 2,
      INDEX_SPACE_VIRTUAL_CHANNEL = 3,
      FIELD_SPACE_VIRTUAL_CHANNEL = 4,
      REFERENCE_VIRTUAL_CHANNEL = 6,
      UPDATE_VIRTUAL_CHANNEL = 7, // deferred-priority
      SUBSET_VIRTUAL_CHANNEL = 8,
      COLLECTIVE_VIRTUAL_CHANNEL = 9,
      LAYOUT_CONSTRAINT_VIRTUAL_CHANNEL = 10,
      EXPRESSION_VIRTUAL_CHANNEL = 11,
      MIGRATION_VIRTUAL_CHANNEL = 12,
      TRACING_VIRTUAL_CHANNEL = 13,
      RENDEZVOUS_VIRTUAL_CHANNEL = 14,
      MAX_NUM_VIRTUAL_CHANNELS = 15, // this one must be last
    };

    enum MessageKind {
      SEND_STARTUP_BARRIER,
      TASK_MESSAGE,
      STEAL_MESSAGE,
      ADVERTISEMENT_MESSAGE,
      SEND_REGISTRATION_CALLBACK,
      SEND_REMOTE_TASK_REPLAY,
      SEND_REMOTE_TASK_PROFILING_RESPONSE,
      SEND_SHARED_OWNERSHIP,
      SEND_INDEX_SPACE_REQUEST,
      SEND_INDEX_SPACE_RESPONSE,
      SEND_INDEX_SPACE_RETURN,
      SEND_INDEX_SPACE_SET,
      SEND_INDEX_SPACE_CHILD_REQUEST,
      SEND_INDEX_SPACE_CHILD_RESPONSE,
      SEND_INDEX_SPACE_COLORS_REQUEST,
      SEND_INDEX_SPACE_COLORS_RESPONSE,
      SEND_INDEX_SPACE_REMOTE_EXPRESSION_REQUEST,
      SEND_INDEX_SPACE_REMOTE_EXPRESSION_RESPONSE,
      SEND_INDEX_SPACE_GENERATE_COLOR_REQUEST,
      SEND_INDEX_SPACE_GENERATE_COLOR_RESPONSE,
      SEND_INDEX_SPACE_RELEASE_COLOR,
      SEND_INDEX_PARTITION_NOTIFICATION,
      SEND_INDEX_PARTITION_REQUEST,
      SEND_INDEX_PARTITION_RESPONSE,
      SEND_INDEX_PARTITION_RETURN,
      SEND_INDEX_PARTITION_CHILD_REQUEST,
      SEND_INDEX_PARTITION_CHILD_RESPONSE,
      SEND_INDEX_PARTITION_CHILD_REPLICATION,
      SEND_INDEX_PARTITION_DISJOINT_UPDATE,
      SEND_INDEX_PARTITION_SHARD_RECTS_REQUEST,
      SEND_INDEX_PARTITION_SHARD_RECTS_RESPONSE,
      SEND_INDEX_PARTITION_REMOTE_INTERFERENCE_REQUEST,
      SEND_INDEX_PARTITION_REMOTE_INTERFERENCE_RESPONSE,
      SEND_FIELD_SPACE_NODE,
      SEND_FIELD_SPACE_REQUEST,
      SEND_FIELD_SPACE_RETURN,
      SEND_FIELD_SPACE_ALLOCATOR_REQUEST,
      SEND_FIELD_SPACE_ALLOCATOR_RESPONSE,
      SEND_FIELD_SPACE_ALLOCATOR_INVALIDATION,
      SEND_FIELD_SPACE_ALLOCATOR_FLUSH,
      SEND_FIELD_SPACE_ALLOCATOR_FREE,
      SEND_FIELD_SPACE_INFOS_REQUEST,
      SEND_FIELD_SPACE_INFOS_RESPONSE,
      SEND_FIELD_ALLOC_REQUEST,
      SEND_FIELD_SIZE_UPDATE,
      SEND_FIELD_FREE,
      SEND_FIELD_FREE_INDEXES,
      SEND_FIELD_SPACE_LAYOUT_INVALIDATION,
      SEND_LOCAL_FIELD_ALLOC_REQUEST,
      SEND_LOCAL_FIELD_ALLOC_RESPONSE,
      SEND_LOCAL_FIELD_FREE,
      SEND_LOCAL_FIELD_UPDATE,
      SEND_TOP_LEVEL_REGION_REQUEST,
      SEND_TOP_LEVEL_REGION_RETURN,
      INDEX_SPACE_DESTRUCTION_MESSAGE,
      INDEX_PARTITION_DESTRUCTION_MESSAGE,
      FIELD_SPACE_DESTRUCTION_MESSAGE,
      LOGICAL_REGION_DESTRUCTION_MESSAGE,
      INDIVIDUAL_REMOTE_FUTURE_SIZE,
      INDIVIDUAL_REMOTE_OUTPUT_REGISTRATION,
      INDIVIDUAL_REMOTE_COMPLETE,
      INDIVIDUAL_REMOTE_COMMIT,
      SLICE_REMOTE_MAPPED,
      SLICE_REMOTE_COMPLETE,
      SLICE_REMOTE_COMMIT,
      SLICE_VERIFY_CONCURRENT_EXECUTION,
      SLICE_FIND_INTRA_DEP,
      SLICE_RECORD_INTRA_DEP,
      SLICE_REMOTE_COLLECTIVE_RENDEZVOUS,
      SLICE_REMOTE_OUTPUT_EXTENTS,
      SLICE_REMOTE_OUTPUT_REGISTRATION,
      DISTRIBUTED_REMOTE_REGISTRATION,
      DISTRIBUTED_DOWNGRADE_REQUEST,
      DISTRIBUTED_DOWNGRADE_RESPONSE,
      DISTRIBUTED_DOWNGRADE_SUCCESS,
      DISTRIBUTED_DOWNGRADE_UPDATE,
      DISTRIBUTED_GLOBAL_ACQUIRE_REQUEST,
      DISTRIBUTED_GLOBAL_ACQUIRE_RESPONSE,
      DISTRIBUTED_VALID_ACQUIRE_REQUEST,
      DISTRIBUTED_VALID_ACQUIRE_RESPONSE,
      SEND_ATOMIC_RESERVATION_REQUEST,
      SEND_ATOMIC_RESERVATION_RESPONSE,
      SEND_PADDED_RESERVATION_REQUEST,
      SEND_PADDED_RESERVATION_RESPONSE,
      SEND_CREATED_REGION_CONTEXTS,
      SEND_MATERIALIZED_VIEW,
      SEND_FILL_VIEW,
      SEND_FILL_VIEW_VALUE,
      SEND_PHI_VIEW,
      SEND_REDUCTION_VIEW,
      SEND_REPLICATED_VIEW,
      SEND_ALLREDUCE_VIEW,
      SEND_INSTANCE_MANAGER,
      SEND_MANAGER_UPDATE,
      SEND_COLLECTIVE_DISTRIBUTE_FILL,
      SEND_COLLECTIVE_DISTRIBUTE_POINT,
      SEND_COLLECTIVE_DISTRIBUTE_POINTWISE,
      SEND_COLLECTIVE_DISTRIBUTE_REDUCTION,
      SEND_COLLECTIVE_DISTRIBUTE_BROADCAST,
      SEND_COLLECTIVE_DISTRIBUTE_REDUCECAST,
      SEND_COLLECTIVE_DISTRIBUTE_HOURGLASS,
      SEND_COLLECTIVE_DISTRIBUTE_ALLREDUCE,
      SEND_COLLECTIVE_HAMMER_REDUCTION,
      SEND_COLLECTIVE_FUSE_GATHER,
      SEND_COLLECTIVE_USER_REQUEST,
      SEND_COLLECTIVE_USER_RESPONSE,
      SEND_COLLECTIVE_REGISTER_USER,
      SEND_COLLECTIVE_REMOTE_INSTANCES_REQUEST,
      SEND_COLLECTIVE_REMOTE_INSTANCES_RESPONSE,
      SEND_COLLECTIVE_NEAREST_INSTANCES_REQUEST,
      SEND_COLLECTIVE_NEAREST_INSTANCES_RESPONSE,
      SEND_COLLECTIVE_REMOTE_REGISTRATION,
      SEND_COLLECTIVE_FINALIZE_MAPPING,
      SEND_COLLECTIVE_VIEW_CREATION,
      SEND_COLLECTIVE_VIEW_DELETION,
      SEND_COLLECTIVE_VIEW_RELEASE,
      SEND_COLLECTIVE_VIEW_NOTIFICATION,
      SEND_COLLECTIVE_VIEW_MAKE_VALID,
      SEND_COLLECTIVE_VIEW_MAKE_INVALID,
      SEND_COLLECTIVE_VIEW_INVALIDATE_REQUEST,
      SEND_COLLECTIVE_VIEW_INVALIDATE_RESPONSE,
      SEND_COLLECTIVE_VIEW_ADD_REMOTE_REFERENCE,
      SEND_COLLECTIVE_VIEW_REMOVE_REMOTE_REFERENCE,
      SEND_CREATE_TOP_VIEW_REQUEST,
      SEND_CREATE_TOP_VIEW_RESPONSE,
      SEND_VIEW_REQUEST,
      SEND_VIEW_REGISTER_USER,
      SEND_VIEW_FIND_COPY_PRE_REQUEST,
      SEND_VIEW_ADD_COPY_USER,
      SEND_VIEW_FIND_LAST_USERS_REQUEST,
      SEND_VIEW_FIND_LAST_USERS_RESPONSE,
      SEND_VIEW_REPLICATION_REQUEST,
      SEND_VIEW_REPLICATION_RESPONSE,
      SEND_VIEW_REPLICATION_REMOVAL,
      SEND_MANAGER_REQUEST,
      SEND_FUTURE_RESULT,
      SEND_FUTURE_RESULT_SIZE,
      SEND_FUTURE_SUBSCRIPTION,
      SEND_FUTURE_CREATE_INSTANCE_REQUEST,
      SEND_FUTURE_CREATE_INSTANCE_RESPONSE,
      SEND_FUTURE_MAP_REQUEST,
      SEND_FUTURE_MAP_RESPONSE,
      SEND_REPL_COMPUTE_EQUIVALENCE_SETS,
      SEND_REPL_OUTPUT_EQUIVALENCE_SET,
      SEND_REPL_REFINE_EQUIVALENCE_SETS,
      SEND_REPL_EQUIVALENCE_SET_NOTIFICATION,
      SEND_REPL_INTRA_SPACE_DEP,
      SEND_REPL_BROADCAST_UPDATE,
      SEND_REPL_CREATED_REGIONS,
      SEND_REPL_TRACE_EVENT_REQUEST,
      SEND_REPL_TRACE_EVENT_RESPONSE,
      SEND_REPL_TRACE_FRONTIER_REQUEST,
      SEND_REPL_TRACE_FRONTIER_RESPONSE,
      SEND_REPL_TRACE_UPDATE,
      SEND_REPL_IMPLICIT_REQUEST,
      SEND_REPL_IMPLICIT_RESPONSE,
      SEND_REPL_FIND_COLLECTIVE_VIEW,
      SEND_MAPPER_MESSAGE,
      SEND_MAPPER_BROADCAST,
      SEND_TASK_IMPL_SEMANTIC_REQ,
      SEND_INDEX_SPACE_SEMANTIC_REQ,
      SEND_INDEX_PARTITION_SEMANTIC_REQ,
      SEND_FIELD_SPACE_SEMANTIC_REQ,
      SEND_FIELD_SEMANTIC_REQ,
      SEND_LOGICAL_REGION_SEMANTIC_REQ,
      SEND_LOGICAL_PARTITION_SEMANTIC_REQ,
      SEND_TASK_IMPL_SEMANTIC_INFO,
      SEND_INDEX_SPACE_SEMANTIC_INFO,
      SEND_INDEX_PARTITION_SEMANTIC_INFO,
      SEND_FIELD_SPACE_SEMANTIC_INFO,
      SEND_FIELD_SEMANTIC_INFO,
      SEND_LOGICAL_REGION_SEMANTIC_INFO,
      SEND_LOGICAL_PARTITION_SEMANTIC_INFO,
      SEND_REMOTE_CONTEXT_REQUEST,
      SEND_REMOTE_CONTEXT_RESPONSE,
      SEND_REMOTE_CONTEXT_PHYSICAL_REQUEST,
      SEND_REMOTE_CONTEXT_PHYSICAL_RESPONSE,
      SEND_REMOTE_CONTEXT_FIND_COLLECTIVE_VIEW_REQUEST,
      SEND_REMOTE_CONTEXT_FIND_COLLECTIVE_VIEW_RESPONSE,
      SEND_COMPUTE_EQUIVALENCE_SETS_REQUEST,
      SEND_COMPUTE_EQUIVALENCE_SETS_RESPONSE,
      SEND_COMPUTE_EQUIVALENCE_SETS_PENDING,
      SEND_OUTPUT_EQUIVALENCE_SET_REQUEST,
      SEND_OUTPUT_EQUIVALENCE_SET_RESPONSE,
      SEND_CANCEL_EQUIVALENCE_SETS_SUBSCRIPTION,
      SEND_INVALIDATE_EQUIVALENCE_SETS_SUBSCRIPTION,
      SEND_EQUIVALENCE_SET_CREATION,
      SEND_EQUIVALENCE_SET_REUSE,
      SEND_EQUIVALENCE_SET_REQUEST,
      SEND_EQUIVALENCE_SET_RESPONSE,
      SEND_EQUIVALENCE_SET_REPLICATION_REQUEST,
      SEND_EQUIVALENCE_SET_REPLICATION_RESPONSE,
      SEND_EQUIVALENCE_SET_REPLICATION_INVALIDATION,
      SEND_EQUIVALENCE_SET_MIGRATION,
      SEND_EQUIVALENCE_SET_OWNER_UPDATE,
      SEND_EQUIVALENCE_SET_MAKE_OWNER,
      SEND_EQUIVALENCE_SET_CLONE_REQUEST,
      SEND_EQUIVALENCE_SET_CLONE_RESPONSE,
      SEND_EQUIVALENCE_SET_CAPTURE_REQUEST,
      SEND_EQUIVALENCE_SET_CAPTURE_RESPONSE,
      SEND_EQUIVALENCE_SET_REMOTE_REQUEST_INSTANCES,
      SEND_EQUIVALENCE_SET_REMOTE_REQUEST_INVALID,
      SEND_EQUIVALENCE_SET_REMOTE_REQUEST_ANTIVALID,
      SEND_EQUIVALENCE_SET_REMOTE_UPDATES,
      SEND_EQUIVALENCE_SET_REMOTE_ACQUIRES,
      SEND_EQUIVALENCE_SET_REMOTE_RELEASES,
      SEND_EQUIVALENCE_SET_REMOTE_COPIES_ACROSS,
      SEND_EQUIVALENCE_SET_REMOTE_OVERWRITES,
      SEND_EQUIVALENCE_SET_REMOTE_FILTERS,
      SEND_EQUIVALENCE_SET_REMOTE_CLONES,
      SEND_EQUIVALENCE_SET_REMOTE_INSTANCES,
      SEND_INSTANCE_REQUEST,
      SEND_INSTANCE_RESPONSE,
      SEND_EXTERNAL_CREATE_REQUEST,
      SEND_EXTERNAL_CREATE_RESPONSE,
      SEND_EXTERNAL_ATTACH,
      SEND_EXTERNAL_DETACH,
      SEND_GC_PRIORITY_UPDATE,
      SEND_GC_REQUEST,
      SEND_GC_RESPONSE,
      SEND_GC_ACQUIRE,
      SEND_GC_FAILED,
      SEND_GC_MISMATCH,
      SEND_GC_NOTIFY,
      SEND_GC_DEBUG_REQUEST,
      SEND_GC_DEBUG_RESPONSE,
      SEND_GC_RECORD_EVENT,
      SEND_ACQUIRE_REQUEST,
      SEND_ACQUIRE_RESPONSE,
      SEND_VARIANT_BROADCAST,
      SEND_CONSTRAINT_REQUEST,
      SEND_CONSTRAINT_RESPONSE,
      SEND_CONSTRAINT_RELEASE,
      SEND_TOP_LEVEL_TASK_COMPLETE,
      SEND_MPI_RANK_EXCHANGE,
      SEND_REPLICATE_LAUNCH,
      SEND_REPLICATE_POST_MAPPED,
      SEND_REPLICATE_POST_EXECUTION,
      SEND_REPLICATE_TRIGGER_COMPLETE,
      SEND_REPLICATE_TRIGGER_COMMIT,
<<<<<<< HEAD
      SEND_CONTROL_REPLICATE_COLLECTIVE_MESSAGE,
      SEND_CONTROL_REPLICATE_RENDEZVOUS_MESSAGE,
=======
>>>>>>> afc96012
      SEND_LIBRARY_MAPPER_REQUEST,
      SEND_LIBRARY_MAPPER_RESPONSE,
      SEND_LIBRARY_TRACE_REQUEST,
      SEND_LIBRARY_TRACE_RESPONSE,
      SEND_LIBRARY_PROJECTION_REQUEST,
      SEND_LIBRARY_PROJECTION_RESPONSE,
      SEND_LIBRARY_SHARDING_REQUEST,
      SEND_LIBRARY_SHARDING_RESPONSE,
      SEND_LIBRARY_TASK_REQUEST,
      SEND_LIBRARY_TASK_RESPONSE,
      SEND_LIBRARY_REDOP_REQUEST,
      SEND_LIBRARY_REDOP_RESPONSE,
      SEND_LIBRARY_SERDEZ_REQUEST,
      SEND_LIBRARY_SERDEZ_RESPONSE,
      SEND_REMOTE_OP_REPORT_UNINIT,
      SEND_REMOTE_OP_PROFILING_COUNT_UPDATE,
      SEND_REMOTE_OP_COMPLETION_EFFECT,
      SEND_REMOTE_TRACE_UPDATE,
      SEND_REMOTE_TRACE_RESPONSE,
      SEND_FREE_EXTERNAL_ALLOCATION,
      SEND_CREATE_FUTURE_INSTANCE_REQUEST,
      SEND_CREATE_FUTURE_INSTANCE_RESPONSE,
      SEND_FREE_FUTURE_INSTANCE,
      SEND_REMOTE_DISTRIBUTED_ID_REQUEST,
      SEND_REMOTE_DISTRIBUTED_ID_RESPONSE,
      SEND_CONCURRENT_RESERVATION_CREATION,
      SEND_CONCURRENT_EXECUTION_ANALYSIS,
      SEND_CONTROL_REPLICATION_FUTURE_ALLREDUCE,
      SEND_CONTROL_REPLICATION_FUTURE_BROADCAST,
      SEND_CONTROL_REPLICATION_FUTURE_REDUCTION,
      SEND_CONTROL_REPLICATION_VALUE_ALLREDUCE,
      SEND_CONTROL_REPLICATION_VALUE_BROADCAST,
      SEND_CONTROL_REPLICATION_VALUE_EXCHANGE,
      SEND_CONTROL_REPLICATION_BUFFER_BROADCAST,
      SEND_CONTROL_REPLICATION_SHARD_SYNC_TREE,
      SEND_CONTROL_REPLICATION_SHARD_EVENT_TREE,
      SEND_CONTROL_REPLICATION_SINGLE_TASK_TREE,
      SEND_CONTROL_REPLICATION_CROSS_PRODUCT_PARTITION,
      SEND_CONTROL_REPLICATION_SHARDING_GATHER_COLLECTIVE,
      SEND_CONTROL_REPLICATION_INDIRECT_COPY_EXCHANGE,
      SEND_CONTROL_REPLICATION_FIELD_DESCRIPTOR_EXCHANGE,
      SEND_CONTROL_REPLICATION_FIELD_DESCRIPTOR_GATHER,
      SEND_CONTROL_REPLICATION_DEPPART_RESULT_SCATTER,
      SEND_CONTROL_REPLICATION_BUFFER_EXCHANGE,
      SEND_CONTROL_REPLICATION_FUTURE_NAME_EXCHANGE,
      SEND_CONTROL_REPLICATION_MUST_EPOCH_MAPPING_BROADCAST,
      SEND_CONTROL_REPLICATION_MUST_EPOCH_MAPPING_EXCHANGE,
      SEND_CONTROL_REPLICATION_MUST_EPOCH_DEPENDENCE_EXCHANGE,
      SEND_CONTROL_REPLICATION_MUST_EPOCH_COMPLETION_EXCHANGE,
      SEND_CONTROL_REPLICATION_CHECK_COLLECTIVE_MAPPING,
      SEND_CONTROL_REPLICATION_CHECK_COLLECTIVE_SOURCES,
      SEND_CONTROL_REPLICATION_TEMPLATE_INDEX_EXCHANGE,
      SEND_CONTROL_REPLICATION_UNORDERED_EXCHANGE,
      SEND_CONTROL_REPLICATION_CONSENSUS_MATCH,
      SEND_CONTROL_REPLICATION_VERIFY_CONTROL_REPLICATION_EXCHANGE,
      SEND_CONTROL_REPLICATION_OUTPUT_SIZE_EXCHANGE,
      SEND_CONTROL_REPLICATION_INDEX_ATTACH_LAUNCH_SPACE,
      SEND_CONTROL_REPLICATION_INDEX_ATTACH_UPPER_BOUND,
      SEND_CONTROL_REPLICATION_INDEX_ATTACH_EXCHANGE,
      SEND_CONTROL_REPLICATION_SHARD_PARTICIPANTS_EXCHANGE,
      SEND_CONTROL_REPLICATION_IMPLICIT_SHARDING_FUNCTOR,
      SEND_CONTROL_REPLICATION_CREATE_FILL_VIEW,
      SEND_CONTROL_REPLICATION_VIEW_RENDEZVOUS,
      SEND_CONTROL_REPLICATION_CONCURRENT_EXECUTION_VALIDATION,
      SEND_CONTROL_REPLICATION_ELIDE_CLOSE_EXCHANGE,
      SEND_CONTROL_REPLICATION_PREDICATE_EXCHANGE,
      SEND_CONTROL_REPLICATION_CROSS_PRODUCT_EXCHANGE,
      SEND_CONTROL_REPLICATION_SLOW_BARRIER,
      SEND_SHUTDOWN_NOTIFICATION,
      SEND_SHUTDOWN_RESPONSE,
      LAST_SEND_KIND, // This one must be last
    };

#define LG_MESSAGE_DESCRIPTIONS(name)                                 \
      const char *name[LAST_SEND_KIND] = {                            \
        "Send Startup Barrier",                                       \
        "Task Message",                                               \
        "Steal Message",                                              \
        "Advertisement Message",                                      \
        "Send Registration Callback",                                 \
        "Send Remote Task Replay",                                    \
        "Send Remote Task Profiling Response",                        \
        "Send Shared Ownership",                                      \
        "Send Index Space Request",                                   \
        "Send Index Space Response",                                  \
        "Send Index Space Return",                                    \
        "Send Index Space Set",                                       \
        "Send Index Space Child Request",                             \
        "Send Index Space Child Response",                            \
        "Send Index Space Colors Request",                            \
        "Send Index Space Colors Response",                           \
        "Send Index Space Remote Expression Request",                 \
        "Send Index Space Remote Expression Response",                \
        "Send Index Space Generate Color Request",                    \
        "Send Index Space Generate Color Response",                   \
        "Send Index Space Release Color",                             \
        "Send Index Partition Notification",                          \
        "Send Index Partition Request",                               \
        "Send Index Partition Response",                              \
        "Send Index Partition Return",                                \
        "Send Index Partition Child Request",                         \
        "Send Index Partition Child Response",                        \
        "Send Index Partition Child Replication",                     \
        "Send Index Partition Disjoint Update",                       \
        "Send Index Partition Shard Rects Request",                   \
        "Send Index Partition Shard Rects Response",                  \
        "Send Index Partition Remote Interference Request",           \
        "Send Index Partition Remote Interference Response",          \
        "Send Field Space Node",                                      \
        "Send Field Space Request",                                   \
        "Send Field Space Return",                                    \
        "Send Field Space Allocator Request",                         \
        "Send Field Space Allocator Response",                        \
        "Send Field Space Allocator Invalidation",                    \
        "Send Field Space Allocator Flush",                           \
        "Send Field Space Allocator Free",                            \
        "Send Field Space Infos Request",                             \
        "Send Field Space Infos Response",                            \
        "Send Field Alloc Request",                                   \
        "Send Field Size Update",                                     \
        "Send Field Free",                                            \
        "Send Field Free Indexes",                                    \
        "Send Field Space Layout Invalidation",                       \
        "Send Local Field Alloc Request",                             \
        "Send Local Field Alloc Response",                            \
        "Send Local Field Free",                                      \
        "Send Local Field Update",                                    \
        "Send Top Level Region Request",                              \
        "Send Top Level Region Return",                               \
        "Index Space Destruction",                                    \
        "Index Partition Destruction",                                \
        "Field Space Destruction",                                    \
        "Logical Region Destruction",                                 \
        "Individual Remote Future Size",                              \
        "Individual Remote Output Region Registration",               \
        "Individual Remote Complete",                                 \
        "Individual Remote Commit",                                   \
        "Slice Remote Mapped",                                        \
        "Slice Remote Complete",                                      \
        "Slice Remote Commit",                                        \
        "Slice Verify Concurrent Execution",                          \
        "Slice Find Intra-Space Dependence",                          \
        "Slice Record Intra-Space Dependence",                        \
        "Slice Remote Collective Rendezvous",                         \
        "Slice Remote Output Region Extents",                         \
        "Slice Remote Output Region Registration",                    \
        "Distributed Remote Registration",                            \
        "Distributed Downgrade Request",                              \
        "Distributed Downgrade Response",                             \
        "Distributed Downgrade Success",                              \
        "Distributed Downgrade Update",                               \
        "Distributed Global Acquire Request",                         \
        "Distributed Global Acquire Response",                        \
        "Distributed Valid Acquire Request",                          \
        "Distributed Valid Acquire Response",                         \
        "Send Atomic Reservation Request",                            \
        "Send Atomic Reservation Response",                           \
        "Send Padded Reservation Request",                            \
        "Send Padded Reservation Response",                           \
        "Send Created Region Contexts",                               \
        "Send Materialized View",                                     \
        "Send Fill View",                                             \
        "Send Fill View Value",                                       \
        "Send Phi View",                                              \
        "Send Reduction View",                                        \
        "Send Replicated View",                                       \
        "Send Allreduce View",                                        \
        "Send Instance Manager",                                      \
        "Send Manager Update",                                        \
        "Send Collective Distribute Fill",                            \
        "Send Collective Distribute Point",                           \
        "Send Collective Distribute Pointwise",                       \
        "Send Collective Distribute Reduction",                       \
        "Send Collective Distribute Broadcast",                       \
        "Send Collective Distribute Reducecast",                      \
        "Send Collective Distribute Hourglass",                       \
        "Send Collective Distribute Allreduce",                       \
        "Send Collective Hammer Reduction",                           \
        "Send Collective Fuse Gather",                                \
        "Send Collective User Request",                               \
        "Send Collective User Response",                              \
        "Send Collective Individual Register User",                   \
        "Send Collective Remote Instances Request",                   \
        "Send Collective Remote Instances Response",                  \
        "Send Collective Nearest Instances Request",                  \
        "Send Collective Nearest Instances Response",                 \
        "Send Collective Remote Registration",                        \
        "Send Collective Finalize Mapping",                           \
        "Send Collective View Creation",                              \
        "Send Collective View Deletion",                              \
        "Send Collective View Release",                               \
        "Send Collective View Deletion Notification",                 \
        "Send Collective View Make Valid",                            \
        "Send Collective View Make Invalid",                          \
        "Send Collective View Invalidate Request",                    \
        "Send Collective View Invalidate Response",                   \
        "Send Collective View Add Remote Reference",                  \
        "Send Collective View Remove Remote Reference",               \
        "Send Create Top View Request",                               \
        "Send Create Top View Response",                              \
        "Send View Request",                                          \
        "Send View Register User",                                    \
        "Send View Find Copy Preconditions Request",                  \
        "Send View Add Copy User",                                    \
        "Send View Find Last Users Request",                          \
        "Send View Find Last Users Response",                         \
        "Send View Replication Request",                              \
        "Send View Replication Response",                             \
        "Send View Replication Removal",                              \
        "Send Manager Request",                                       \
        "Send Future Result",                                         \
        "Send Future Result Size",                                    \
        "Send Future Subscription",                                   \
        "Send Future Create Instance Request",                        \
        "Send Future Create Instance Response",                       \
        "Send Future Map Future Request",                             \
        "Send Future Map Future Response",                            \
        "Send Replicate Compute Equivalence Sets",                    \
        "Send Replicate Register Output Equivalence Set",             \
        "Send Replicate Refine Equivalence Sets",                     \
        "Send Replicate Equivalence Set Notification",                \
        "Send Replicate Intra Space Dependence",                      \
        "Send Replicate Broadcast Update",                            \
        "Send Replicate Created Regions Return",                      \
        "Send Replicate Trace Event Request",                         \
        "Send Replicate Trace Event Response",                        \
        "Send Replicate Trace Frontier Request",                      \
        "Send Replicate Trace Frontier Response",                     \
        "Send Replicate Trace Update",                                \
        "Send Replicate Implicit Request",                            \
        "Send Replicate Implicit Response",                           \
        "Send Replicate Find or Create Collective View",              \
        "Send Mapper Message",                                        \
        "Send Mapper Broadcast",                                      \
        "Send Task Impl Semantic Req",                                \
        "Send Index Space Semantic Req",                              \
        "Send Index Partition Semantic Req",                          \
        "Send Field Space Semantic Req",                              \
        "Send Field Semantic Req",                                    \
        "Send Logical Region Semantic Req",                           \
        "Send Logical Partition Semantic Req",                        \
        "Send Task Impl Semantic Info",                               \
        "Send Index Space Semantic Info",                             \
        "Send Index Partition Semantic Info",                         \
        "Send Field Space Semantic Info",                             \
        "Send Field Semantic Info",                                   \
        "Send Logical Region Semantic Info",                          \
        "Send Logical Partition Semantic Info",                       \
        "Send Remote Context Request",                                \
        "Send Remote Context Response",                               \
        "Send Remote Context Physical Request",                       \
        "Send Remote Context Physical Response",                      \
        "Send Remote Context Find Collective View Request",           \
        "Send Remote Context Find Collective View Response",          \
        "Send Compute Equivalence Sets Request",                      \
        "Send Compute Equivalence Sets Response",                     \
        "Send Compute Equivalence Sets Pending",                      \
        "Send Register Output Equivalence Set Request",               \
        "Send Register Output Equivalence Set Response",              \
        "Send Cancel Equivalence Sets Subscription",                  \
        "Send Invalidate Equivalence Sets Subscription",              \
        "Send Equivalence Set Creation",                              \
        "Send Equivalence Set Reuse",                                 \
        "Send Equivalence Set Request",                               \
        "Send Equivalence Set Response",                              \
        "Send Equivalence Set Replication Request",                   \
        "Send Equivalence Set Replication Response",                  \
        "Send Equivalence Set Replication Invalidation",              \
        "Send Equivalence Set Migration",                             \
        "Send Equivalence Set Owner Update",                          \
        "Send Equivalence Set Make Owner",                            \
        "Send Equivalence Set Clone Request",                         \
        "Send Equivalence Set Clone Response",                        \
        "Send Equivalence Set Tracing Capture Request",               \
        "Send Equivalence Set Tracing Capture Response",              \
        "Send Equivalence Set Remote Request Instances",              \
        "Send Equivalence Set Remote Request Invalid",                \
        "Send Equivalence Set Remote Request Antivalid",              \
        "Send Equivalence Set Remote Updates",                        \
        "Send Equivalence Set Remote Acquires",                       \
        "Send Equivalence Set Remote Releases",                       \
        "Send Equivalence Set Remote Copies Across",                  \
        "Send Equivalence Set Remote Overwrites",                     \
        "Send Equivalence Set Remote Filters",                        \
        "Send Equivalence Set Remote Clones",                         \
        "Send Equivalence Set Remote Instances",                      \
        "Send Instance Request",                                      \
        "Send Instance Response",                                     \
        "Send External Create Request",                               \
        "Send External Create Response",                              \
        "Send External Attach",                                       \
        "Send External Detach",                                       \
        "Send GC Priority Update",                                    \
        "Send GC Request",                                            \
        "Send GC Response",                                           \
        "Send GC Acquire Request",                                    \
        "Send GC Acquire Failed",                                     \
        "Send GC Packed Reference Mismatch",                          \
        "Send GC Notify Collected",                                   \
        "Send GC Debug Request",                                      \
        "Send GC Debug Response",                                     \
        "Send GC Record Event",                                       \
        "Send Acquire Request",                                       \
        "Send Acquire Response",                                      \
        "Send Task Variant Broadcast",                                \
        "Send Constraint Request",                                    \
        "Send Constraint Response",                                   \
        "Send Constraint Release",                                    \
        "Top Level Task Complete",                                    \
        "Send MPI Rank Exchange",                                     \
        "Send Replication Launch",                                    \
        "Send Replication Post Mapped",                               \
        "Send Replication Post Execution",                            \
        "Send Replication Trigger Complete",                          \
        "Send Replication Trigger Commit",                            \
<<<<<<< HEAD
        "Send Control Replication Collective Message",                \
        "Send Control Replication Rendezvous Message",                \
=======
>>>>>>> afc96012
        "Send Library Mapper Request",                                \
        "Send Library Mapper Response",                               \
        "Send Library Trace Request",                                 \
        "Send Library Trace Response",                                \
        "Send Library Projection Request",                            \
        "Send Library Projection Response",                           \
        "Send Library Sharding Request",                              \
        "Send Library Sharding Response",                             \
        "Send Library Task Request",                                  \
        "Send Library Task Response",                                 \
        "Send Library Redop Request",                                 \
        "Send Library Redop Response",                                \
        "Send Library Serdez Request",                                \
        "Send Library Serdez Response",                               \
        "Remote Op Report Uninitialized",                             \
        "Remote Op Profiling Count Update",                           \
        "Remote Op Completion Effect",                                \
        "Send Remote Trace Update",                                   \
        "Send Remote Trace Response",                                 \
        "Send Free External Allocation",                              \
        "Send Create Future Instance Request",                        \
        "Send Create Future Instance Response",                       \
        "Send Free Future Instance",                                  \
        "Send Remote Distributed ID Request",                         \
        "Send Remote Distributed ID Response",                        \
        "Send Concurrent Reservation Creation",                       \
        "Send Concurrent Execution Analysis",                         \
        "Control Replication Collective Future All-Reduce",           \
        "Control Replication Collective Future Broadcast",            \
        "Control Replication Collective Future Reduction",            \
        "Control Replication Collective Value All-Reduce",            \
        "Control Replication Collective Value Broadcast",             \
        "Control Replication Collective Value Exchange",              \
        "Control Replication Collective Buffer Broadcast",            \
        "Control Replication Collective Shard Sync Tree",             \
        "Control Replication Collective Shard Event Tree",            \
        "Control Replication Collective Single Task Tree",            \
        "Control Replication Collective Cross Product Partition",     \
        "Control Replication Collective Sharding Gather Collective",  \
        "Control Replication Collective Indirect Copy Exchange",      \
        "Control Replication Collective Field Descriptor Exchange",   \
        "Control Replication Collective Field Descriptor Gather",     \
        "Control Replication Collective Deppart Result Scatter",      \
        "Control Replication Collective Buffer Exchange",             \
        "Control Replication Collective Future Name Exchange",        \
        "Control Replication Collective Must Epoch Mapping Broadcast",\
        "Control Replication Collective Must Epoch Mapping Exchange", \
        "Control Replication Collective Must Epoch Dependence Exchange",\
        "Control Replication Collective Must Epoch Completion Exchange",\
        "Control Replication Collective Check Mapping",               \
        "Control Replication Collective Check Sources",               \
        "Control Replication Collective Template Index Exchange",     \
        "Control Replication Collective Unordered Exchange",          \
        "Control Replication Collective Consensus Match",             \
        "Control Replication Collective Verify Control Replication Exchange",\
        "Control Replication Collective Output Size Exchange",        \
        "Control Replication Collective Index Attach Launch Space",   \
        "Control Replication Collective Index Attach Upper Bound",    \
        "Control Replication Collective Index Attach Exchange",       \
        "Control Replication Collective Shard Participants Exchange", \
        "Control Replication Collective Implicit Sharding Functor",   \
        "Control Replication Collective Create Fill View",            \
        "Control Replication Collective View Rendezvous",             \
        "Control Replication Collective Concurrent Execution Validation",\
        "Control Replication Collective Elide Close Exchange",        \
        "Control Replication Collective Predicate Exchange",          \
        "Control Replication Collective Cross Product Exchange",      \
        "Control Replication Collective Slow Barrier",                \
        "Send Shutdown Notification",                                 \
        "Send Shutdown Response",                                     \
      };

    // Runtime task numbering 
    enum {
      LG_STARTUP_TASK_ID      = Realm::Processor::TASK_ID_PROCESSOR_INIT,
      LG_SHUTDOWN_TASK_ID     = Realm::Processor::TASK_ID_PROCESSOR_SHUTDOWN,
      LG_TASK_ID              = Realm::Processor::TASK_ID_FIRST_AVAILABLE,
#ifdef LEGION_SEPARATE_META_TASKS
      LG_LEGION_PROFILING_ID  = LG_TASK_ID+LG_LAST_TASK_ID+LAST_SEND_KIND,
      LG_ENDPOINT_TASK_ID     = LG_TASK_ID+LG_LAST_TASK_ID+LAST_SEND_KIND+1,
      LG_APP_PROC_TASK_ID     = LG_TASK_ID+LG_LAST_TASK_ID+LAST_SEND_KIND+2,
      LG_TASK_ID_AVAILABLE    = LG_APP_PROC_TASK_ID+LG_LAST_TASK_ID,
#else
      LG_LEGION_PROFILING_ID  = LG_TASK_ID+1,
      LG_ENDPOINT_TASK_ID     = LG_TASK_ID+2,
      LG_APP_PROC_TASK_ID     = LG_TASK_ID+3,
      LG_TASK_ID_AVAILABLE    = LG_TASK_ID+4,
#endif
    };

    enum RuntimeCallKind {
      PACK_BASE_TASK_CALL, 
      UNPACK_BASE_TASK_CALL,
      TASK_PRIVILEGE_CHECK_CALL,
      CLONE_TASK_CALL,
      COMPUTE_POINT_REQUIREMENTS_CALL,
      INTRA_TASK_ALIASING_CALL,
      ACTIVATE_SINGLE_CALL,
      DEACTIVATE_SINGLE_CALL,
      SELECT_INLINE_VARIANT_CALL,
      INLINE_CHILD_TASK_CALL,
      PACK_SINGLE_TASK_CALL,
      UNPACK_SINGLE_TASK_CALL,
      PACK_REMOTE_CONTEXT_CALL,
      HAS_CONFLICTING_INTERNAL_CALL,
      FIND_CONFLICTING_CALL,
      FIND_CONFLICTING_INTERNAL_CALL,
      CHECK_REGION_DEPENDENCE_CALL,
      FIND_PARENT_REGION_REQ_CALL,
      FIND_PARENT_REGION_CALL,
      CHECK_PRIVILEGE_CALL,
      TRIGGER_SINGLE_CALL,
      INITIALIZE_MAP_TASK_CALL,
      FINALIZE_MAP_TASK_CALL,
      VALIDATE_VARIANT_SELECTION_CALL,
      MAP_ALL_REGIONS_CALL,
      INITIALIZE_REGION_TREE_CONTEXTS_CALL,
      INVALIDATE_REGION_TREE_CONTEXTS_CALL,
      CREATE_INSTANCE_TOP_VIEW_CALL,
      LAUNCH_TASK_CALL,
      ACTIVATE_MULTI_CALL,
      DEACTIVATE_MULTI_CALL,
      SLICE_INDEX_SPACE_CALL,
      CLONE_MULTI_CALL,
      MULTI_TRIGGER_EXECUTION_CALL,
      PACK_MULTI_CALL,
      UNPACK_MULTI_CALL,
      ACTIVATE_INDIVIDUAL_CALL,
      DEACTIVATE_INDIVIDUAL_CALL,
      INDIVIDUAL_PERFORM_MAPPING_CALL,
      INDIVIDUAL_RETURN_VIRTUAL_CALL,
      INDIVIDUAL_TRIGGER_COMPLETE_CALL,
      INDIVIDUAL_TRIGGER_COMMIT_CALL,
      INDIVIDUAL_POST_MAPPED_CALL,
      INDIVIDUAL_PACK_TASK_CALL,
      INDIVIDUAL_UNPACK_TASK_CALL,
      INDIVIDUAL_PACK_REMOTE_COMPLETE_CALL,
      INDIVIDUAL_UNPACK_REMOTE_COMPLETE_CALL,
      POINT_ACTIVATE_CALL,
      POINT_DEACTIVATE_CALL,
      POINT_TASK_COMPLETE_CALL,
      POINT_TASK_COMMIT_CALL,
      POINT_PACK_TASK_CALL,
      POINT_UNPACK_TASK_CALL,
      POINT_TASK_POST_MAPPED_CALL,
      REMOTE_TASK_ACTIVATE_CALL,
      REMOTE_TASK_DEACTIVATE_CALL,
      REMOTE_UNPACK_CONTEXT_CALL,
      INDEX_ACTIVATE_CALL,
      INDEX_DEACTIVATE_CALL,
      INDEX_COMPUTE_FAT_PATH_CALL,
      INDEX_PREMAP_TASK_CALL,
      INDEX_DISTRIBUTE_CALL,
      INDEX_PERFORM_MAPPING_CALL,
      INDEX_COMPLETE_CALL,
      INDEX_COMMIT_CALL,
      INDEX_PERFORM_INLINING_CALL,
      INDEX_CLONE_AS_SLICE_CALL,
      INDEX_HANDLE_FUTURE,
      INDEX_RETURN_SLICE_MAPPED_CALL,
      INDEX_RETURN_SLICE_COMPLETE_CALL,
      INDEX_RETURN_SLICE_COMMIT_CALL,
      SLICE_ACTIVATE_CALL,
      SLICE_DEACTIVATE_CALL,
      SLICE_APPLY_VERSION_INFO_CALL,
      SLICE_DISTRIBUTE_CALL,
      SLICE_PERFORM_MAPPING_CALL,
      SLICE_LAUNCH_CALL,
      SLICE_MAP_AND_LAUNCH_CALL,
      SLICE_PACK_TASK_CALL,
      SLICE_UNPACK_TASK_CALL,
      SLICE_CLONE_AS_SLICE_CALL,
      SLICE_HANDLE_FUTURE_CALL,
      SLICE_CLONE_AS_POINT_CALL,
      SLICE_ENUMERATE_POINTS_CALL,
      SLICE_MAPPED_CALL,
      SLICE_COMPLETE_CALL,
      SLICE_COMMIT_CALL,
      REALM_SPAWN_META_CALL,
      REALM_SPAWN_TASK_CALL,
      REALM_CREATE_INSTANCE_CALL,
      REALM_ISSUE_COPY_CALL,
      REALM_ISSUE_FILL_CALL,
      REGION_TREE_LOGICAL_ANALYSIS_CALL,
      REGION_TREE_LOGICAL_FENCE_CALL,
      REGION_TREE_VERSIONING_ANALYSIS_CALL,
      REGION_TREE_ADVANCE_VERSION_NUMBERS_CALL,
      REGION_TREE_INITIALIZE_CONTEXT_CALL,
      REGION_TREE_INVALIDATE_CONTEXT_CALL,
      REGION_TREE_PREMAP_ONLY_CALL,
      REGION_TREE_PHYSICAL_REGISTER_ONLY_CALL,
      REGION_TREE_PHYSICAL_REGISTER_USERS_CALL,
      REGION_TREE_PHYSICAL_PERFORM_CLOSE_CALL,
      REGION_TREE_PHYSICAL_CLOSE_CONTEXT_CALL,
      REGION_TREE_PHYSICAL_COPY_ACROSS_CALL,
      REGION_TREE_PHYSICAL_REDUCE_ACROSS_CALL,
      REGION_TREE_PHYSICAL_CONVERT_MAPPING_CALL,
      REGION_TREE_PHYSICAL_FILL_FIELDS_CALL,
      REGION_TREE_PHYSICAL_ATTACH_EXTERNAL_CALL,
      REGION_TREE_PHYSICAL_DETACH_EXTERNAL_CALL,
      REGION_NODE_REGISTER_LOGICAL_USER_CALL,
      REGION_NODE_CLOSE_LOGICAL_NODE_CALL,
      REGION_NODE_SIPHON_LOGICAL_CHILDREN_CALL,
      REGION_NODE_SIPHON_LOGICAL_PROJECTION_CALL,
      REGION_NODE_PERFORM_LOGICAL_CLOSES_CALL,
      REGION_NODE_FIND_VALID_INSTANCE_VIEWS_CALL,
      REGION_NODE_FIND_VALID_REDUCTION_VIEWS_CALL,
      REGION_NODE_ISSUE_UPDATE_COPIES_CALL,
      REGION_NODE_SORT_COPY_INSTANCES_CALL,
      REGION_NODE_ISSUE_GROUPED_COPIES_CALL,
      REGION_NODE_ISSUE_UPDATE_REDUCTIONS_CALL,
      REGION_NODE_PREMAP_REGION_CALL,
      REGION_NODE_REGISTER_REGION_CALL,
      REGION_NODE_CLOSE_STATE_CALL,
      CURRENT_STATE_RECORD_VERSION_NUMBERS_CALL,
      CURRENT_STATE_ADVANCE_VERSION_NUMBERS_CALL,
      PHYSICAL_STATE_CAPTURE_STATE_CALL,
      PHYSICAL_STATE_APPLY_PATH_ONLY_CALL,
      PHYSICAL_STATE_APPLY_STATE_CALL,
      PHYSICAL_STATE_MAKE_LOCAL_CALL,
      MATERIALIZED_VIEW_FIND_LOCAL_PRECONDITIONS_CALL,
      MATERIALIZED_VIEW_FIND_LOCAL_COPY_PRECONDITIONS_CALL,
      MATERIALIZED_VIEW_FILTER_PREVIOUS_USERS_CALL,
      MATERIALIZED_VIEW_FILTER_CURRENT_USERS_CALL,
      MATERIALIZED_VIEW_FILTER_LOCAL_USERS_CALL,
      REDUCTION_VIEW_PERFORM_REDUCTION_CALL,
      REDUCTION_VIEW_PERFORM_DEFERRED_REDUCTION_CALL,
      REDUCTION_VIEW_PERFORM_DEFERRED_REDUCTION_ACROSS_CALL,
      REDUCTION_VIEW_FIND_COPY_PRECONDITIONS_CALL,
      REDUCTION_VIEW_FIND_USER_PRECONDITIONS_CALL,
      REDUCTION_VIEW_FILTER_LOCAL_USERS_CALL,
      PHYSICAL_TRACE_EXECUTE_CALL,
      PHYSICAL_TRACE_PRECONDITION_CHECK_CALL,
      PHYSICAL_TRACE_OPTIMIZE_CALL,
      LAST_RUNTIME_CALL_KIND, // This one must be last
    };

#define RUNTIME_CALL_DESCRIPTIONS(name)                               \
    const char *name[LAST_RUNTIME_CALL_KIND] = {                      \
      "Pack Base Task",                                               \
      "Unpack Base Task",                                             \
      "Task Privilege Check",                                         \
      "Clone Base Task",                                              \
      "Compute Point Requirements",                                   \
      "Intra-Task Aliasing",                                          \
      "Activate Single",                                              \
      "Deactivate Single",                                            \
      "Select Inline Variant",                                        \
      "Inline Child Task",                                            \
      "Pack Single Task",                                             \
      "Unpack Single Task",                                           \
      "Pack Remote Context",                                          \
      "Has Conflicting Internal",                                     \
      "Find Conflicting",                                             \
      "Find Conflicting Internal",                                    \
      "Check Region Dependence",                                      \
      "Find Parent Region Requirement",                               \
      "Find Parent Region",                                           \
      "Check Privilege",                                              \
      "Trigger Single",                                               \
      "Initialize Map Task",                                          \
      "Finalized Map Task",                                           \
      "Validate Variant Selection",                                   \
      "Map All Regions",                                              \
      "Initialize Region Tree Contexts",                              \
      "Invalidate Region Tree Contexts",                              \
      "Create Instance Top View",                                     \
      "Launch Task",                                                  \
      "Activate Multi",                                               \
      "Deactivate Multi",                                             \
      "Slice Index Space",                                            \
      "Clone Multi Call",                                             \
      "Multi Trigger Execution",                                      \
      "Pack Multi",                                                   \
      "Unpack Multi",                                                 \
      "Activate Individual",                                          \
      "Deactivate Individual",                                        \
      "Individual Perform Mapping",                                   \
      "Individual Return Virtual",                                    \
      "Individual Trigger Complete",                                  \
      "Individual Trigger Commit",                                    \
      "Individual Post Mapped",                                       \
      "Individual Pack Task",                                         \
      "Individual Unpack Task",                                       \
      "Individual Pack Remote Complete",                              \
      "Individual Unpack Remote Complete",                            \
      "Activate Point",                                               \
      "Deactivate Point",                                             \
      "Point Task Complete",                                          \
      "Point Task Commit",                                            \
      "Point Task Pack",                                              \
      "Point Task Unpack",                                            \
      "Point Task Post Mapped",                                       \
      "Remote Task Activate",                                         \
      "Remote Task Deactivate",                                       \
      "Remote Unpack Context",                                        \
      "Index Activate",                                               \
      "Index Deactivate",                                             \
      "Index Compute Fat Path",                                       \
      "Index PreMap Task",                                            \
      "Index Distribute",                                             \
      "Index Perform Mapping",                                        \
      "Index Complete",                                               \
      "Index Commit",                                                 \
      "Index Perform Inlining",                                       \
      "Index Clone As Slice",                                         \
      "Index Handle Future",                                          \
      "Index Return Slice Mapped",                                    \
      "Index Return Slice Complete",                                  \
      "Index Return Slice Commit",                                    \
      "Slice Activate",                                               \
      "Slice Deactivate",                                             \
      "Slice Apply Version Info",                                     \
      "Slice Distribute",                                             \
      "Slice Perform Mapping",                                        \
      "Slice Launch",                                                 \
      "Slice Map and Launch",                                         \
      "Slice Pack Task",                                              \
      "Slice Unpack Task",                                            \
      "Slice Clone As Slice",                                         \
      "Slice Handle Future",                                          \
      "Slice Cone as Point",                                          \
      "Slice Enumerate Points",                                       \
      "Slice Mapped",                                                 \
      "Slice Complete",                                               \
      "Slice Commit",                                                 \
      "Realm Spawn Meta",                                             \
      "Realm Spawn Task",                                             \
      "Realm Create Instance",                                        \
      "Realm Issue Copy",                                             \
      "Realm Issue Fill",                                             \
      "Region Tree Logical Analysis",                                 \
      "Region Tree Logical Fence",                                    \
      "Region Tree Versioning Analysis",                              \
      "Region Tree Advance Version Numbers",                          \
      "Region Tree Initialize Context",                               \
      "Region Tree Invalidate Context",                               \
      "Region Tree Premap Only",                                      \
      "Region Tree Physical Register Only",                           \
      "Region Tree Physical Register Users",                          \
      "Region Tree Physical Perform Close",                           \
      "Region Tree Physical Close Context",                           \
      "Region Tree Physical Copy Across",                             \
      "Region Tree Physical Reduce Across",                           \
      "Region Tree Physical Convert Mapping",                         \
      "Region Tree Physical Fill Fields",                             \
      "Region Tree Physical Attach External",                         \
      "Region Tree Physical Detach External",                         \
      "Region Node Register Logical User",                            \
      "Region Node Close Logical Node",                               \
      "Region Node Siphon Logical Children",                          \
      "Region Node Siphon Logical Projection",                        \
      "Region Node Perform Logical Closes",                           \
      "Region Node Find Valid Instance Views",                        \
      "Region Node Find Valid Reduction Views",                       \
      "Region Node Issue Update Copies",                              \
      "Region Node Sort Copy Instances",                              \
      "Region Node Issue Grouped Copies",                             \
      "Region Node Issue Update Reductions",                          \
      "Region Node Premap Region",                                    \
      "Region Node Register Region",                                  \
      "Region Node Close State",                                      \
      "Logical State Record Verison Numbers",                         \
      "Logical State Advance Version Numbers",                        \
      "Physical State Capture State",                                 \
      "Physical State Apply Path Only",                               \
      "Physical State Apply State",                                   \
      "Physical State Make Local",                                    \
      "Materialized View Find Local Preconditions",                   \
      "Materialized View Find Local Copy Preconditions",              \
      "Materialized View Filter Previous Users",                      \
      "Materialized View Filter Current Users",                       \
      "Materialized View Filter Local Users",                         \
      "Reduction View Perform Reduction",                             \
      "Reduction View Perform Deferred Reduction",                    \
      "Reduction View Perform Deferred Reduction Across",             \
      "Reduction View Find Copy Preconditions",                       \
      "Reduction View Find User Preconditions",                       \
      "Reduction View Filter Local Users",                            \
      "Physical Trace Execute",                                       \
      "Physical Trace Precondition Check",                            \
      "Physical Trace Optimize",                                      \
    };

    enum SemanticInfoKind {
      INDEX_SPACE_SEMANTIC,
      INDEX_PARTITION_SEMANTIC,
      FIELD_SPACE_SEMANTIC,
      FIELD_SEMANTIC,
      LOGICAL_REGION_SEMANTIC,
      LOGICAL_PARTITION_SEMANTIC,
      TASK_SEMANTIC,
    };

    // Static locations for where collectives are allocated
    // These are just arbitrary numbers but they should appear
    // with at most one logical static collective kind
    // Ones that have been commented out are free to be reused
    enum CollectiveIndexLocation {
      //COLLECTIVE_LOC_0 = 0, 
      COLLECTIVE_LOC_1 = 1,
      COLLECTIVE_LOC_2 = 2,
      COLLECTIVE_LOC_3 = 3,
      COLLECTIVE_LOC_4 = 4, 
      COLLECTIVE_LOC_5 = 5,
      COLLECTIVE_LOC_6 = 6,
      COLLECTIVE_LOC_7 = 7,
      COLLECTIVE_LOC_8 = 8, 
      COLLECTIVE_LOC_9 = 9,
      COLLECTIVE_LOC_10 = 10,
      COLLECTIVE_LOC_11 = 11, 
      COLLECTIVE_LOC_12 = 12, 
      COLLECTIVE_LOC_13 = 13,
      COLLECTIVE_LOC_14 = 14,
      COLLECTIVE_LOC_15 = 15,
      COLLECTIVE_LOC_16 = 16,
      COLLECTIVE_LOC_17 = 17, 
      COLLECTIVE_LOC_18 = 18, 
      COLLECTIVE_LOC_19 = 19,
      //COLLECTIVE_LOC_20 = 20,
      COLLECTIVE_LOC_21 = 21, 
      COLLECTIVE_LOC_22 = 22, 
      COLLECTIVE_LOC_23 = 23,
      COLLECTIVE_LOC_24 = 24,
      COLLECTIVE_LOC_25 = 25,
      COLLECTIVE_LOC_26 = 26,
      COLLECTIVE_LOC_27 = 27, 
      COLLECTIVE_LOC_28 = 28, 
      COLLECTIVE_LOC_29 = 29,
      COLLECTIVE_LOC_30 = 30,
      COLLECTIVE_LOC_31 = 31, 
      COLLECTIVE_LOC_32 = 32,
      COLLECTIVE_LOC_33 = 33,
      COLLECTIVE_LOC_34 = 34,
      COLLECTIVE_LOC_35 = 35,
      COLLECTIVE_LOC_36 = 36,
      COLLECTIVE_LOC_37 = 37, 
      COLLECTIVE_LOC_38 = 38, 
      COLLECTIVE_LOC_39 = 39,
      COLLECTIVE_LOC_40 = 40,
      COLLECTIVE_LOC_41 = 41,
      COLLECTIVE_LOC_42 = 42,
      COLLECTIVE_LOC_43 = 43,
      COLLECTIVE_LOC_44 = 44,
      COLLECTIVE_LOC_45 = 45,
      COLLECTIVE_LOC_46 = 46,
      COLLECTIVE_LOC_47 = 47,
      COLLECTIVE_LOC_48 = 48,
      COLLECTIVE_LOC_49 = 49,
      COLLECTIVE_LOC_50 = 50,
      COLLECTIVE_LOC_51 = 51,
      COLLECTIVE_LOC_52 = 52,
      COLLECTIVE_LOC_53 = 53,
      COLLECTIVE_LOC_54 = 54,
      COLLECTIVE_LOC_55 = 55,
      COLLECTIVE_LOC_56 = 56,
      COLLECTIVE_LOC_57 = 57,
      COLLECTIVE_LOC_58 = 58,
      COLLECTIVE_LOC_59 = 59,
      COLLECTIVE_LOC_60 = 60,
      COLLECTIVE_LOC_61 = 61,
      COLLECTIVE_LOC_62 = 62,
      COLLECTIVE_LOC_63 = 63,
      COLLECTIVE_LOC_64 = 64,
      COLLECTIVE_LOC_65 = 65,
      COLLECTIVE_LOC_66 = 66,
      //COLLECTIVE_LOC_67 = 67,
      //COLLECTIVE_LOC_68 = 68,
      //COLLECTIVE_LOC_69 = 69,
      COLLECTIVE_LOC_70 = 70,
      COLLECTIVE_LOC_71 = 71,
      COLLECTIVE_LOC_72 = 72,
      COLLECTIVE_LOC_73 = 73,
      COLLECTIVE_LOC_74 = 74,
      COLLECTIVE_LOC_75 = 75,
      //COLLECTIVE_LOC_76 = 76,
      COLLECTIVE_LOC_77 = 77,
      COLLECTIVE_LOC_78 = 78,
      COLLECTIVE_LOC_79 = 79,
      COLLECTIVE_LOC_80 = 80,
      COLLECTIVE_LOC_81 = 81,
      COLLECTIVE_LOC_82 = 82,
      COLLECTIVE_LOC_83 = 83,
      COLLECTIVE_LOC_84 = 84,
      COLLECTIVE_LOC_85 = 85,
      COLLECTIVE_LOC_86 = 86,
      COLLECTIVE_LOC_87 = 87,
      COLLECTIVE_LOC_88 = 88,
      COLLECTIVE_LOC_89 = 89,
      COLLECTIVE_LOC_90 = 90,
      COLLECTIVE_LOC_91 = 91,
      COLLECTIVE_LOC_92 = 92,
      COLLECTIVE_LOC_93 = 93,
      COLLECTIVE_LOC_94 = 94,
      COLLECTIVE_LOC_95 = 95,
      COLLECTIVE_LOC_96 = 96,
      COLLECTIVE_LOC_97 = 97,
      COLLECTIVE_LOC_98 = 98,
      COLLECTIVE_LOC_99 = 99,
      COLLECTIVE_LOC_100 = 100,
      COLLECTIVE_LOC_101 = 101,
      COLLECTIVE_LOC_102 = 102,
      COLLECTIVE_LOC_103 = 103,
      COLLECTIVE_LOC_104 = 104,
      COLLECTIVE_LOC_105 = 105,
    };

    // legion_types.h
    class LocalLock;
    class AutoLock;
    class AutoTryLock;
    class LgEvent; // base event type for legion
    class ApEvent; // application event
    class ApUserEvent; // application user event
    class ApBarrier; // application barrier
    class RtEvent; // runtime event
    class RtUserEvent; // runtime user event
    class RtBarrier;

    // legion_utilities.h
    struct RegionUsage; 
    template<typename T> class Fraction;
    template<typename T, unsigned LOG2MAX> class BitPermutation;

    // Forward declarations for runtime level objects
    // runtime.h
    class Collectable;
    class FieldAllocatorImpl;
    class ArgumentMapImpl;
    class FutureImpl;
    class FutureInstance;
    class FutureMapImpl;
    class ReplFutureMapImpl;
    class PhysicalRegionImpl;
    class OutputRegionImpl;
    class ExternalResourcesImpl;
    class PieceIteratorImpl;
    class GrantImpl;
    class PredicateImpl;
    class LegionHandshakeImpl;
    class ProcessorManager;
    class MemoryManager;
    class VirtualChannel;
    class MessageManager;
    class ShutdownManager;
    class TaskImpl;
    class VariantImpl;
    class LayoutConstraints;
    class ProjectionFunction;
    class ShardingFunction;
    class Runtime;
    // A small interface class for handling profiling responses
    struct ProfilingResponseBase;
    class ProfilingResponseHandler {
    public:
      virtual void handle_profiling_response(
                const ProfilingResponseBase *base,
                const Realm::ProfilingResponse &response,
                const void *orig, size_t orig_length) = 0;
    };
    struct ProfilingResponseBase {
    public:
      ProfilingResponseBase(ProfilingResponseHandler *h)
        : handler(h) { }
    public:
      ProfilingResponseHandler *const handler;
    };

    // legion_ops.h
    class Provenance;
    class Operation;
    class MemoizableOp;
    class PredicatedOp;
    class MapOp;
    class CopyOp;
    class IndexCopyOp;
    class PointCopyOp;
    class FenceOp;
    class FrameOp;
    class CreationOp;
    class DeletionOp;
    class InternalOp;
    class CloseOp;
    class MergeCloseOp;
    class PostCloseOp;
    class VirtualCloseOp;
    class RefinementOp;
    class AdvisementOp;
    class AcquireOp;
    class ReleaseOp;
    class DynamicCollectiveOp;
    class FuturePredOp;
    class NotPredOp;
    class AndPredOp;
    class OrPredOp;
    class MustEpochOp;
    class PendingPartitionOp;
    class DependentPartitionOp;
    class PointDepPartOp;
    class FillOp;
    class IndexFillOp;
    class PointFillOp;
    class DiscardOp;
    class AttachOp;
    class IndexAttachOp;
    class PointAttachOp;
    class DetachOp;
    class IndexDetachOp;
    class PointDetachOp;
    class TimingOp;
    class TunableOp;
    class AllReduceOp;
    class ExternalMappable;
    class RemoteOp;
    class RemoteMapOp;
    class RemoteCopyOp;
    class RemoteCloseOp;
    class RemoteAcquireOp;
    class RemoteReleaseOp;
    class RemoteFillOp;
    class RemotePartitionOp;
    class RemoteReplayOp;
    class RemoteSummaryOp;
    template<typename OP>
    class Memoizable;
    template<typename OP>
    class Predicated;


    // legion_tasks.h
    class ExternalTask;
    class TaskOp;
    class RemoteTaskOp;
    class SingleTask;
    class MultiTask;
    class IndividualTask;
    class PointTask;
    class ShardTask;
    class IndexTask;
    class SliceTask;
    class RemoteTask;

    // legion_context.h
    class TaskContext;
    class InnerContext;;
    class TopLevelContext;
    class ReplicateContext;
    class RemoteContext;
    class LeafContext;

    // legion_trace.h
    class LogicalTrace;
    class TraceCaptureOp;
    class TraceCompleteOp;
    class TraceReplayOp;
    class TraceBeginOp;
    class TraceSummaryOp;
    class PhysicalTrace;
    class TraceViewSet;
    class TraceConditionSet;
    class PhysicalTemplate;
    class ShardedPhysicalTemplate;
    class Instruction;
    class GetTermEvent;
    class ReplayMapping;
    class CreateApUserEvent;
    class TriggerEvent;
    class MergeEvent;
    class AssignFenceCompletion;
    class IssueCopy;
    class IssueFill;
    class IssueAcross;
    class GetOpTermEvent;
    class SetOpSyncEvent;
    class SetEffects;
    class CompleteReplay;
    class AcquireReplay;
    class ReleaseReplay;
    class BarrierArrival;
    class BarrierAdvance;

    // region_tree.h
    class RegionTreeForest;
    class CopyAcrossExecutor;
    class CopyAcrossUnstructured;
    class IndexSpaceExpression;
    class IndexSpaceExprRef;
    class IndexSpaceOperation;
    template<int DIM, typename T> class IndexSpaceOperationT;
    template<int DIM, typename T> class IndexSpaceUnion;
    template<int DIM, typename T> class IndexSpaceIntersection;
    template<int DIM, typename T> class IndexSpaceDifference;
    class ExpressionTrieNode;
    class IndexTreeNode;
    class IndexSpaceNode;
    template<int DIM, typename T> class IndexSpaceNodeT;
    class IndexPartNode;
    template<int DIM, typename T> class IndexPartNodeT;
    class FieldSpaceNode;
    class RegionTreeNode;
    class RegionNode;
    class PartitionNode;
    class ColorSpaceIterator;
    template<int DIM, typename T> class ColorSpaceLinearizationT;
    template<int DIM, typename T, typename RT = void> class KDNode;
    class EqKDTree;
    template<int DIM, typename T> class EqKDTreeT;

    class RegionTreeContext;
    class RegionTreePath;
    class PathTraverser;
    class NodeTraverser;

    class LogicalState;
    class LogicalAnalysis;
    class PhysicalAnalysis;
    class EquivalenceSet;
    class EqSetTracker;
    class VersionManager;
    class VersionInfo;
    class ProjectionNode;
    class ProjectionRegion;
    class ProjectionPartition;
#if 0
    class RefinementNode;
    class RegionRefinementNode;
    class PartitionRefinementNode;
#endif
    class RefinementTracker;
    class RegionRefinementTracker;
    class PartitionRefinementTracker;

    class Collectable;
    class Notifiable;
    class ImplicitReferenceTracker;
    class DistributedCollectable;
    class LayoutDescription;
    class InstanceManager; // base class for all instances
    class CopyAcrossHelper;
    class LogicalView; // base class for instance and reduction
    class InstanceKey;
    class InstanceView;
    class CollectableView; // pure virtual class
    class IndividualView;
    class CollectiveView;
    class MaterializedView;
    class ReplicatedView;
    class ReductionView;
    class AllreduceView;
    class DeferredView;
    class FillView;
    class PhiView;
    class MappingRef;
    class InstanceRef;
    class InstanceSet;
    class InnerTaskView;
    class VirtualManager;
    class PhysicalManager;
    class InstanceBuilder;

    class RegionAnalyzer;
    class RegionMapper;

    struct LogicalUser;
    struct PhysicalUser;
    struct LogicalTraceInfo;
    struct PhysicalTraceInfo;
    class TreeCloseImpl;
    class TreeClose;
    struct CloseInfo; 
    struct FieldDataDescriptor;
    struct PendingRemoteExpression;
    class ProjectionSummary;
    class ProjectionInfo;


    // legion_spy.h
    class TreeStateLogger;

    // legion_profiling.h
    class LegionProfiler;
    class LegionProfInstance;

    // mapper_manager.h
    class MappingCallInfo;
    class MapperManager;
    class SerializingManager;
    class ConcurrentManager;
    typedef Mapping::MapperEvent MapperEvent;
    typedef Mapping::ProfilingMeasurementID ProfilingMeasurementID;

    // legion_replication.h
    class ShardedMapping;
    class ReplIndividualTask;
    class ReplIndexTask;
    class ReplMergeCloseOp;
    class ReplVirtualCloseOp;
    class ReplRefinementOp;
    class ReplFillOp;
    class ReplIndexFillOp;
    class ReplDiscardOp;
    class ReplCopyOp;
    class ReplIndexCopyOp;
    class ReplDeletionOp;
    class ReplPendingPartitionOp;
    class ReplDependentPartitionOp;
    class ReplMustEpochOp;
    class ReplTimingOp;
    class ReplTunableOp;
    class ReplAllReduceOp;
    class ReplFenceOp;
    class ReplMapOp;
    class ReplAttachOp;
    class ReplIndexAttachOp;
    class ReplDetachOp;
    class ReplIndexDetachOp;
    class ReplAcquireOp;
    class ReplReleaseOp;
    class ReplTraceOp;
    class ReplTraceCaptureOp;
    class ReplTraceCompleteOp;
    class ReplTraceReplayOp;
    class ReplTraceBeginOp;
    class ReplTraceSummaryOp;
    class ShardMapping;
    class CollectiveMapping;
    class ShardManager;
    class ShardCollective;
    class GatherCollective;
    template<bool>
    class AllGatherCollective;
    template<typename T> class BarrierExchangeCollective;
    template<typename T> class ValueBroadcast;
    template<typename T> class AllReduceCollective;
    class CrossProductCollective;
    class ShardingGatherCollective;
    class FieldDescriptorExchange;
    class FieldDescriptorGather;
    class FutureBroadcast;
    class FutureExchange;
    class FutureNameExchange;
    class MustEpochMappingBroadcast;
    class MustEpochMappingExchange;
    class PredicateCollective;
    class ShardRendezvous;

    // Nasty global variable for TLS support of figuring out
    // our context implicitly
    extern thread_local TaskContext *implicit_context;
    // Same thing for the runtime
    extern thread_local Runtime *implicit_runtime;
    // Another nasty global variable for tracking the fast
    // reservations that we are holding
    extern thread_local AutoLock *local_lock_list;
    // One more nasty global variable that we use for tracking
    // the provenance of meta-task operations for profiling
    // purposes, this has no bearing on correctness
    extern thread_local ::legion_unique_id_t implicit_provenance;
    // Use this to track if we're inside of a registration 
    // callback function which we know to be deduplicated
    enum RegistrationCallbackMode {
      NO_REGISTRATION_CALLBACK = 0,
      LOCAL_REGISTRATION_CALLBACK = 1,
      GLOBAL_REGISTRATION_CALLBACK = 2,
    };
    extern thread_local unsigned inside_registration_callback;
    // This data structure tracks references to any live
    // temporary index space expressions that have been
    // handed back by the region tree inside the execution
    // of a meta-task or a runtime API call. It also tracks
    // changes to remote distributed collectable that can be
    // delayed and batched together.
    extern thread_local ImplicitReferenceTracker *implicit_reference_tracker; 
#ifdef DEBUG_LEGION_WAITS
    extern thread_local int meta_task_id;
#endif
#ifdef DEBUG_LEGION_CALLERS
    extern thread_local LgTaskID implicit_task_kind;
    extern thread_local LgTaskID implicit_task_caller;
#endif

    /**
     * \class LgTaskArgs
     * The base class for all Legion Task arguments
     */
    template<typename T>
    struct LgTaskArgs {
    public:
      LgTaskArgs(::legion_unique_id_t uid)
        : provenance(uid),
#ifdef DEBUG_LEGION_CALLERS
          lg_call_id(implicit_task_kind),
#endif
          lg_task_id(T::TASK_ID) { }
    public:
      // In this order for alignment reasons
      const ::legion_unique_id_t provenance;
#ifdef DEBUG_LEGION_CALLERS
      const LgTaskID lg_call_id;
#endif
      const LgTaskID lg_task_id;
    };

#define FRIEND_ALL_RUNTIME_CLASSES                          \
    friend class Legion::Runtime;                           \
    friend class Internal::Runtime;                         \
    friend class Internal::FutureImpl;                      \
    friend class Internal::FutureMapImpl;                   \
    friend class Internal::PhysicalRegionImpl;              \
    friend class Internal::ExternalResourcesImpl;           \
    friend class Internal::TaskImpl;                        \
    friend class Internal::VariantImpl;                     \
    friend class Internal::ProcessorManager;                \
    friend class Internal::MemoryManager;                   \
    friend class Internal::Operation;                       \
    friend class Internal::PredicatedOp;                    \
    friend class Internal::MapOp;                           \
    friend class Internal::CopyOp;                          \
    friend class Internal::IndexCopyOp;                     \
    friend class Internal::PointCopyOp;                     \
    friend class Internal::FenceOp;                         \
    friend class Internal::DynamicCollectiveOp;             \
    friend class Internal::FuturePredOp;                    \
    friend class Internal::CreationOp;                      \
    friend class Internal::DeletionOp;                      \
    friend class Internal::CloseOp;                         \
    friend class Internal::MergeCloseOp;                    \
    friend class Internal::PostCloseOp;                     \
    friend class Internal::VirtualCloseOp;                  \
    friend class Internal::RefinementOp;                    \
    friend class Internal::AdvisementOp;                    \
    friend class Internal::AcquireOp;                       \
    friend class Internal::ReleaseOp;                       \
    friend class Internal::PredicateImpl;                   \
    friend class Internal::NotPredOp;                       \
    friend class Internal::AndPredOp;                       \
    friend class Internal::OrPredOp;                        \
    friend class Internal::MustEpochOp;                     \
    friend class Internal::PendingPartitionOp;              \
    friend class Internal::DependentPartitionOp;            \
    friend class Internal::PointDepPartOp;                  \
    friend class Internal::FillOp;                          \
    friend class Internal::IndexFillOp;                     \
    friend class Internal::PointFillOp;                     \
    friend class Internal::DiscardOp;                       \
    friend class Internal::AttachOp;                        \
    friend class Internal::IndexAttachOp;                   \
    friend class Internal::ReplIndexAttachOp;               \
    friend class Internal::PointAttachOp;                   \
    friend class Internal::DetachOp;                        \
    friend class Internal::IndexDetachOp;                   \
    friend class Internal::ReplIndexDetachOp;               \
    friend class Internal::PointDetachOp;                   \
    friend class Internal::TimingOp;                        \
    friend class Internal::TunableOp;                       \
    friend class Internal::AllReduceOp;                     \
    friend class Internal::TraceSummaryOp;                  \
    friend class Internal::ExternalMappable;                \
    friend class Internal::ExternalTask;                    \
    friend class Internal::TaskOp;                          \
    friend class Internal::SingleTask;                      \
    friend class Internal::MultiTask;                       \
    friend class Internal::IndividualTask;                  \
    friend class Internal::PointTask;                       \
    friend class Internal::IndexTask;                       \
    friend class Internal::SliceTask;                       \
    friend class Internal::ReplIndividualTask;              \
    friend class Internal::ReplIndexTask;                   \
    friend class Internal::ReplFillOp;                      \
    friend class Internal::ReplIndexFillOp;                 \
    friend class Internal::ReplDiscardOp;                   \
    friend class Internal::ReplCopyOp;                      \
    friend class Internal::ReplIndexCopyOp;                 \
    friend class Internal::ReplDeletionOp;                  \
    friend class Internal::ReplPendingPartitionOp;          \
    friend class Internal::ReplDependentPartitionOp;        \
    friend class Internal::ReplMustEpochOp;                 \
    friend class Internal::ReplMapOp;                       \
    friend class Internal::ReplTimingOp;                    \
    friend class Internal::ReplTunableOp;                   \
    friend class Internal::ReplAllReduceOp;                 \
    friend class Internal::ReplFenceOp;                     \
    friend class Internal::ReplAttachOp;                    \
    friend class Internal::ReplDetachOp;                    \
    friend class Internal::ReplAcquireOp;                   \
    friend class Internal::ReplReleaseOp;                   \
    template<typename OP>                                   \
    friend class Internal::Memoizable;                      \
    friend class Internal::ShardManager;                    \
    friend class Internal::RegionTreeForest;                \
    friend class Internal::IndexSpaceNode;                  \
    template<int, typename>                                 \
    friend class Internal::IndexSpaceNodeT;                 \
    friend class Internal::IndexPartNode;                   \
    friend class Internal::FieldSpaceNode;                  \
    friend class Internal::RegionTreeNode;                  \
    friend class Internal::RegionNode;                      \
    friend class Internal::PartitionNode;                   \
    friend class Internal::LogicalView;                     \
    friend class Internal::InstanceView;                    \
    friend class Internal::DeferredView;                    \
    friend class Internal::ReductionView;                   \
    friend class Internal::MaterializedView;                \
    friend class Internal::FillView;                        \
    friend class Internal::LayoutDescription;               \
    friend class Internal::InstanceManager;                 \
    friend class Internal::PhysicalManager;                 \
    friend class Internal::TreeStateLogger;                 \
    friend class Internal::MapperManager;                   \
    friend class Internal::InstanceRef;                     \
    friend class Internal::LegionHandshakeImpl;             \
    friend class Internal::ArgumentMapImpl;                 \
    friend class Internal::FutureMapImpl;                   \
    friend class Internal::ReplFutureMapImpl;               \
    friend class Internal::TaskContext;                     \
    friend class Internal::InnerContext;                    \
    friend class Internal::TopLevelContext;                 \
    friend class Internal::RemoteContext;                   \
    friend class Internal::LeafContext;                     \
    friend class Internal::ReplicateContext;                \
    friend class Internal::InstanceBuilder;                 \
    friend class Internal::FutureNameExchange;              \
    friend class Internal::MustEpochMappingExchange;        \
    friend class Internal::MustEpochMappingBroadcast;       \
    friend class BindingLib::Utility;                       \
    friend class CObjectWrapper;                  

#define LEGION_EXTERN_LOGGER_DECLARATIONS      \
    extern Realm::Logger log_run;              \
    extern Realm::Logger log_task;             \
    extern Realm::Logger log_index;            \
    extern Realm::Logger log_field;            \
    extern Realm::Logger log_region;           \
    extern Realm::Logger log_inst;             \
    extern Realm::Logger log_variant;          \
    extern Realm::Logger log_allocation;       \
    extern Realm::Logger log_migration;        \
    extern Realm::Logger log_prof;             \
    extern Realm::Logger log_garbage;          \
    extern Realm::Logger log_spy;              \
    extern Realm::Logger log_shutdown;         \
    extern Realm::Logger log_tracing;

  }; // Internal namespace

  // Typedefs that are needed everywhere
  typedef Realm::Runtime RealmRuntime;
  typedef Realm::Machine Machine;
  typedef Realm::Memory Memory;
  typedef Realm::Processor Processor;
  typedef Realm::ProcessorGroup ProcessorGroup;
  typedef Realm::CodeDescriptor CodeDescriptor;
  typedef Realm::Reservation Reservation;
  typedef Realm::CompletionQueue CompletionQueue;
  typedef ::legion_reduction_op_id_t ReductionOpID;
  typedef Realm::ReductionOpUntyped ReductionOp;
  typedef ::legion_custom_serdez_id_t CustomSerdezID;
  typedef Realm::CustomSerdezUntyped SerdezOp;
  typedef Realm::Machine::ProcessorMemoryAffinity ProcessorMemoryAffinity;
  typedef Realm::Machine::MemoryMemoryAffinity MemoryMemoryAffinity;
  typedef Realm::DynamicTemplates::TagType TypeTag;
  typedef Realm::Logger Logger;
  typedef ::legion_coord_t coord_t;
  typedef std::map<CustomSerdezID, 
                   const Realm::CustomSerdezUntyped *> SerdezOpTable;
  typedef std::map<Realm::ReductionOpID, 
          const Realm::ReductionOpUntyped *> ReductionOpTable;
  typedef void (*SerdezInitFnptr)(const ReductionOp*, void *&, size_t&);
  typedef void (*SerdezFoldFnptr)(const ReductionOp*, void *&, 
                                  size_t&, const void*);
  typedef std::map<Realm::ReductionOpID, SerdezRedopFns> SerdezRedopTable;
  typedef ::legion_projection_type_t HandleType;
  typedef ::legion_address_space_t AddressSpace;
  typedef ::legion_task_priority_t TaskPriority;
  typedef ::legion_task_priority_t RealmPriority;
  typedef ::legion_garbage_collection_priority_t GCPriority;
  typedef ::legion_color_t Color;
  typedef ::legion_field_id_t FieldID;
  typedef ::legion_trace_id_t TraceID;
  typedef ::legion_mapper_id_t MapperID;
  typedef ::legion_context_id_t ContextID;
  typedef ::legion_instance_id_t InstanceID;
  typedef ::legion_index_space_id_t IndexSpaceID;
  typedef ::legion_index_partition_id_t IndexPartitionID;
  typedef ::legion_index_tree_id_t IndexTreeID;
  typedef ::legion_field_space_id_t FieldSpaceID;
  typedef ::legion_generation_id_t GenerationID;
  typedef ::legion_type_handle TypeHandle;
  typedef ::legion_projection_id_t ProjectionID;
  typedef ::legion_sharding_id_t ShardingID;
  typedef ::legion_region_tree_id_t RegionTreeID;
  typedef ::legion_distributed_id_t DistributedID;
  typedef ::legion_address_space_t AddressSpaceID;
  typedef ::legion_tunable_id_t TunableID;
  typedef ::legion_local_variable_id_t LocalVariableID;
  typedef ::legion_mapping_tag_id_t MappingTagID;
  typedef ::legion_semantic_tag_t SemanticTag;
  typedef ::legion_variant_id_t VariantID;
  typedef ::legion_code_descriptor_id_t CodeDescriptorID;
  typedef ::legion_unique_id_t UniqueID;
  typedef ::legion_version_id_t VersionID;
  typedef ::legion_projection_epoch_id_t ProjectionEpochID;
  typedef ::legion_task_id_t TaskID;
  typedef ::legion_layout_constraint_id_t LayoutConstraintID;
  typedef ::legion_shard_id_t ShardID;
  typedef ::legion_internal_color_t LegionColor;
  typedef void (*RegistrationCallbackFnptr)(Machine machine, 
                Runtime *rt, const std::set<Processor> &local_procs);
  typedef void (*RegistrationWithArgsCallbackFnptr)(
                const RegistrationCallbackArgs &args);
  typedef LogicalRegion (*RegionProjectionFnptr)(LogicalRegion parent, 
      const DomainPoint&, Runtime *rt);
  typedef LogicalRegion (*PartitionProjectionFnptr)(LogicalPartition parent, 
      const DomainPoint&, Runtime *rt);
  typedef bool (*PredicateFnptr)(const void*, size_t, 
      const std::vector<Future> futures);
  typedef void (*RealmFnptr)(const void*,size_t,
                             const void*,size_t,Processor);
  // Magical typedefs 
  // (don't forget to update ones in old HighLevel namespace in legion.inl)
  typedef Internal::TaskContext* Context;
  // Anothing magical typedef
  namespace Mapping {
    typedef Internal::MappingCallInfo* MapperContext;
    typedef Internal::InstanceManager* PhysicalInstanceImpl;
    typedef Internal::CollectiveView*  CollectiveViewImpl;
    // This type import is experimental to facilitate coordination and
    // synchronization between different mappers and may be revoked later
    // as we develop new abstractions for mappers to interact
    typedef Internal::LocalLock LocalLock;
  };

  namespace Internal { 
    // The invalid color
    const LegionColor INVALID_COLOR = LLONG_MAX;
    // This is only needed internally
    typedef Realm::RegionInstance PhysicalInstance;
    typedef Realm::CopySrcDstField CopySrcDstField;
    typedef unsigned long long CollectiveID;
    typedef unsigned long long IndexSpaceExprID;
    struct ContextCoordinate;
    typedef ContextCoordinate TraceLocalID;
    typedef std::vector<ContextCoordinate> TaskTreeCoordinates;
    // Helper for encoding templates
    struct NT_TemplateHelper : 
      public Realm::DynamicTemplates::ListProduct2<Realm::DIMCOUNTS, 
                                                   Realm::DIMTYPES> {
    typedef Realm::DynamicTemplates::ListProduct2<Realm::DIMCOUNTS, 
                                                  Realm::DIMTYPES> SUPER;
    public:
      template<int N, typename T> __CUDA_HD__
      static inline constexpr TypeTag encode_tag(void) {
#if __cplusplus >= 201402L
        constexpr TypeTag type =
          SUPER::template encode_tag<Realm::DynamicTemplates::Int<N>, T>();
        static_assert(type != 0, "All types should be non-zero for Legion");
        return type;
#else
        return SUPER::template encode_tag<Realm::DynamicTemplates::Int<N>, T>();
#endif
      }
      template<int N, typename T>
      static inline void check_type(const TypeTag t) {
#ifdef DEBUG_LEGION
#ifndef NDEBUG
        const TypeTag t1 = encode_tag<N,T>();
#endif
        assert(t1 == t);
#endif
      }
      struct DimHelper {
      public:
        template<typename N, typename T>
        static inline void demux(int *result) { *result = N::N; }
      };
      static inline int get_dim(const TypeTag t) {
        int result = 0;
        SUPER::demux<DimHelper>(t, &result);
        return result; 
      }
    };
    // Pull some of the mapper types into the internal space
    typedef Mapping::Mapper Mapper;
    typedef Mapping::PhysicalInstance MappingInstance;
    typedef Mapping::CollectiveView MappingCollective;
    // A little bit of logic here to figure out the 
    // kind of bit mask to use for FieldMask

// The folowing macros are used in the FieldMask instantiation of BitMask
// If you change one you probably have to change the others too
#define LEGION_FIELD_MASK_FIELD_TYPE          uint64_t 
#define LEGION_FIELD_MASK_FIELD_SHIFT         6
#define LEGION_FIELD_MASK_FIELD_MASK          0x3F
#define LEGION_FIELD_MASK_FIELD_ALL_ONES      0xFFFFFFFFFFFFFFFF

#if defined(__AVX__)
#if (LEGION_MAX_FIELDS > 256)
    typedef AVXTLBitMask<LEGION_MAX_FIELDS> FieldMask;
#elif (LEGION_MAX_FIELDS > 128)
    typedef AVXBitMask<LEGION_MAX_FIELDS> FieldMask;
#elif (LEGION_MAX_FIELDS > 64)
    typedef SSEBitMask<LEGION_MAX_FIELDS> FieldMask;
#else
    typedef BitMask<LEGION_FIELD_MASK_FIELD_TYPE,LEGION_MAX_FIELDS,
                    LEGION_FIELD_MASK_FIELD_SHIFT,
                    LEGION_FIELD_MASK_FIELD_MASK> FieldMask;
#endif
#elif defined(__SSE2__)
#if (LEGION_MAX_FIELDS > 128)
    typedef SSETLBitMask<LEGION_MAX_FIELDS> FieldMask;
#elif (LEGION_MAX_FIELDS > 64)
    typedef SSEBitMask<LEGION_MAX_FIELDS> FieldMask;
#else
    typedef BitMask<LEGION_FIELD_MASK_FIELD_TYPE,LEGION_MAX_FIELDS,
                    LEGION_FIELD_MASK_FIELD_SHIFT,
                    LEGION_FIELD_MASK_FIELD_MASK> FieldMask;
#endif
#elif defined(__ALTIVEC__)
#if (LEGION_MAX_FIELDS > 128)
    typedef PPCTLBitMask<LEGION_MAX_FIELDS> FieldMask;
#elif (LEGION_MAX_FIELDS > 64)
    typedef PPCBitMask<LEGION_MAX_FIELDS> FieldMask;
#else
    typedef BitMask<LEGION_FIELD_MASK_FIELD_TYPE,LEGION_MAX_FIELDS,
                    LEGION_FIELD_MASK_FIELD_SHIFT,
                    LEGION_FIELD_MASK_FIELD_MASK> FieldMask;
#endif
#elif defined(__ARM_NEON)
#if (LEGION_MAX_FIELDS > 128)
    typedef NeonTLBitMask<LEGION_MAX_FIELDS> FieldMask;
#elif (LEGION_MAX_FIELDS > 64)
    typedef NeonBitMask<LEGION_MAX_FIELDS> FieldMask;
#else
    typedef BitMask<LEGION_FIELD_MASK_FIELD_TYPE,LEGION_MAX_FIELDS,
                    LEGION_FIELD_MASK_FIELD_SHIFT,
                    LEGION_FIELD_MASK_FIELD_MASK> FieldMask;
#endif
#else
#if (LEGION_MAX_FIELDS > 64)
    typedef TLBitMask<LEGION_FIELD_MASK_FIELD_TYPE,LEGION_MAX_FIELDS,
                      LEGION_FIELD_MASK_FIELD_SHIFT,
                      LEGION_FIELD_MASK_FIELD_MASK> FieldMask;
#else
    typedef BitMask<LEGION_FIELD_MASK_FIELD_TYPE,LEGION_MAX_FIELDS,
                    LEGION_FIELD_MASK_FIELD_SHIFT,
                    LEGION_FIELD_MASK_FIELD_MASK> FieldMask;
#endif
#endif
    typedef BitPermutation<FieldMask,LEGION_FIELD_LOG2> FieldPermutation;
    typedef Fraction<unsigned long> InstFrac;
#undef LEGION_FIELD_MASK_FIELD_SHIFT
#undef LEGION_FIELD_MASK_FIELD_MASK

    // Similar logic as field masks for node masks

// The following macros are used in the NodeMask instantiation of BitMask
// If you change one you probably have to change the others too
#define LEGION_NODE_MASK_NODE_TYPE           uint64_t
#define LEGION_NODE_MASK_NODE_SHIFT          6
#define LEGION_NODE_MASK_NODE_MASK           0x3F
#define LEGION_NODE_MASK_NODE_ALL_ONES       0xFFFFFFFFFFFFFFFF

#if defined(__AVX__)
#if (LEGION_MAX_NUM_NODES > 256)
    typedef AVXTLBitMask<LEGION_MAX_NUM_NODES> NodeMask;
#elif (LEGION_MAX_NUM_NODES > 128)
    typedef AVXBitMask<LEGION_MAX_NUM_NODES> NodeMask;
#elif (LEGION_MAX_NUM_NODES > 64)
    typedef SSEBitMask<LEGION_MAX_NUM_NODES> NodeMask;
#else
    typedef BitMask<LEGION_NODE_MASK_NODE_TYPE,LEGION_MAX_NUM_NODES,
                    LEGION_NODE_MASK_NODE_SHIFT,
                    LEGION_NODE_MASK_NODE_MASK> NodeMask;
#endif
#elif defined(__SSE2__)
#if (LEGION_MAX_NUM_NODES > 128)
    typedef SSETLBitMask<LEGION_MAX_NUM_NODES> NodeMask;
#elif (LEGION_MAX_NUM_NODES > 64)
    typedef SSEBitMask<LEGION_MAX_NUM_NODES> NodeMask;
#else
    typedef BitMask<LEGION_NODE_MASK_NODE_TYPE,LEGION_MAX_NUM_NODES,
                    LEGION_NODE_MASK_NODE_SHIFT,
                    LEGION_NODE_MASK_NODE_MASK> NodeMask;
#endif
#elif defined(__ALTIVEC__)
#if (LEGION_MAX_NUM_NODES > 128)
    typedef PPCTLBitMask<LEGION_MAX_NUM_NODES> NodeMask;
#elif (LEGION_MAX_NUM_NODES > 64)
    typedef PPCBitMask<LEGION_MAX_NUM_NODES> NodeMask;
#else
    typedef BitMask<LEGION_NODE_MASK_NODE_TYPE,LEGION_MAX_NUM_NODES,
                    LEGION_NODE_MASK_NODE_SHIFT,
                    LEGION_NODE_MASK_NODE_MASK> NodeMask;
#endif
#elif defined(__ARM_NEON)
#if (LEGION_MAX_NUM_NODES > 128)
    typedef NeonTLBitMask<LEGION_MAX_NUM_NODES> NodeMask;
#elif (LEGION_MAX_NUM_NODES > 64)
    typedef NeonBitMask<LEGION_MAX_NUM_NODES> NodeMask;
#else
    typedef BitMask<LEGION_NODE_MASK_NODE_TYPE,LEGION_MAX_NUM_NODES,
                    LEGION_NODE_MASK_NODE_SHIFT,
                    LEGION_NODE_MASK_NODE_MASK> NodeMask;
#endif
#else
#if (LEGION_MAX_NUM_NODES > 64)
    typedef TLBitMask<LEGION_NODE_MASK_NODE_TYPE,LEGION_MAX_NUM_NODES,
                      LEGION_NODE_MASK_NODE_SHIFT,
                      LEGION_NODE_MASK_NODE_MASK> NodeMask;
#else
    typedef BitMask<LEGION_NODE_MASK_NODE_TYPE,LEGION_MAX_NUM_NODES,
                    LEGION_NODE_MASK_NODE_SHIFT,
                    LEGION_NODE_MASK_NODE_MASK> NodeMask;
#endif
#endif
    typedef CompoundBitMask<NodeMask,1/*bloat*/,true/*bidir*/> NodeSet;

#undef LEGION_NODE_MASK_NODE_SHIFT
#undef LEGION_NODE_MASK_NODE_MASK

// The following macros are used in the ProcessorMask instantiation of BitMask
// If you change one you probably have to change the others too
#define LEGION_PROC_MASK_PROC_TYPE           uint64_t
#define LEGION_PROC_MASK_PROC_SHIFT          6
#define LEGION_PROC_MASK_PROC_MASK           0x3F
#define LEGION_PROC_MASK_PROC_ALL_ONES       0xFFFFFFFFFFFFFFFF

#if defined(__AVX__)
#if (LEGION_MAX_NUM_PROCS > 256)
    typedef AVXTLBitMask<LEGION_MAX_NUM_PROCS> ProcessorMask;
#elif (LEGION_MAX_NUM_PROCS > 128)
    typedef AVXBitMask<LEGION_MAX_NUM_PROCS> ProcessorMask;
#elif (LEGION_MAX_NUM_PROCS > 64)
    typedef SSEBitMask<LEGION_MAX_NUM_PROCS> ProcessorMask;
#else
    typedef BitMask<LEGION_PROC_MASK_PROC_TYPE,LEGION_MAX_NUM_PROCS,
                    LEGION_PROC_MASK_PROC_SHIFT,
                    LEGION_PROC_MASK_PROC_MASK> ProcessorMask;
#endif
#elif defined(__SSE2__)
#if (LEGION_MAX_NUM_PROCS > 128)
    typedef SSETLBitMask<LEGION_MAX_NUM_PROCS> ProcessorMask;
#elif (LEGION_MAX_NUM_PROCS > 64)
    typedef SSEBitMask<LEGION_MAX_NUM_PROCS> ProcessorMask;
#else
    typedef BitMask<LEGION_PROC_MASK_PROC_TYPE,LEGION_MAX_NUM_PROCS,
                    LEGION_PROC_MASK_PROC_SHIFT,
                    LEGION_PROC_MASK_PROC_MASK> ProcessorMask;
#endif
#elif defined(__ALTIVEC__)
#if (LEGION_MAX_NUM_PROCS > 128)
    typedef PPCTLBitMask<LEGION_MAX_NUM_PROCS> ProcessorMask;
#elif (LEGION_MAX_NUM_PROCS > 64)
    typedef PPCBitMask<LEGION_MAX_NUM_PROCS> ProcessorMask;
#else
    typedef BitMask<LEGION_PROC_MASK_PROC_TYPE,LEGION_MAX_NUM_PROCS,
                    LEGION_PROC_MASK_PROC_SHIFT,
                    LEGION_PROC_MASK_PROC_MASK> ProcessorMask;
#endif
#elif defined(__ARM_NEON)
#if (LEGION_MAX_NUM_PROCS > 128)
    typedef NeonTLBitMask<LEGION_MAX_NUM_PROCS> ProcessorMask;
#elif (LEGION_MAX_NUM_PROCS > 64)
    typedef NeonBitMask<LEGION_MAX_NUM_PROCS> ProcessorMask;
#else
    typedef BitMask<LEGION_PROC_MASK_PROC_TYPE,LEGION_MAX_NUM_PROCS,
                    LEGION_PROC_MASK_PROC_SHIFT,
                    LEGION_PROC_MASK_PROC_MASK> ProcessorMask;
#endif
#else
#if (LEGION_MAX_NUM_PROCS > 64)
    typedef TLBitMask<LEGION_PROC_MASK_PROC_TYPE,LEGION_MAX_NUM_PROCS,
                      LEGION_PROC_MASK_PROC_SHIFT,
                      LEGION_PROC_MASK_PROC_MASK> ProcessorMask;
#else
    typedef BitMask<LEGION_PROC_MASK_PROC_TYPE,LEGION_MAX_NUM_PROCS,
                    LEGION_PROC_MASK_PROC_SHIFT,
                    LEGION_PROC_MASK_PROC_MASK> ProcessorMask;
#endif
#endif

#undef PROC_SHIFT
#undef PROC_MASK 

    // Legion derived event types
    class LgEvent : public Realm::Event {
    public:
      static const LgEvent NO_LG_EVENT;
    public:
      LgEvent(void) noexcept { id = 0; }
      LgEvent(const LgEvent &rhs) = default;
      explicit LgEvent(const Realm::Event e) { id = e.id; }
    public:
      inline LgEvent& operator=(const LgEvent &rhs) = default;
    public:
      // Override the wait method so we can have our own implementation
      inline void wait(void) const;
      inline void wait_faultaware(bool &poisoned) const;
    protected:
      void begin_context_wait(Context ctx) const;
      void end_context_wait(Context ctx) const;
    };

    class PredEvent : public LgEvent {
    public:
      static const PredEvent NO_PRED_EVENT;
    public:
      PredEvent(void) noexcept : LgEvent() { } 
      PredEvent(const PredEvent &rhs) = default;
      explicit PredEvent(const Realm::Event &e) : LgEvent(e) { }
    public:
      inline PredEvent& operator=(const PredEvent &rhs) = default;
    };

    class PredUserEvent : public PredEvent {
    public:
      static const PredUserEvent NO_PRED_USER_EVENT;
    public:
      PredUserEvent(void) noexcept : PredEvent() { }
      PredUserEvent(const PredUserEvent &rhs) = default;
      explicit PredUserEvent(const Realm::UserEvent &e) : PredEvent(e) { }
    public:
      inline PredUserEvent& operator=(const PredUserEvent &rhs) = default;
      inline operator Realm::UserEvent() const
        { Realm::UserEvent e; e.id = id; return e; }
    };

    class ApEvent : public LgEvent {
    public:
      static const ApEvent NO_AP_EVENT;
    public:
      ApEvent(void) noexcept : LgEvent() { }
      ApEvent(const ApEvent &rhs) = default;
      explicit ApEvent(const Realm::Event &e) : LgEvent(e) { }
      explicit ApEvent(const PredEvent &e) { id = e.id; }
    public:
      inline ApEvent& operator=(const ApEvent &rhs) = default;
      inline bool has_triggered_faultignorant(void) const
        { bool poisoned = false; 
          return has_triggered_faultaware(poisoned); }
      inline void wait_faultignorant(void) const
        { bool poisoned = false; LgEvent::wait_faultaware(poisoned); }
    private:
      // Make these private because we always want to be conscious of faults
      // when testing or waiting on application events
      inline bool has_triggered(void) const { return LgEvent::has_triggered(); }
      inline void wait(void) const { LgEvent::wait(); }
    };

    class ApUserEvent : public ApEvent {
    public:
      static const ApUserEvent NO_AP_USER_EVENT;
    public:
      ApUserEvent(void) noexcept : ApEvent() { }
      ApUserEvent(const ApUserEvent &rhs) = default;
      explicit ApUserEvent(const Realm::UserEvent &e) : ApEvent(e) { }
    public:
      inline ApUserEvent& operator=(const ApUserEvent &rhs) = default;
      inline operator Realm::UserEvent() const
        { Realm::UserEvent e; e.id = id; return e; }
    };

    class ApBarrier : public ApEvent {
    public:
      static const ApBarrier NO_AP_BARRIER;
    public:
      ApBarrier(void) noexcept : ApEvent(), timestamp(0) { }
      ApBarrier(const ApBarrier &rhs) = default; 
      explicit ApBarrier(const Realm::Barrier &b) 
        : ApEvent(b), timestamp(b.timestamp) { }
    public:
      inline ApBarrier& operator=(const ApBarrier &rhs) = default;
      inline operator Realm::Barrier() const
        { Realm::Barrier b; b.id = id; 
          b.timestamp = timestamp; return b; }
    public:
      inline bool get_result(void *value, size_t value_size) const
        { Realm::Barrier b; b.id = id;
          b.timestamp = timestamp; return b.get_result(value, value_size); }
      inline void destroy_barrier(void)
        { Realm::Barrier b; b.id = id;
          b.timestamp = timestamp; b.destroy_barrier(); }
    public:
      Realm::Barrier::timestamp_t timestamp;
    };

    class RtEvent : public LgEvent {
    public:
      static const RtEvent NO_RT_EVENT;
    public:
      RtEvent(void) noexcept : LgEvent() { }
      RtEvent(const RtEvent &rhs) = default;
      explicit RtEvent(const Realm::Event &e) : LgEvent(e) { }
      explicit RtEvent(const PredEvent &e) { id = e.id; }
    public:
      inline RtEvent& operator=(const RtEvent &rhs) = default;
    };

    class RtUserEvent : public RtEvent {
    public:
      static const RtUserEvent NO_RT_USER_EVENT;
    public:
      RtUserEvent(void) noexcept : RtEvent() { }
      RtUserEvent(const RtUserEvent &rhs) = default;
      explicit RtUserEvent(const Realm::UserEvent &e) : RtEvent(e) { }
    public:
      inline RtUserEvent& operator=(const RtUserEvent &rhs) = default;
      inline operator Realm::UserEvent() const
        { Realm::UserEvent e; e.id = id; return e; }
    };

    class RtBarrier : public RtEvent {
    public:
      static const RtBarrier NO_RT_BARRIER;
    public:
      RtBarrier(void) noexcept : RtEvent(), timestamp(0) { }
      RtBarrier(const RtBarrier &rhs) = default;
      explicit RtBarrier(const Realm::Barrier &b)
        : RtEvent(b), timestamp(b.timestamp) { }
    public:
      inline RtBarrier& operator=(const RtBarrier &rhs) = default;
      inline operator Realm::Barrier() const
        { Realm::Barrier b; b.id = id; 
          b.timestamp = timestamp; return b; } 
    public:
      inline bool get_result(void *value, size_t value_size) const
        { Realm::Barrier b; b.id = id;
          b.timestamp = timestamp; return b.get_result(value, value_size); }
      inline RtBarrier get_previous_phase(void)
        { Realm::Barrier b; b.id = id;
          return RtBarrier(b.get_previous_phase()); }
      inline void destroy_barrier(void)
        { Realm::Barrier b; b.id = id;
          b.timestamp = timestamp; b.destroy_barrier(); }
    public:
      Realm::Barrier::timestamp_t timestamp;
    }; 

    // Local lock for accelerating lock taking
    class LocalLock {
    public:
      inline LocalLock(void) { } 
    public:
      inline LocalLock(const LocalLock &rhs)
      {
        // should never be called
        assert(false);
      }
      inline ~LocalLock(void) { }
    public:
      inline LocalLock& operator=(const LocalLock &rhs)
      {
        // should never be called
        assert(false);
        return *this;
      }
    private:
      // These are only accessible via AutoLock
      friend class AutoLock;
      friend class AutoTryLock;
      friend class Mapping::AutoLock;
      inline RtEvent lock(void)   { return RtEvent(wrlock()); }
      inline RtEvent wrlock(void) { return RtEvent(reservation.wrlock()); }
      inline RtEvent rdlock(void) { return RtEvent(reservation.rdlock()); }
      inline bool trylock(void) { return reservation.trylock(); }
      inline bool trywrlock(void) { return reservation.trywrlock(); }
      inline bool tryrdlock(void) { return reservation.tryrdlock(); }
      inline void unlock(void) { reservation.unlock(); }
    private:
      inline void advise_sleep_entry(Realm::UserEvent guard)
        { reservation.advise_sleep_entry(guard); }
      inline void advise_sleep_exit(void)
        { reservation.advise_sleep_exit(); }
    protected:
      Realm::FastReservation reservation;
    };

    /////////////////////////////////////////////////////////////
    // AutoLock 
    /////////////////////////////////////////////////////////////
    // An auto locking class for taking a lock and releasing it when
    // the object goes out of scope
    class AutoLock { 
    public:
      inline AutoLock(LocalLock &r, int mode = 0, bool excl = true)
        : local_lock(r), previous(Internal::local_lock_list), 
          exclusive(excl), held(true)
      {
#ifdef DEBUG_REENTRANT_LOCKS
        if (previous != NULL)
          previous->check_for_reentrant_locks(&local_lock);
#endif
        if (exclusive)
        {
          RtEvent ready = local_lock.wrlock();
          while (ready.exists())
          {
            ready.wait();
            ready = local_lock.wrlock();
          }
        }
        else
        {
          RtEvent ready = local_lock.rdlock();
          while (ready.exists())
          {
            ready.wait();
            ready = local_lock.rdlock();
          }
        }
        Internal::local_lock_list = this;
      }
    protected:
      // Helper constructor for AutoTryLock and Mapping::AutoLock
      inline AutoLock(int mode, bool excl, LocalLock &r)
        : local_lock(r), previous(Internal::local_lock_list), 
          exclusive(excl), held(false)
      {
#ifdef DEBUG_REENTRANT_LOCKS
        if (previous != NULL)
          previous->check_for_reentrant_locks(&local_lock);
#endif
      }
    public:
      AutoLock(AutoLock &&rhs) = delete;
      AutoLock(const AutoLock &rhs) = delete;
      inline ~AutoLock(void)
      {
        if (held)
        {
#ifdef DEBUG_LEGION
          assert(Internal::local_lock_list == this);
#endif
          local_lock.unlock();
          Internal::local_lock_list = previous;
        }
        else
          assert(Internal::local_lock_list == previous);
      }
    public:
      AutoLock& operator=(AutoLock &&rhs) = delete;
      AutoLock& operator=(const AutoLock &rhs) = delete;
    public:
      inline void release(void) 
      { 
#ifdef DEBUG_LEGION
        assert(held);
        assert(Internal::local_lock_list == this);
#endif
        local_lock.unlock(); 
        Internal::local_lock_list = previous;
        held = false; 
      }
      inline void reacquire(void)
      {
#ifdef DEBUG_LEGION
        assert(!held);
        assert(Internal::local_lock_list == previous);
#endif
#ifdef DEBUG_REENTRANT_LOCKS
        if (previous != NULL)
          previous->check_for_reentrant_locks(&local_lock);
#endif
        if (exclusive)
        {
          RtEvent ready = local_lock.wrlock();
          while (ready.exists())
          {
            ready.wait();
            ready = local_lock.wrlock();
          }
        }
        else
        {
          RtEvent ready = local_lock.rdlock();
          while (ready.exists())
          {
            ready.wait();
            ready = local_lock.rdlock();
          }
        }
        Internal::local_lock_list = this;
        held = true;
      }
    public:
      inline void advise_sleep_entry(Realm::UserEvent guard) const
      {
        if (held)
          local_lock.advise_sleep_entry(guard);
        if (previous != NULL)
          previous->advise_sleep_entry(guard);
      }
      inline void advise_sleep_exit(void) const
      {
        if (held)
          local_lock.advise_sleep_exit();
        if (previous != NULL)
          previous->advise_sleep_exit();
      }
#ifdef DEBUG_REENTRANT_LOCKS
      inline void check_for_reentrant_locks(LocalLock *to_acquire) const
      {
        assert(to_acquire != &local_lock);
        if (previous != NULL)
          previous->check_for_reentrant_locks(to_acquire);
      }
#endif
    protected:
      LocalLock &local_lock;
      AutoLock *const previous;
      const bool exclusive;
      bool held;
    };

    // AutoTryLock is an extension of AutoLock that supports try lock
    class AutoTryLock : public AutoLock {
    public:
      inline AutoTryLock(LocalLock &r, int mode = 0, bool excl = true)
        : AutoLock(mode, excl, r) 
      {
        if (exclusive)
          ready = local_lock.wrlock();
        else
          ready = local_lock.rdlock();
        held = !ready.exists();
        if (held)
          Internal::local_lock_list = this;
      }
      AutoTryLock(const AutoTryLock &rhs) = delete;
    public:
      AutoTryLock& operator=(const AutoTryLock &rhs) = delete;
    public:
      // Allow an easy test for whether we got the lock or not
      inline bool has_lock(void) const { return held; }
      inline RtEvent try_next(void) const { return ready; }
    protected:
      RtEvent ready;
    };
    
    // Special method that we need here for waiting on events

    //--------------------------------------------------------------------------
    inline void LgEvent::wait(void) const
    //--------------------------------------------------------------------------
    {
#ifdef DEBUG_LEGION_WAITS
      const int local_meta_task_id = Internal::meta_task_id;
      const long long start = Realm::Clock::current_time_in_microseconds();
#endif
      // Save the context locally
      Internal::TaskContext *local_ctx = Internal::implicit_context; 
      // Save the task provenance information
      UniqueID local_provenance = Internal::implicit_provenance;
#ifdef DEBUG_LEGION_CALLERS
      LgTaskID local_kind = Internal::implicit_task_kind;
      LgTaskID local_caller = Internal::implicit_task_caller;
#endif
      // Save whether we are in a registration callback
      unsigned local_callback = Internal::inside_registration_callback;
      // Save the reference tracker that we have
      ImplicitReferenceTracker *local_tracker = implicit_reference_tracker;
      Internal::implicit_reference_tracker = NULL;
      // Check to see if we have any local locks to notify
      if (Internal::local_lock_list != NULL)
      {
        // Make a copy of the local locks here
        AutoLock *local_lock_list_copy = Internal::local_lock_list;
        // Set this back to NULL until we are done waiting
        Internal::local_lock_list = NULL;
        // Make a user event and notify all the thread locks
        const Realm::UserEvent done = Realm::UserEvent::create_user_event();
        local_lock_list_copy->advise_sleep_entry(done);
        if (local_ctx != NULL)
          begin_context_wait(local_ctx); 
        // Now we can do the wait
        if (!Processor::get_executing_processor().exists())
          Realm::Event::external_wait();
        else
          Realm::Event::wait();
        if (local_ctx != NULL)
          end_context_wait(local_ctx);
        // When we wake up, notify that we are done and exited the wait
        local_lock_list_copy->advise_sleep_exit();
        // Trigger the user-event
        done.trigger();
        // Restore our local lock list
        Internal::local_lock_list = local_lock_list_copy; 
      }
      else // Just do the normal wait
      {
        if (local_ctx != NULL)
          begin_context_wait(local_ctx);
        if (!Processor::get_executing_processor().exists())
          Realm::Event::external_wait();
        else
          Realm::Event::wait();
        if (local_ctx != NULL)
          end_context_wait(local_ctx);
      }
      // Write the context back
      Internal::implicit_context = local_ctx;
      // Write the provenance information back
      Internal::implicit_provenance = local_provenance;
#ifdef DEBUG_LEGION_CALLERS
      Internal::implicit_task_kind = local_kind;
      Internal::implicit_task_caller = local_caller;
#endif
      // Write the registration callback information back
      Internal::inside_registration_callback = local_callback;
#ifdef DEBUG_LEGION
      assert(Internal::implicit_reference_tracker == NULL);
#endif
      // Write the local reference tracker back
      Internal::implicit_reference_tracker = local_tracker;
#ifdef DEBUG_LEGION_WAITS
      Internal::meta_task_id = local_meta_task_id;
      const long long stop = Realm::Clock::current_time_in_microseconds();
      if (((stop - start) >= LIMIT) && (local_meta_task_id == BAD_TASK_ID))
        assert(false);
#endif
    }

    //--------------------------------------------------------------------------
    inline void LgEvent::wait_faultaware(bool &poisoned) const
    //--------------------------------------------------------------------------
    {
#ifdef DEBUG_LEGION_WAITS
      const int local_meta_task_id = Internal::meta_task_id;
      const long long start = Realm::Clock::current_time_in_microseconds();
#endif
      // Save the context locally
      Internal::TaskContext *local_ctx = Internal::implicit_context; 
      // Save the task provenance information
      UniqueID local_provenance = Internal::implicit_provenance;
#ifdef DEBUG_LEGION_CALLERS
      LgTaskID local_kind = Internal::implicit_task_kind;
      LgTaskID local_caller = Internal::implicit_task_caller;
#endif
      // Save whether we are in a registration callback
      unsigned local_callback = Internal::inside_registration_callback;
      // Save the reference tracker that we have
      ImplicitReferenceTracker *local_tracker = implicit_reference_tracker;
      Internal::implicit_reference_tracker = NULL;
      // Check to see if we have any local locks to notify
      if (Internal::local_lock_list != NULL)
      {
        // Make a copy of the local locks here
        AutoLock *local_lock_list_copy = Internal::local_lock_list;
        // Set this back to NULL until we are done waiting
        Internal::local_lock_list = NULL;
        // Make a user event and notify all the thread locks
        const Realm::UserEvent done = Realm::UserEvent::create_user_event();
        local_lock_list_copy->advise_sleep_entry(done);
        if (local_ctx != NULL)
          begin_context_wait(local_ctx);
        // Now we can do the wait
        if (!Processor::get_executing_processor().exists())
          Realm::Event::external_wait_faultaware(poisoned);
        else
          Realm::Event::wait_faultaware(poisoned);
        if (local_ctx != NULL)
          end_context_wait(local_ctx);
        // When we wake up, notify that we are done and exited the wait
        local_lock_list_copy->advise_sleep_exit();
        // Trigger the user-event
        done.trigger();
        // Restore our local lock list
        Internal::local_lock_list = local_lock_list_copy; 
      }
      else // Just do the normal wait
      {
        if (local_ctx != NULL)
          begin_context_wait(local_ctx);
        if (!Processor::get_executing_processor().exists())
          Realm::Event::external_wait_faultaware(poisoned);
        else
          Realm::Event::wait_faultaware(poisoned);
        if (local_ctx != NULL)
          end_context_wait(local_ctx);
      }
      // Write the context back
      Internal::implicit_context = local_ctx;
      // Write the provenance information back
      Internal::implicit_provenance = local_provenance;
#ifdef DEBUG_LEGION_CALLERS
      Internal::implicit_task_kind = local_kind;
      Internal::implicit_task_caller = local_caller;
#endif
      // Write the registration callback information back
      Internal::inside_registration_callback = local_callback;
#ifdef DEBUG_LEGION
      assert(Internal::implicit_reference_tracker == NULL);
#endif
      // Write the local reference tracker back
      Internal::implicit_reference_tracker = local_tracker;
#ifdef DEBUG_LEGION_WAITS
      Internal::meta_task_id = local_meta_task_id;
      const long long stop = Realm::Clock::current_time_in_microseconds();
      if (((stop - start) >= LIMIT) && (local_meta_task_id == BAD_TASK_ID))
        assert(false);
#endif
    }

  }; // namespace Internal 
  
  // A class for preventing serialization of Legion objects
  // which cannot be serialized
  template<typename T>
  class Unserializable {
  public:
    inline size_t legion_buffer_size(void);
    inline size_t legion_serialize(void *buffer);
    inline size_t legion_deserialize(const void *buffer);
  };

}; // Legion namespace

// now that we have things like LgEvent defined, we can include accessor.h to
// pick up ptr_t, which is used for compatibility-mode Coloring and friends
#include "legion/accessor.h"

namespace Legion {
  typedef LegionRuntime::Accessor::ByteOffset ByteOffset;

  typedef std::map<Color,ColoredPoints<ptr_t> > Coloring;
  typedef std::map<Color,Domain> DomainColoring;
  typedef std::map<Color,std::set<Domain> > MultiDomainColoring;
  typedef std::map<DomainPoint,ColoredPoints<ptr_t> > PointColoring;
  typedef std::map<DomainPoint,Domain> DomainPointColoring;
  typedef std::map<DomainPoint,std::set<Domain> > MultiDomainPointColoring;
};

#endif // __LEGION_TYPES_H__<|MERGE_RESOLUTION|>--- conflicted
+++ resolved
@@ -982,11 +982,7 @@
       SEND_REPLICATE_POST_EXECUTION,
       SEND_REPLICATE_TRIGGER_COMPLETE,
       SEND_REPLICATE_TRIGGER_COMMIT,
-<<<<<<< HEAD
-      SEND_CONTROL_REPLICATE_COLLECTIVE_MESSAGE,
       SEND_CONTROL_REPLICATE_RENDEZVOUS_MESSAGE,
-=======
->>>>>>> afc96012
       SEND_LIBRARY_MAPPER_REQUEST,
       SEND_LIBRARY_MAPPER_RESPONSE,
       SEND_LIBRARY_TRACE_REQUEST,
@@ -1051,7 +1047,9 @@
       SEND_CONTROL_REPLICATION_CREATE_FILL_VIEW,
       SEND_CONTROL_REPLICATION_VIEW_RENDEZVOUS,
       SEND_CONTROL_REPLICATION_CONCURRENT_EXECUTION_VALIDATION,
-      SEND_CONTROL_REPLICATION_ELIDE_CLOSE_EXCHANGE,
+      SEND_CONTROL_REPLICATION_PROJECTION_TREE_EXCHANGE,
+      SEND_CONTROL_REPLICATION_TIMEOUT_MATCH_EXCHANGE,
+      SEND_CONTROL_REPLICATION_MASK_EXCHANGE,
       SEND_CONTROL_REPLICATION_PREDICATE_EXCHANGE,
       SEND_CONTROL_REPLICATION_CROSS_PRODUCT_EXCHANGE,
       SEND_CONTROL_REPLICATION_SLOW_BARRIER,
@@ -1302,11 +1300,7 @@
         "Send Replication Post Execution",                            \
         "Send Replication Trigger Complete",                          \
         "Send Replication Trigger Commit",                            \
-<<<<<<< HEAD
-        "Send Control Replication Collective Message",                \
         "Send Control Replication Rendezvous Message",                \
-=======
->>>>>>> afc96012
         "Send Library Mapper Request",                                \
         "Send Library Mapper Response",                               \
         "Send Library Trace Request",                                 \
@@ -1371,7 +1365,9 @@
         "Control Replication Collective Create Fill View",            \
         "Control Replication Collective View Rendezvous",             \
         "Control Replication Collective Concurrent Execution Validation",\
-        "Control Replication Collective Elide Close Exchange",        \
+        "Control Replication Collective Projection Tree Exchange",    \
+        "Control Replication Collective Timeout Match Exchange",      \
+        "Control Replication Collective Mask Exchange",               \
         "Control Replication Collective Predicate Exchange",          \
         "Control Replication Collective Cross Product Exchange",      \
         "Control Replication Collective Slow Barrier",                \

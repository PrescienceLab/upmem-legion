/* Copyright 2023 Stanford University, NVIDIA Corporation
 *
 * Licensed under the Apache License, Version 2.0 (the "License");
 * you may not use this file except in compliance with the License.
 * You may obtain a copy of the License at
 *
 *     http://www.apache.org/licenses/LICENSE-2.0
 *
 * Unless required by applicable law or agreed to in writing, software
 * distributed under the License is distributed on an "AS IS" BASIS,
 * WITHOUT WARRANTIES OR CONDITIONS OF ANY KIND, either express or implied.
 * See the License for the specific language governing permissions and
 * limitations under the License.
 */

#ifndef __LEGION_TYPES_H__
#define __LEGION_TYPES_H__

/**
 * \file legion_types.h
 */

#include <stdio.h>
#include <stdlib.h>
#include <assert.h>
#include <string.h>
#include <stdint.h>
#include <limits.h>

#include <map>
#include <set>
#include <list>
#include <deque>
#include <vector>
#include <typeinfo>
#include <type_traits>
#include <unordered_set>
#include <unordered_map>

#include "legion/legion_config.h"
#include "legion/legion_template_help.h"

// Make sure we have the appropriate defines in place for including realm
#include "realm.h"
#include "realm/dynamic_templates.h"

// this may be set before including legion.h to eliminate deprecation warnings
//  for just the Legion API
#ifndef LEGION_DEPRECATED
#if __cplusplus >= 201402L
#define LEGION_DEPRECATED(x) [[deprecated(x)]]
#else
#define LEGION_DEPRECATED(x)
#endif
#endif

// Macros for disabling and re-enabling deprecated warnings
#if defined(__GNUC__)
#define LEGION_DISABLE_DEPRECATED_WARNINGS \
  _Pragma("GCC diagnostic push") \
  _Pragma("GCC diagnostic ignored \"-Wdeprecated-declarations\"")
#define LEGION_REENABLE_DEPRECATED_WARNINGS \
  _Pragma("GCC diagnostic pop")
#elif defined(__clang__)
#define LEGION_DISABLE_DEPRECATED_WARNINGS \
  _Pragma("clang diagnostic push") \
  _Pragma("clang diagnostic ignored \"-Wdeprecated-declarations\"")
#define LEGION_REENABLE_DEPRECATED_WARNINGS \
  _Pragma("clang diagnostic pop")
#elif defined(__PGIC__)
#define LEGION_DISABLE_DEPRECATED_WARNINGS \
  _Pragma("warning (push)") \
  _Pragma("diag_suppress 1445")
#define LEGION_REENABLE_DEPRECATED_WARNINGS \
  _Pragma("warning (pop)")
#elif defined(__INTEL_COMPILER) || defined(__INTEL_LLVM_COMPILER)
#define LEGION_DISABLE_DEPRECATED_WARNINGS \
  _Pragma("warning push") \
  _Pragma("warning disable 1478")
#define LEGION_REENABLE_DEPRECATED_WARNINGS \
  _Pragma("warning pop")
#else
#warning "Don't know how to suppress deprecated warnings for this compiler"
#define LEGION_DISABLE_DEPRECATED_WARNINGS
#define LEGION_REENABLE_DEPRECATED_WARNINGS
#endif

// If we're doing full LEGION_SPY then turn off event pruning
#ifdef LEGION_SPY
#ifndef LEGION_DISABLE_EVENT_PRUNING
#define LEGION_DISABLE_EVENT_PRUNING
#endif
#endif

// forward declarations from bitmask.h
template<typename T, unsigned int MAX,
         unsigned SHIFT, unsigned MASK> class BitMask;
template<typename T, unsigned int MAX,
         unsigned SHIFT, unsigned MASK> class TLBitMask;
#ifdef __SSE2__
template<unsigned int MAX> class SSEBitMask;
template<unsigned int MAX> class SSETLBitMask;
#endif
#ifdef __AVX__
template<unsigned int MAX> class AVXBitMask;
template<unsigned int MAX> class AVXTLBitMask;
#endif
#ifdef __ALTIVEC__
template<unsigned int MAX> class PPCBitMask;
template<unsigned int MAX> class PPCTLBitMask;
#endif
#ifdef __ARM_NEON
template<unsigned int MAX> class NeonBitMask;
template<unsigned int MAX> class NeonTLBitMask;
#endif
template<typename DT, unsigned BLOAT, bool BIDIR> class CompoundBitMask;

namespace BindingLib { class Utility; } // BindingLib namespace

namespace Legion { 

  typedef ::legion_error_t LegionErrorType;
  typedef ::legion_privilege_mode_t PrivilegeMode;
  typedef ::legion_allocate_mode_t AllocateMode;
  typedef ::legion_coherence_property_t CoherenceProperty;
  typedef ::legion_region_flags_t RegionFlags;
  typedef ::legion_projection_type_t ProjectionType;
  typedef ::legion_partition_kind_t PartitionKind;
  typedef ::legion_external_resource_t ExternalResource;
  typedef ::legion_timing_measurement_t TimingMeasurement;
  typedef ::legion_dependence_type_t DependenceType;
  typedef ::legion_mappable_type_id_t MappableType;
  typedef ::legion_file_mode_t LegionFileMode;
  typedef ::legion_execution_constraint_t ExecutionConstraintKind;
  typedef ::legion_layout_constraint_t LayoutConstraintKind;
  typedef ::legion_equality_kind_t EqualityKind;
  typedef ::legion_dimension_kind_t DimensionKind;
  typedef ::legion_isa_kind_t ISAKind;
  typedef ::legion_resource_constraint_t ResourceKind;
  typedef ::legion_launch_constraint_t LaunchKind;
  typedef ::legion_specialized_constraint_t SpecializedKind;

  // Forward declarations for user level objects
  // legion.h
  class IndexSpace;
  template<int DIM, typename T> class IndexSpaceT;
  class IndexPartition;
  template<int DIM, typename T> class IndexPartitionT;
  class FieldSpace;
  class LogicalRegion;
  template<int DIM, typename T> class LogicalRegionT;
  class LogicalPartition;
  template<int DIM, typename T> class LogicalPartitionT;
  class IndexAllocator;
  class FieldAllocator;
  class UntypedBuffer;
  class ArgumentMap;
  class Lock;
  struct LockRequest;
  class Grant;
  class PhaseBarrier;
  struct RegionRequirement;
  struct OutputRequirement;
  struct IndexSpaceRequirement;
  struct FieldSpaceRequirement;
  struct TaskLauncher;
  struct IndexTaskLauncher;
  typedef IndexTaskLauncher IndexLauncher; // for backwards compatibility
  struct InlineLauncher;
  struct CopyLauncher;
  struct AcquireLauncher;
  struct ReleaseLauncher;
  struct FillLauncher;
  struct LayoutConstraintRegistrar;
  struct TaskVariantRegistrar;
  class Future;
  class FutureMap;
  class Predicate;
  class PhysicalRegion;
  class OutputRegion;
  class ExternalResources;
  class UntypedDeferredValue;
  template<typename>
    class DeferredValue;
  template<typename, bool>
    class DeferredReduction;
  template<typename, int, typename, bool>
    class DeferredBuffer;
  template<typename COORD_T>
    class UntypedDeferredBuffer;
  template<PrivilegeMode,typename,int,typename,typename,bool> 
    class FieldAccessor;
  template<typename, bool, int, typename, typename, bool>
    class ReductionAccessor;
  template<typename, int, typename, typename, bool>
    class PaddingAccessor;
#ifdef LEGION_MULTI_REGION_ACCESSOR
  template<typename, int,typename,typename,bool,bool,int>
    class MultiRegionAccessor;
#endif
  template<typename,int,typename,typename>
    class UnsafeFieldAccessor;
  namespace ArraySyntax {
    template<typename, PrivilegeMode> class AccessorRefHelper;
    template<typename> class AffineRefHelper;
  }
  class PieceIterator;
  template<int,typename>
  class PieceIteratorT;
  template<PrivilegeMode,typename,int,typename>
  class SpanIterator;
  class IndexIterator;
  template<typename T> struct ColoredPoints; 
  struct InputArgs;
  struct RegistrationCallbackArgs;
  class ProjectionFunctor;
  class ShardingFunctor;
  class Task;
  class Copy;
  class InlineMapping;
  class Acquire;
  class Release;
  class Close;
  class Fill;
  class Partition;
  class MustEpoch;
  class PointTransformFunctor;
  class Runtime;
  class LegionHandshake;
  class MPILegionHandshake;
  // For backwards compatibility
  typedef Runtime HighLevelRuntime;
  // Helper for saving instantiated template functions
  struct SerdezRedopFns;
  // Some typedefs for making things nicer for users with C++11 support
  template<typename FT, int N, typename T = ::legion_coord_t>
  using GenericAccessor = Realm::GenericAccessor<FT,N,T>;
  template<typename FT, int N, typename T = ::legion_coord_t>
  using AffineAccessor = Realm::AffineAccessor<FT,N,T>;
  template<typename FT, int N, typename T = ::legion_coord_t>
  using MultiAffineAccessor = Realm::MultiAffineAccessor<FT,N,T>;

  // Forward declarations for compiler level objects
  // legion.h
  class ColoringSerializer;
  class DomainColoringSerializer;

  // Forward declarations for wrapper tasks
  // legion.h
  class LegionTaskWrapper;
  class LegionSerialization;

  // Forward declarations for C wrapper objects
  // legion_c_util.h
  class TaskResult;
  class CObjectWrapper;

  // legion_domain.h
  class DomainPoint;
  class Domain;
  class IndexSpaceAllocator; 

  // legion_utilities.h
  class Serializer;
  class Deserializer;

  // legion_constraint.h
  class ISAConstraint;
  class ProcessorConstraint;
  class ResourceConstraint;
  class LaunchConstraint;
  class ColocationConstraint;
  class ExecutionConstraintSet;

  class SpecializedConstraint;
  class MemoryConstraint;
  class FieldConstraint;
  class PaddingConstraint;
  class OrderingConstraint;
  class TilingConstraint;
  class DimensionConstraint;
  class AlignmentConstraint;
  class OffsetConstraint;
  class PointerConstraint;
  class LayoutConstraintSet;
  class TaskLayoutConstraintSet;

  namespace Mapping {
    class PhysicalInstance;
    class CollectiveView;
    class MapperEvent;
    class ProfilingRequestSet;
    class Mapper;
    class MapperRuntime;
    class AutoLock;
    class DefaultMapper;
    class ShimMapper;
    class TestMapper;
    class DebugMapper;
    class ReplayMapper;

    // The following types are effectively overlaid on the Realm versions
    // to allow for Legion-specific profiling measurements
    enum ProfilingMeasurementID {
      PMID_LEGION_FIRST = Realm::PMID_REALM_LAST,
      PMID_RUNTIME_OVERHEAD,
    };
  };
  
  namespace Internal { 

    enum OpenState {
      NOT_OPEN                = 0,
      OPEN_READ_ONLY          = 1,
      OPEN_READ_WRITE         = 2, // unknown dirty information below
      OPEN_SINGLE_REDUCE      = 3, // only one open child with reductions below
      OPEN_MULTI_REDUCE       = 4, // multiple open children with same reduction
    }; 

    // Internal reduction operators
    // Currently we don't use any, but 0 is reserved
    enum {
      REDOP_ID_AVAILABLE    = 1,
    }; 

    // Realm dependent partitioning kinds
    enum DepPartOpKind {
      DEP_PART_UNION = 0, // a single union
      DEP_PART_UNIONS = 1, // many parallel unions
      DEP_PART_UNION_REDUCTION = 2, // union reduction to a single space
      DEP_PART_INTERSECTION = 3, // a single intersection
      DEP_PART_INTERSECTIONS = 4, // many parallel intersections
      DEP_PART_INTERSECTION_REDUCTION = 5, // intersection reduction to a space
      DEP_PART_DIFFERENCE = 6, // a single difference
      DEP_PART_DIFFERENCES = 7, // many parallel differences
      DEP_PART_EQUAL = 8, // an equal partition operation
      DEP_PART_BY_FIELD = 9, // create a partition from a field
      DEP_PART_BY_IMAGE = 10, // create partition by image
      DEP_PART_BY_IMAGE_RANGE = 11, // create partition by image range
      DEP_PART_BY_PREIMAGE = 12, // create partition by preimage
      DEP_PART_BY_PREIMAGE_RANGE = 13, // create partition by preimage range
      DEP_PART_ASSOCIATION = 14, // create an association
      DEP_PART_WEIGHTS = 15, // create partition by weights
    };

    // Collective copy kinds
    enum CollectiveKind {
      COLLECTIVE_NONE = 0,
      // Filling a collective instance (both normal and reductions)
      COLLECTIVE_FILL = 1,
      // Broadcasting one normal instance to a collective normal instance
      COLLECTIVE_BROADCAST = 2,
      // Reducing a collective reduction instance to either a
      // single normal or a single reduction instance
      COLLECTIVE_REDUCTION = 3,
      // Performing an all-reduce from a collective reduction instance
      // to a collective normal or reduction instance using a butterfly
      // network reduction (both instances using the same nodes)
      COLLECTIVE_BUTTERFLY_ALLREDUCE = 4,
      // Performing an all-reduce by doing a reduction down to a single
      // instance and then broadcasting the result out from that instance
      // (instances don't exist on the same set of nodes)
      COLLECTIVE_HOURGLASS_ALLREDUCE = 5,
      // Copy from one collective normal instanace to another collective
      // normal instance for each of the points in the destination
      COLLECTIVE_POINT_TO_POINT = 6,
      // Apply a reduction from a single reduction instance to 
      // a collective normal instance
      COLLECTIVE_REDUCECAST = 7,
      // Degenerate case: apply a copy-across from a collective reduction
      // instance to any kind of other instance without doing an all-reduce
      COLLECTIVE_HAMMER_REDUCTION = 8,
    };

    // Enumeration of Legion runtime tasks
    enum LgTaskID {
      LG_SCHEDULER_ID,
      LG_POST_END_ID,
      LG_TRIGGER_READY_ID,
      LG_TRIGGER_EXECUTION_ID,
      LG_TRIGGER_RESOLUTION_ID,
      LG_TRIGGER_COMMIT_ID,
      LG_DEFERRED_EXECUTION_ID,
      LG_DEFERRED_COMPLETION_ID,
      LG_DEFERRED_COMMIT_ID,
      LG_PRE_PIPELINE_ID,
      LG_TRIGGER_DEPENDENCE_ID,
      LG_TRIGGER_COMPLETION_ID,
      LG_TRIGGER_OP_ID,
      LG_TRIGGER_TASK_ID,
      LG_DEFER_MAPPER_SCHEDULER_TASK_ID,
      LG_MUST_INDIV_ID,
      LG_MUST_INDEX_ID,
      LG_MUST_MAP_ID,
      LG_MUST_DIST_ID,
      LG_MUST_LAUNCH_ID,
      LG_CONTRIBUTE_COLLECTIVE_ID,
      LG_FUTURE_CALLBACK_TASK_ID,
      LG_CALLBACK_RELEASE_TASK_ID,
      LG_FUTURE_BROADCAST_TASK_ID,
      LG_TOP_FINISH_TASK_ID,
      LG_MAPPER_TASK_ID,
      LG_DISJOINTNESS_TASK_ID,
      LG_ISSUE_FRAME_TASK_ID,
      LG_TASK_IMPL_SEMANTIC_INFO_REQ_TASK_ID,
      LG_INDEX_SPACE_SEMANTIC_INFO_REQ_TASK_ID,
      LG_INDEX_PART_SEMANTIC_INFO_REQ_TASK_ID,
      LG_FIELD_SPACE_SEMANTIC_INFO_REQ_TASK_ID,
      LG_FIELD_SEMANTIC_INFO_REQ_TASK_ID,
      LG_DEFER_FIELD_INFOS_TASK_ID,
      LG_REGION_SEMANTIC_INFO_REQ_TASK_ID,
      LG_PARTITION_SEMANTIC_INFO_REQ_TASK_ID,
      LG_INDEX_SPACE_DEFER_CHILD_TASK_ID,
      LG_INDEX_PART_DEFER_CHILD_TASK_ID,
      LG_INDEX_PART_DEFER_SHARD_RECTS_TASK_ID,
      LG_DEFERRED_ENQUEUE_TASK_ID,
      LG_DEFER_MAPPER_MESSAGE_TASK_ID,
      LG_REMOTE_VIEW_CREATION_TASK_ID,
      LG_DEFERRED_DISTRIBUTE_TASK_ID,
      LG_DEFER_PERFORM_MAPPING_TASK_ID,
      LG_FINALIZE_OUTPUT_TREE_TASK_ID,
      LG_DEFERRED_LAUNCH_TASK_ID,
      LG_MISPREDICATION_TASK_ID,
      LG_DEFER_TRIGGER_TASK_COMPLETE_TASK_ID,
      LG_ORDER_CONCURRENT_LAUNCH_TASK_ID,
      LG_DEFER_MATERIALIZED_VIEW_TASK_ID,
      LG_DEFER_REDUCTION_VIEW_TASK_ID,
      LG_DEFER_PHI_VIEW_REGISTRATION_TASK_ID,
      LG_DEFER_COMPOSITE_COPY_TASK_ID,
      LG_TIGHTEN_INDEX_SPACE_TASK_ID,
      LG_REPLAY_SLICE_TASK_ID,
      LG_TRANSITIVE_REDUCTION_TASK_ID,
      LG_DELETE_TEMPLATE_TASK_ID,
      LG_DEFER_MAKE_OWNER_TASK_ID,
      LG_DEFER_APPLY_STATE_TASK_ID,
      LG_COPY_FILL_AGGREGATION_TASK_ID,
      LG_COPY_FILL_DELETION_TASK_ID,
      LG_FINALIZE_EQ_SETS_TASK_ID,
      LG_FINALIZE_OUTPUT_EQ_SET_TASK_ID,
      LG_DEFERRED_COPY_ACROSS_TASK_ID,
      LG_DEFER_REMOTE_OP_DELETION_TASK_ID,
      LG_DEFER_REMOTE_INSTANCE_TASK_ID,
      LG_DEFER_REMOTE_REDUCTION_TASK_ID,
      LG_DEFER_REMOTE_UPDATE_TASK_ID,
      LG_DEFER_REMOTE_ACQUIRE_TASK_ID,
      LG_DEFER_REMOTE_RELEASE_TASK_ID,
      LG_DEFER_REMOTE_COPIES_ACROSS_TASK_ID,
      LG_DEFER_REMOTE_OVERWRITE_TASK_ID,
      LG_DEFER_REMOTE_FILTER_TASK_ID,
      LG_DEFER_PERFORM_TRAVERSAL_TASK_ID,
      LG_DEFER_PERFORM_ANALYSIS_TASK_ID,
      LG_DEFER_PERFORM_REMOTE_TASK_ID,
      LG_DEFER_PERFORM_UPDATE_TASK_ID,
      LG_DEFER_PERFORM_REGISTRATION_TASK_ID,
      LG_DEFER_PERFORM_OUTPUT_TASK_ID,
      LG_DEFER_PHYSICAL_MANAGER_TASK_ID,
      LG_DEFER_DELETE_PHYSICAL_MANAGER_TASK_ID,
      LG_DEFER_VERIFY_PARTITION_TASK_ID,
      LG_DEFER_RELEASE_ACQUIRED_TASK_ID,
      LG_DEFER_COPY_ACROSS_TASK_ID,
      LG_DEFER_COLLECTIVE_MESSAGE_TASK_ID,
      LG_FREE_EAGER_INSTANCE_TASK_ID,
      LG_MALLOC_INSTANCE_TASK_ID,
      LG_FREE_INSTANCE_TASK_ID,
      LG_DEFER_TRACE_PRECONDITION_TASK_ID,
      LG_DEFER_TRACE_POSTCONDITION_TASK_ID,
      LG_DEFER_TRACE_UPDATE_TASK_ID,
      LG_FINALIZE_OUTPUT_ID,
      LG_DEFER_DELETE_FUTURE_INSTANCE_TASK_ID,
      LG_FREE_EXTERNAL_TASK_ID,
      LG_DEFER_CONSENSUS_MATCH_TASK_ID,
      LG_DEFER_COLLECTIVE_TASK_ID,
      LG_DEFER_RECORD_COMPLETE_REPLAY_TASK_ID,
      LG_DEFER_ISSUE_FILL_TASK_ID,
      LG_DEFER_MUST_EPOCH_RETURN_TASK_ID,
      LG_YIELD_TASK_ID,
      // this marks the beginning of task IDs tracked by the shutdown algorithm
      LG_BEGIN_SHUTDOWN_TASK_IDS,
      LG_RETRY_SHUTDOWN_TASK_ID = LG_BEGIN_SHUTDOWN_TASK_IDS,
      // Message ID goes at the end so we can append additional 
      // message IDs here for the profiler and separate meta-tasks
      LG_MESSAGE_ID,
      LG_LAST_TASK_ID, // This one should always be last
    };  

    // Make this a macro so we can keep it close to 
    // declaration of the task IDs themselves
#define LG_TASK_DESCRIPTIONS(name)                               \
      const char *name[LG_LAST_TASK_ID] = {                      \
        "Scheduler",                                              \
        "Post-Task Execution",                                    \
        "Trigger Ready",                                          \
        "Trigger Execution",                                      \
        "Trigger Resolution",                                     \
        "Trigger Commit",                                         \
        "Deferred Execution",                                     \
        "Deferred Completion",                                    \
        "Deferred Commit",                                        \
        "Prepipeline Stage",                                      \
        "Logical Dependence Analysis",                            \
        "Trigger Completion",                                     \
        "Trigger Operation Mapping",                              \
        "Trigger Task Mapping",                                   \
        "Defer Mapper Scheduler",                                 \
        "Must Individual Task Dependence Analysis",               \
        "Must Index Task Dependence Analysis",                    \
        "Must Task Physical Dependence Analysis",                 \
        "Must Task Distribution",                                 \
        "Must Task Launch",                                       \
        "Contribute Collective",                                  \
        "Future Callback",                                        \
        "Future Callback Release",                                \
        "Future Broadcast",                                       \
        "Top Finish",                                             \
        "Mapper Task",                                            \
        "Disjointness Test",                                      \
        "Issue Frame",                                            \
        "Task Impl Semantic Request",                             \
        "Index Space Semantic Request",                           \
        "Index Partition Semantic Request",                       \
        "Field Space Semantic Request",                           \
        "Field Semantic Request",                                 \
        "Defer Field Infos Request",                              \
        "Region Semantic Request",                                \
        "Partition Semantic Request",                             \
        "Defer Index Space Child Request",                        \
        "Defer Index Partition Child Request",                    \
        "Defer Index Partition Find Shard Rects",                 \
        "Deferred Enqueue Task",                                  \
        "Deferred Mapper Message",                                \
        "Remote View Creation",                                   \
        "Deferred Distribute Task",                               \
        "Defer Task Perform Mapping",                             \
        "Finalize Output Regions Eq KD Tree",                     \
        "Deferred Task Launch",                                   \
        "Handle Mapping Mispredication",                          \
        "Defer Trigger Task Complete",                            \
        "Order Concurrent Launch",                                \
        "Defer Materialized View Registration",                   \
        "Defer Reduction View Registration",                      \
        "Defer Phi View Registration",                            \
        "Defer Composite Copy",                                   \
        "Tighten Index Space",                                    \
        "Replay Physical Trace",                                  \
        "Template Transitive Reduction",                          \
        "Delete Physical Template",                               \
        "Defer Equivalence Set Make Owner",                       \
        "Defer Equivalence Set Apply State",                      \
        "Copy Fill Aggregation",                                  \
        "Copy Fill Deletion",                                     \
        "Finalize Equivalence Sets",                              \
        "Finalize Output Equivalence Set",                        \
        "Deferred Copy Across",                                   \
        "Defer Remote Op Deletion",                               \
        "Defer Remote Instance Request",                          \
        "Defer Remote Reduction Request",                         \
        "Defer Remote Update Equivalence Set",                    \
        "Defer Remote Acquire",                                   \
        "Defer Remote Release",                                   \
        "Defer Remote Copy Across",                               \
        "Defer Remote Overwrite Equivalence Set",                 \
        "Defer Remote Filter Equivalence Set",                    \
        "Defer Physical Analysis Traversal Stage",                \
        "Defer Physical Analysis Analyze Equivalence Set Stage",  \
        "Defer Physical Analysis Remote Stage",                   \
        "Defer Physical Analysis Update Stage",                   \
        "Defer Physical Analysis Registration Stage",             \
        "Defer Physical Analysis Output Stage",                   \
        "Defer Physical Manager Registration",                    \
        "Defer Physical Manager Deletion",                        \
        "Defer Verify Partition",                                 \
        "Defer Release Acquired Instances",                       \
        "Defer Copy-Across Execution for Preimages",              \
        "Defer Collective Instance Message",                      \
        "Free Eager Instance",                                    \
        "Malloc Instance",                                        \
        "Free Instance",                                          \
        "Defer Trace Precondition Test",                          \
        "Defer Trace Postcondition Test",                         \
        "Defer Trace Update",                                     \
        "Finalize Output Region Instance",                        \
        "Defer Delete Future Instance",                           \
        "Free External Allocation",                               \
        "Defer Consensus Match",                                  \
        "Defer Collective Async",                                 \
        "Defer Record Complete Replay",                           \
        "Defer Issue Fill",                                       \
        "Defer Must Epoch Return Resources",                      \
        "Yield",                                                  \
        "Retry Shutdown",                                         \
        "Remote Message",                                         \
      };

    enum MappingCallKind {
      GET_MAPPER_NAME_CALL,
      GET_MAPER_SYNC_MODEL_CALL,
      SELECT_TASK_OPTIONS_CALL,
      PREMAP_TASK_CALL,
      SLICE_TASK_CALL,
      MAP_TASK_CALL,
      REPLICATE_TASK_CALL,
      SELECT_VARIANT_CALL,
      POSTMAP_TASK_CALL,
      TASK_SELECT_SOURCES_CALL,
      TASK_SPECULATE_CALL,
      TASK_REPORT_PROFILING_CALL,
      TASK_SELECT_SHARDING_FUNCTOR_CALL,
      MAP_INLINE_CALL,
      INLINE_SELECT_SOURCES_CALL,
      INLINE_REPORT_PROFILING_CALL,
      MAP_COPY_CALL,
      COPY_SELECT_SOURCES_CALL,
      COPY_SPECULATE_CALL,
      COPY_REPORT_PROFILING_CALL,
      COPY_SELECT_SHARDING_FUNCTOR_CALL,
      CLOSE_SELECT_SOURCES_CALL,
      CLOSE_REPORT_PROFILING_CALL,
      CLOSE_SELECT_SHARDING_FUNCTOR_CALL,
      MAP_ACQUIRE_CALL,
      ACQUIRE_SPECULATE_CALL,
      ACQUIRE_REPORT_PROFILING_CALL,
      ACQUIRE_SELECT_SHARDING_FUNCTOR_CALL,
      MAP_RELEASE_CALL,
      RELEASE_SELECT_SOURCES_CALL,
      RELEASE_SPECULATE_CALL,
      RELEASE_REPORT_PROFILING_CALL,
      RELEASE_SELECT_SHARDING_FUNCTOR_CALL,
      SELECT_PARTITION_PROJECTION_CALL,
      MAP_PARTITION_CALL,
      PARTITION_SELECT_SOURCES_CALL,
      PARTITION_REPORT_PROFILING_CALL,
      PARTITION_SELECT_SHARDING_FUNCTOR_CALL,
      FILL_SELECT_SHARDING_FUNCTOR_CALL,
      MAP_FUTURE_MAP_REDUCTION_CALL,
      CONFIGURE_CONTEXT_CALL,
      SELECT_TUNABLE_VALUE_CALL,
      MUST_EPOCH_SELECT_SHARDING_FUNCTOR_CALL,
      MAP_MUST_EPOCH_CALL,
      MAP_DATAFLOW_GRAPH_CALL,
      MEMOIZE_OPERATION_CALL,
      SELECT_TASKS_TO_MAP_CALL,
      SELECT_STEAL_TARGETS_CALL,
      PERMIT_STEAL_REQUEST_CALL,
      HANDLE_MESSAGE_CALL,
      HANDLE_TASK_RESULT_CALL,
      APPLICATION_MAPPER_CALL,
      LAST_MAPPER_CALL,
    };

#define MAPPER_CALL_NAMES(name)                     \
    const char *name[LAST_MAPPER_CALL] = {          \
      "get_mapper_name",                            \
      "get_mapper_sync_model",                      \
      "select_task_options",                        \
      "premap_task",                                \
      "slice_task",                                 \
      "map_task",                                   \
      "replicate_task",                             \
      "select_task_variant",                        \
      "postmap_task",                               \
      "select_task_sources",                        \
      "speculate (for task)",                       \
      "report profiling (for task)",                \
      "select sharding functor (for task)",         \
      "map_inline",                                 \
      "select_inline_sources",                      \
      "report profiling (for inline)",              \
      "map_copy",                                   \
      "select_copy_sources",                        \
      "speculate (for copy)",                       \
      "report_profiling (for copy)",                \
      "select sharding functor (for copy)",         \
      "select_close_sources",                       \
      "report_profiling (for close)",               \
      "select sharding functor (for close)",        \
      "map_acquire",                                \
      "speculate (for acquire)",                    \
      "report_profiling (for acquire)",             \
      "select sharding functor (for acquire)",      \
      "map_release",                                \
      "select_release_sources",                     \
      "speculate (for release)",                    \
      "report_profiling (for release)",             \
      "select sharding functor (for release)",      \
      "select partition projection",                \
      "map_partition",                              \
      "select_partition_sources",                   \
      "report_profiling (for partition)",           \
      "select sharding functor (for partition)",    \
      "select sharding functor (for fill)",         \
      "map future map reduction",                   \
      "configure_context",                          \
      "select_tunable_value",                       \
      "select sharding functor (for must epoch)",   \
      "map_must_epoch",                             \
      "map_dataflow_graph",                         \
      "memoize_operation",                          \
      "select_tasks_to_map",                        \
      "select_steal_targets",                       \
      "permit_steal_request",                       \
      "handle_message",                             \
      "handle_task_result",                         \
      "application mapper call",                    \
    }

    // Methodology for assigning priorities to meta-tasks:
    // Minimum and low priority are for things like profiling
    // that we don't want to interfere with normal execution.
    // Resource priority is reserved for tasks that have been 
    // granted resources like reservations. Running priority
    // is the highest and guarantees that we drain out any 
    // previously running tasks over starting new ones. The rest
    // of the priorities are classified as either 'throughput'
    // or 'latency' sensitive. Under each of these two major
    // categories there are four sub-priorities:
    //  - work: general work to be done
    //  - deferred: work that was already scheduled but 
    //              for which a continuation had to be 
    //              made so we don't want to wait behind
    //              work that hasn't started yet
    //  - messsage: a message from a remote node that we
    //              should handle sooner than our own
    //              work since work on the other node is
    //              blocked waiting on our response
    //  - response: a response message from a remote node
    //              that we should handle to unblock work
    //              on our own node
    enum LgPriority {
      LG_MIN_PRIORITY = INT_MIN,
      LG_LOW_PRIORITY = -1,
      // Throughput priorities
      LG_THROUGHPUT_WORK_PRIORITY = 0,
      LG_THROUGHPUT_DEFERRED_PRIORITY = 1,
      LG_THROUGHPUT_MESSAGE_PRIORITY = 2,
      LG_THROUGHPUT_RESPONSE_PRIORITY = 3,
      // Latency priorities
      LG_LATENCY_WORK_PRIORITY = 4,
      LG_LATENCY_DEFERRED_PRIORITY = 5,
      LG_LATENCY_MESSAGE_PRIORITY = 6,
      LG_LATENCY_RESPONSE_PRIORITY = 7,
      // Resource priorities
      LG_RESOURCE_PRIORITY = 8,
      // Running priorities
      LG_RUNNING_PRIORITY = 9,
    };

    enum VirtualChannelKind {
      // The default and work virtual channels are unordered
      DEFAULT_VIRTUAL_CHANNEL = 0, // latency priority
      THROUGHPUT_VIRTUAL_CHANNEL = 1, // throughput priority
      LAST_UNORDERED_VIRTUAL_CHANNEL = THROUGHPUT_VIRTUAL_CHANNEL,
      // All the rest of these are ordered (latency-priority) channels
      MAPPER_VIRTUAL_CHANNEL = 1, 
      TASK_VIRTUAL_CHANNEL = 2,
      INDEX_SPACE_VIRTUAL_CHANNEL = 3,
      FIELD_SPACE_VIRTUAL_CHANNEL = 4,
      REFERENCE_VIRTUAL_CHANNEL = 6,
      UPDATE_VIRTUAL_CHANNEL = 7, // deferred-priority
      SUBSET_VIRTUAL_CHANNEL = 8,
      COLLECTIVE_VIRTUAL_CHANNEL = 9,
      LAYOUT_CONSTRAINT_VIRTUAL_CHANNEL = 10,
      EXPRESSION_VIRTUAL_CHANNEL = 11,
      MIGRATION_VIRTUAL_CHANNEL = 12,
      TRACING_VIRTUAL_CHANNEL = 13,
      RENDEZVOUS_VIRTUAL_CHANNEL = 14,
      MAX_NUM_VIRTUAL_CHANNELS = 15, // this one must be last
    };

    enum MessageKind {
      SEND_STARTUP_BARRIER,
      TASK_MESSAGE,
      STEAL_MESSAGE,
      ADVERTISEMENT_MESSAGE,
      SEND_REGISTRATION_CALLBACK,
      SEND_REMOTE_TASK_REPLAY,
      SEND_REMOTE_TASK_PROFILING_RESPONSE,
      SEND_SHARED_OWNERSHIP,
      SEND_INDEX_SPACE_REQUEST,
      SEND_INDEX_SPACE_RESPONSE,
      SEND_INDEX_SPACE_RETURN,
      SEND_INDEX_SPACE_SET,
      SEND_INDEX_SPACE_CHILD_REQUEST,
      SEND_INDEX_SPACE_CHILD_RESPONSE,
      SEND_INDEX_SPACE_COLORS_REQUEST,
      SEND_INDEX_SPACE_COLORS_RESPONSE,
      SEND_INDEX_SPACE_REMOTE_EXPRESSION_REQUEST,
      SEND_INDEX_SPACE_REMOTE_EXPRESSION_RESPONSE,
      SEND_INDEX_SPACE_GENERATE_COLOR_REQUEST,
      SEND_INDEX_SPACE_GENERATE_COLOR_RESPONSE,
      SEND_INDEX_SPACE_RELEASE_COLOR,
      SEND_INDEX_PARTITION_NOTIFICATION,
      SEND_INDEX_PARTITION_REQUEST,
      SEND_INDEX_PARTITION_RESPONSE,
      SEND_INDEX_PARTITION_RETURN,
      SEND_INDEX_PARTITION_CHILD_REQUEST,
      SEND_INDEX_PARTITION_CHILD_RESPONSE,
      SEND_INDEX_PARTITION_CHILD_REPLICATION,
      SEND_INDEX_PARTITION_DISJOINT_UPDATE,
      SEND_INDEX_PARTITION_SHARD_RECTS_REQUEST,
      SEND_INDEX_PARTITION_SHARD_RECTS_RESPONSE,
      SEND_INDEX_PARTITION_REMOTE_INTERFERENCE_REQUEST,
      SEND_INDEX_PARTITION_REMOTE_INTERFERENCE_RESPONSE,
      SEND_FIELD_SPACE_NODE,
      SEND_FIELD_SPACE_REQUEST,
      SEND_FIELD_SPACE_RETURN,
      SEND_FIELD_SPACE_ALLOCATOR_REQUEST,
      SEND_FIELD_SPACE_ALLOCATOR_RESPONSE,
      SEND_FIELD_SPACE_ALLOCATOR_INVALIDATION,
      SEND_FIELD_SPACE_ALLOCATOR_FLUSH,
      SEND_FIELD_SPACE_ALLOCATOR_FREE,
      SEND_FIELD_SPACE_INFOS_REQUEST,
      SEND_FIELD_SPACE_INFOS_RESPONSE,
      SEND_FIELD_ALLOC_REQUEST,
      SEND_FIELD_SIZE_UPDATE,
      SEND_FIELD_FREE,
      SEND_FIELD_FREE_INDEXES,
      SEND_FIELD_SPACE_LAYOUT_INVALIDATION,
      SEND_LOCAL_FIELD_ALLOC_REQUEST,
      SEND_LOCAL_FIELD_ALLOC_RESPONSE,
      SEND_LOCAL_FIELD_FREE,
      SEND_LOCAL_FIELD_UPDATE,
      SEND_TOP_LEVEL_REGION_REQUEST,
      SEND_TOP_LEVEL_REGION_RETURN,
      INDEX_SPACE_DESTRUCTION_MESSAGE,
      INDEX_PARTITION_DESTRUCTION_MESSAGE,
      FIELD_SPACE_DESTRUCTION_MESSAGE,
      LOGICAL_REGION_DESTRUCTION_MESSAGE,
      INDIVIDUAL_REMOTE_FUTURE_SIZE,
      INDIVIDUAL_REMOTE_OUTPUT_REGISTRATION,
      INDIVIDUAL_REMOTE_COMPLETE,
      INDIVIDUAL_REMOTE_COMMIT,
      SLICE_REMOTE_MAPPED,
      SLICE_REMOTE_COMPLETE,
      SLICE_REMOTE_COMMIT,
      SLICE_VERIFY_CONCURRENT_EXECUTION,
      SLICE_CONCURRENT_ALLREDUCE_REQUEST,
      SLICE_CONCURRENT_ALLREDUCE_RESPONSE,
      SLICE_FIND_INTRA_DEP,
      SLICE_RECORD_INTRA_DEP,
      SLICE_REMOTE_COLLECTIVE_RENDEZVOUS,
      SLICE_REMOTE_VERSIONING_COLLECTIVE_RENDEZVOUS,
      SLICE_REMOTE_OUTPUT_EXTENTS,
      SLICE_REMOTE_OUTPUT_REGISTRATION,
      DISTRIBUTED_REMOTE_REGISTRATION,
      DISTRIBUTED_DOWNGRADE_REQUEST,
      DISTRIBUTED_DOWNGRADE_RESPONSE,
      DISTRIBUTED_DOWNGRADE_SUCCESS,
      DISTRIBUTED_DOWNGRADE_UPDATE,
      DISTRIBUTED_GLOBAL_ACQUIRE_REQUEST,
      DISTRIBUTED_GLOBAL_ACQUIRE_RESPONSE,
      DISTRIBUTED_VALID_ACQUIRE_REQUEST,
      DISTRIBUTED_VALID_ACQUIRE_RESPONSE,
      SEND_ATOMIC_RESERVATION_REQUEST,
      SEND_ATOMIC_RESERVATION_RESPONSE,
      SEND_PADDED_RESERVATION_REQUEST,
      SEND_PADDED_RESERVATION_RESPONSE,
      SEND_CREATED_REGION_CONTEXTS,
      SEND_MATERIALIZED_VIEW,
      SEND_FILL_VIEW,
      SEND_FILL_VIEW_VALUE,
      SEND_PHI_VIEW,
      SEND_REDUCTION_VIEW,
      SEND_REPLICATED_VIEW,
      SEND_ALLREDUCE_VIEW,
      SEND_INSTANCE_MANAGER,
      SEND_MANAGER_UPDATE,
      SEND_COLLECTIVE_DISTRIBUTE_FILL,
      SEND_COLLECTIVE_DISTRIBUTE_POINT,
      SEND_COLLECTIVE_DISTRIBUTE_POINTWISE,
      SEND_COLLECTIVE_DISTRIBUTE_REDUCTION,
      SEND_COLLECTIVE_DISTRIBUTE_BROADCAST,
      SEND_COLLECTIVE_DISTRIBUTE_REDUCECAST,
      SEND_COLLECTIVE_DISTRIBUTE_HOURGLASS,
      SEND_COLLECTIVE_DISTRIBUTE_ALLREDUCE,
      SEND_COLLECTIVE_HAMMER_REDUCTION,
      SEND_COLLECTIVE_FUSE_GATHER,
      SEND_COLLECTIVE_USER_REQUEST,
      SEND_COLLECTIVE_USER_RESPONSE,
      SEND_COLLECTIVE_REGISTER_USER,
      SEND_COLLECTIVE_REMOTE_INSTANCES_REQUEST,
      SEND_COLLECTIVE_REMOTE_INSTANCES_RESPONSE,
      SEND_COLLECTIVE_NEAREST_INSTANCES_REQUEST,
      SEND_COLLECTIVE_NEAREST_INSTANCES_RESPONSE,
      SEND_COLLECTIVE_REMOTE_REGISTRATION,
      SEND_COLLECTIVE_FINALIZE_MAPPING,
      SEND_COLLECTIVE_VIEW_CREATION,
      SEND_COLLECTIVE_VIEW_DELETION,
      SEND_COLLECTIVE_VIEW_RELEASE,
      SEND_COLLECTIVE_VIEW_NOTIFICATION,
      SEND_COLLECTIVE_VIEW_MAKE_VALID,
      SEND_COLLECTIVE_VIEW_MAKE_INVALID,
      SEND_COLLECTIVE_VIEW_INVALIDATE_REQUEST,
      SEND_COLLECTIVE_VIEW_INVALIDATE_RESPONSE,
      SEND_COLLECTIVE_VIEW_ADD_REMOTE_REFERENCE,
      SEND_COLLECTIVE_VIEW_REMOVE_REMOTE_REFERENCE,
      SEND_CREATE_TOP_VIEW_REQUEST,
      SEND_CREATE_TOP_VIEW_RESPONSE,
      SEND_VIEW_REQUEST,
      SEND_VIEW_REGISTER_USER,
      SEND_VIEW_FIND_COPY_PRE_REQUEST,
      SEND_VIEW_ADD_COPY_USER,
      SEND_VIEW_FIND_LAST_USERS_REQUEST,
      SEND_VIEW_FIND_LAST_USERS_RESPONSE,
      SEND_VIEW_REPLICATION_REQUEST,
      SEND_VIEW_REPLICATION_RESPONSE,
      SEND_VIEW_REPLICATION_REMOVAL,
      SEND_MANAGER_REQUEST,
      SEND_FUTURE_RESULT,
      SEND_FUTURE_RESULT_SIZE,
      SEND_FUTURE_SUBSCRIPTION,
      SEND_FUTURE_CREATE_INSTANCE_REQUEST,
      SEND_FUTURE_CREATE_INSTANCE_RESPONSE,
      SEND_FUTURE_MAP_REQUEST,
      SEND_FUTURE_MAP_RESPONSE,
      SEND_REPL_COMPUTE_EQUIVALENCE_SETS,
      SEND_REPL_OUTPUT_EQUIVALENCE_SET,
      SEND_REPL_REFINE_EQUIVALENCE_SETS,
      SEND_REPL_EQUIVALENCE_SET_NOTIFICATION,
      SEND_REPL_INTRA_SPACE_DEP,
      SEND_REPL_BROADCAST_UPDATE,
      SEND_REPL_CREATED_REGIONS,
      SEND_REPL_TRACE_EVENT_REQUEST,
      SEND_REPL_TRACE_EVENT_RESPONSE,
      SEND_REPL_TRACE_FRONTIER_REQUEST,
      SEND_REPL_TRACE_FRONTIER_RESPONSE,
      SEND_REPL_TRACE_UPDATE,
      SEND_REPL_IMPLICIT_RENDEZVOUS,
      SEND_REPL_FIND_COLLECTIVE_VIEW,
      SEND_MAPPER_MESSAGE,
      SEND_MAPPER_BROADCAST,
      SEND_TASK_IMPL_SEMANTIC_REQ,
      SEND_INDEX_SPACE_SEMANTIC_REQ,
      SEND_INDEX_PARTITION_SEMANTIC_REQ,
      SEND_FIELD_SPACE_SEMANTIC_REQ,
      SEND_FIELD_SEMANTIC_REQ,
      SEND_LOGICAL_REGION_SEMANTIC_REQ,
      SEND_LOGICAL_PARTITION_SEMANTIC_REQ,
      SEND_TASK_IMPL_SEMANTIC_INFO,
      SEND_INDEX_SPACE_SEMANTIC_INFO,
      SEND_INDEX_PARTITION_SEMANTIC_INFO,
      SEND_FIELD_SPACE_SEMANTIC_INFO,
      SEND_FIELD_SEMANTIC_INFO,
      SEND_LOGICAL_REGION_SEMANTIC_INFO,
      SEND_LOGICAL_PARTITION_SEMANTIC_INFO,
      SEND_REMOTE_CONTEXT_REQUEST,
      SEND_REMOTE_CONTEXT_RESPONSE,
      SEND_REMOTE_CONTEXT_PHYSICAL_REQUEST,
      SEND_REMOTE_CONTEXT_PHYSICAL_RESPONSE,
      SEND_REMOTE_CONTEXT_FIND_COLLECTIVE_VIEW_REQUEST,
      SEND_REMOTE_CONTEXT_FIND_COLLECTIVE_VIEW_RESPONSE,
      SEND_COMPUTE_EQUIVALENCE_SETS_REQUEST,
      SEND_COMPUTE_EQUIVALENCE_SETS_RESPONSE,
      SEND_COMPUTE_EQUIVALENCE_SETS_PENDING,
      SEND_OUTPUT_EQUIVALENCE_SET_REQUEST,
      SEND_OUTPUT_EQUIVALENCE_SET_RESPONSE,
      SEND_CANCEL_EQUIVALENCE_SETS_SUBSCRIPTION,
      SEND_INVALIDATE_EQUIVALENCE_SETS_SUBSCRIPTION,
      SEND_EQUIVALENCE_SET_CREATION,
      SEND_EQUIVALENCE_SET_REUSE,
      SEND_EQUIVALENCE_SET_REQUEST,
      SEND_EQUIVALENCE_SET_RESPONSE,
      SEND_EQUIVALENCE_SET_REPLICATION_REQUEST,
      SEND_EQUIVALENCE_SET_REPLICATION_RESPONSE,
      SEND_EQUIVALENCE_SET_MIGRATION,
      SEND_EQUIVALENCE_SET_OWNER_UPDATE,
      SEND_EQUIVALENCE_SET_CLONE_REQUEST,
      SEND_EQUIVALENCE_SET_CLONE_RESPONSE,
      SEND_EQUIVALENCE_SET_CAPTURE_REQUEST,
      SEND_EQUIVALENCE_SET_CAPTURE_RESPONSE,
      SEND_EQUIVALENCE_SET_REMOTE_REQUEST_INSTANCES,
      SEND_EQUIVALENCE_SET_REMOTE_REQUEST_INVALID,
      SEND_EQUIVALENCE_SET_REMOTE_REQUEST_ANTIVALID,
      SEND_EQUIVALENCE_SET_REMOTE_UPDATES,
      SEND_EQUIVALENCE_SET_REMOTE_ACQUIRES,
      SEND_EQUIVALENCE_SET_REMOTE_RELEASES,
      SEND_EQUIVALENCE_SET_REMOTE_COPIES_ACROSS,
      SEND_EQUIVALENCE_SET_REMOTE_OVERWRITES,
      SEND_EQUIVALENCE_SET_REMOTE_FILTERS,
      SEND_EQUIVALENCE_SET_REMOTE_CLONES,
      SEND_EQUIVALENCE_SET_REMOTE_INSTANCES,
      SEND_INSTANCE_REQUEST,
      SEND_INSTANCE_RESPONSE,
      SEND_EXTERNAL_CREATE_REQUEST,
      SEND_EXTERNAL_CREATE_RESPONSE,
      SEND_EXTERNAL_ATTACH,
      SEND_EXTERNAL_DETACH,
      SEND_GC_PRIORITY_UPDATE,
      SEND_GC_REQUEST,
      SEND_GC_RESPONSE,
      SEND_GC_ACQUIRE,
      SEND_GC_FAILED,
      SEND_GC_MISMATCH,
      SEND_GC_NOTIFY,
      SEND_GC_DEBUG_REQUEST,
      SEND_GC_DEBUG_RESPONSE,
      SEND_GC_RECORD_EVENT,
      SEND_ACQUIRE_REQUEST,
      SEND_ACQUIRE_RESPONSE,
      SEND_VARIANT_BROADCAST,
      SEND_CONSTRAINT_REQUEST,
      SEND_CONSTRAINT_RESPONSE,
      SEND_CONSTRAINT_RELEASE,
      SEND_TOP_LEVEL_TASK_COMPLETE,
      SEND_MPI_RANK_EXCHANGE,
      SEND_REPLICATE_DISTRIBUTION,
      SEND_REPLICATE_COLLECTIVE_VERSIONING,
      SEND_REPLICATE_COLLECTIVE_MAPPING,
      SEND_REPLICATE_VIRTUAL_RENDEZVOUS,
      SEND_REPLICATE_POST_MAPPED,
      SEND_REPLICATE_POST_EXECUTION,
      SEND_REPLICATE_TRIGGER_COMPLETE,
      SEND_REPLICATE_TRIGGER_COMMIT,
      SEND_CONTROL_REPLICATE_RENDEZVOUS_MESSAGE,
      SEND_LIBRARY_MAPPER_REQUEST,
      SEND_LIBRARY_MAPPER_RESPONSE,
      SEND_LIBRARY_TRACE_REQUEST,
      SEND_LIBRARY_TRACE_RESPONSE,
      SEND_LIBRARY_PROJECTION_REQUEST,
      SEND_LIBRARY_PROJECTION_RESPONSE,
      SEND_LIBRARY_SHARDING_REQUEST,
      SEND_LIBRARY_SHARDING_RESPONSE,
      SEND_LIBRARY_TASK_REQUEST,
      SEND_LIBRARY_TASK_RESPONSE,
      SEND_LIBRARY_REDOP_REQUEST,
      SEND_LIBRARY_REDOP_RESPONSE,
      SEND_LIBRARY_SERDEZ_REQUEST,
      SEND_LIBRARY_SERDEZ_RESPONSE,
      SEND_REMOTE_OP_REPORT_UNINIT,
      SEND_REMOTE_OP_PROFILING_COUNT_UPDATE,
      SEND_REMOTE_OP_COMPLETION_EFFECT,
      SEND_REMOTE_TRACE_UPDATE,
      SEND_REMOTE_TRACE_RESPONSE,
      SEND_FREE_EXTERNAL_ALLOCATION,
      SEND_CREATE_FUTURE_INSTANCE_REQUEST,
      SEND_CREATE_FUTURE_INSTANCE_RESPONSE,
      SEND_FREE_FUTURE_INSTANCE,
      SEND_REMOTE_DISTRIBUTED_ID_REQUEST,
      SEND_REMOTE_DISTRIBUTED_ID_RESPONSE,
      SEND_CONTROL_REPLICATION_FUTURE_ALLREDUCE,
      SEND_CONTROL_REPLICATION_FUTURE_BROADCAST,
      SEND_CONTROL_REPLICATION_FUTURE_REDUCTION,
      SEND_CONTROL_REPLICATION_VALUE_ALLREDUCE,
      SEND_CONTROL_REPLICATION_VALUE_BROADCAST,
      SEND_CONTROL_REPLICATION_VALUE_EXCHANGE,
      SEND_CONTROL_REPLICATION_BUFFER_BROADCAST,
      SEND_CONTROL_REPLICATION_SHARD_SYNC_TREE,
      SEND_CONTROL_REPLICATION_SHARD_EVENT_TREE,
      SEND_CONTROL_REPLICATION_SINGLE_TASK_TREE,
      SEND_CONTROL_REPLICATION_CROSS_PRODUCT_PARTITION,
      SEND_CONTROL_REPLICATION_SHARDING_GATHER_COLLECTIVE,
      SEND_CONTROL_REPLICATION_INDIRECT_COPY_EXCHANGE,
      SEND_CONTROL_REPLICATION_FIELD_DESCRIPTOR_EXCHANGE,
      SEND_CONTROL_REPLICATION_FIELD_DESCRIPTOR_GATHER,
      SEND_CONTROL_REPLICATION_DEPPART_RESULT_SCATTER,
      SEND_CONTROL_REPLICATION_BUFFER_EXCHANGE,
      SEND_CONTROL_REPLICATION_FUTURE_NAME_EXCHANGE,
      SEND_CONTROL_REPLICATION_MUST_EPOCH_MAPPING_BROADCAST,
      SEND_CONTROL_REPLICATION_MUST_EPOCH_MAPPING_EXCHANGE,
      SEND_CONTROL_REPLICATION_MUST_EPOCH_DEPENDENCE_EXCHANGE,
      SEND_CONTROL_REPLICATION_MUST_EPOCH_COMPLETION_EXCHANGE,
      SEND_CONTROL_REPLICATION_CHECK_COLLECTIVE_MAPPING,
      SEND_CONTROL_REPLICATION_CHECK_COLLECTIVE_SOURCES,
      SEND_CONTROL_REPLICATION_TEMPLATE_INDEX_EXCHANGE,
      SEND_CONTROL_REPLICATION_UNORDERED_EXCHANGE,
      SEND_CONTROL_REPLICATION_CONSENSUS_MATCH,
      SEND_CONTROL_REPLICATION_VERIFY_CONTROL_REPLICATION_EXCHANGE,
      SEND_CONTROL_REPLICATION_OUTPUT_SIZE_EXCHANGE,
      SEND_CONTROL_REPLICATION_INDEX_ATTACH_LAUNCH_SPACE,
      SEND_CONTROL_REPLICATION_INDEX_ATTACH_UPPER_BOUND,
      SEND_CONTROL_REPLICATION_INDEX_ATTACH_EXCHANGE,
      SEND_CONTROL_REPLICATION_SHARD_PARTICIPANTS_EXCHANGE,
      SEND_CONTROL_REPLICATION_IMPLICIT_SHARDING_FUNCTOR,
      SEND_CONTROL_REPLICATION_CREATE_FILL_VIEW,
      SEND_CONTROL_REPLICATION_VERSIONING_RENDEZVOUS,
      SEND_CONTROL_REPLICATION_VIEW_RENDEZVOUS,
      SEND_CONTROL_REPLICATION_CONCURRENT_EXECUTION_VALIDATION,
<<<<<<< HEAD
      SEND_CONTROL_REPLICATION_CONCURRENT_ALLREDUCE,
      SEND_CONTROL_REPLICATION_ELIDE_CLOSE_EXCHANGE,
=======
      SEND_CONTROL_REPLICATION_PROJECTION_TREE_EXCHANGE,
      SEND_CONTROL_REPLICATION_TIMEOUT_MATCH_EXCHANGE,
      SEND_CONTROL_REPLICATION_MASK_EXCHANGE,
>>>>>>> ba02f74b
      SEND_CONTROL_REPLICATION_PREDICATE_EXCHANGE,
      SEND_CONTROL_REPLICATION_CROSS_PRODUCT_EXCHANGE,
      SEND_CONTROL_REPLICATION_SLOW_BARRIER,
      SEND_SHUTDOWN_NOTIFICATION,
      SEND_SHUTDOWN_RESPONSE,
      LAST_SEND_KIND, // This one must be last
    };

#define LG_MESSAGE_DESCRIPTIONS(name)                                 \
      const char *name[LAST_SEND_KIND] = {                            \
        "Send Startup Barrier",                                       \
        "Task Message",                                               \
        "Steal Message",                                              \
        "Advertisement Message",                                      \
        "Send Registration Callback",                                 \
        "Send Remote Task Replay",                                    \
        "Send Remote Task Profiling Response",                        \
        "Send Shared Ownership",                                      \
        "Send Index Space Request",                                   \
        "Send Index Space Response",                                  \
        "Send Index Space Return",                                    \
        "Send Index Space Set",                                       \
        "Send Index Space Child Request",                             \
        "Send Index Space Child Response",                            \
        "Send Index Space Colors Request",                            \
        "Send Index Space Colors Response",                           \
        "Send Index Space Remote Expression Request",                 \
        "Send Index Space Remote Expression Response",                \
        "Send Index Space Generate Color Request",                    \
        "Send Index Space Generate Color Response",                   \
        "Send Index Space Release Color",                             \
        "Send Index Partition Notification",                          \
        "Send Index Partition Request",                               \
        "Send Index Partition Response",                              \
        "Send Index Partition Return",                                \
        "Send Index Partition Child Request",                         \
        "Send Index Partition Child Response",                        \
        "Send Index Partition Child Replication",                     \
        "Send Index Partition Disjoint Update",                       \
        "Send Index Partition Shard Rects Request",                   \
        "Send Index Partition Shard Rects Response",                  \
        "Send Index Partition Remote Interference Request",           \
        "Send Index Partition Remote Interference Response",          \
        "Send Field Space Node",                                      \
        "Send Field Space Request",                                   \
        "Send Field Space Return",                                    \
        "Send Field Space Allocator Request",                         \
        "Send Field Space Allocator Response",                        \
        "Send Field Space Allocator Invalidation",                    \
        "Send Field Space Allocator Flush",                           \
        "Send Field Space Allocator Free",                            \
        "Send Field Space Infos Request",                             \
        "Send Field Space Infos Response",                            \
        "Send Field Alloc Request",                                   \
        "Send Field Size Update",                                     \
        "Send Field Free",                                            \
        "Send Field Free Indexes",                                    \
        "Send Field Space Layout Invalidation",                       \
        "Send Local Field Alloc Request",                             \
        "Send Local Field Alloc Response",                            \
        "Send Local Field Free",                                      \
        "Send Local Field Update",                                    \
        "Send Top Level Region Request",                              \
        "Send Top Level Region Return",                               \
        "Index Space Destruction",                                    \
        "Index Partition Destruction",                                \
        "Field Space Destruction",                                    \
        "Logical Region Destruction",                                 \
        "Individual Remote Future Size",                              \
        "Individual Remote Output Region Registration",               \
        "Individual Remote Complete",                                 \
        "Individual Remote Commit",                                   \
        "Slice Remote Mapped",                                        \
        "Slice Remote Complete",                                      \
        "Slice Remote Commit",                                        \
        "Slice Verify Concurrent Execution",                          \
        "Slice Concurrent Allreduce Request",                         \
        "Slice Concurrent Allreduce Response",                        \
        "Slice Find Intra-Space Dependence",                          \
        "Slice Record Intra-Space Dependence",                        \
        "Slice Remote Collective Rendezvous",                         \
        "Slice Remote Collective Versioning Rendezvous",              \
        "Slice Remote Output Region Extents",                         \
        "Slice Remote Output Region Registration",                    \
        "Distributed Remote Registration",                            \
        "Distributed Downgrade Request",                              \
        "Distributed Downgrade Response",                             \
        "Distributed Downgrade Success",                              \
        "Distributed Downgrade Update",                               \
        "Distributed Global Acquire Request",                         \
        "Distributed Global Acquire Response",                        \
        "Distributed Valid Acquire Request",                          \
        "Distributed Valid Acquire Response",                         \
        "Send Atomic Reservation Request",                            \
        "Send Atomic Reservation Response",                           \
        "Send Padded Reservation Request",                            \
        "Send Padded Reservation Response",                           \
        "Send Created Region Contexts",                               \
        "Send Materialized View",                                     \
        "Send Fill View",                                             \
        "Send Fill View Value",                                       \
        "Send Phi View",                                              \
        "Send Reduction View",                                        \
        "Send Replicated View",                                       \
        "Send Allreduce View",                                        \
        "Send Instance Manager",                                      \
        "Send Manager Update",                                        \
        "Send Collective Distribute Fill",                            \
        "Send Collective Distribute Point",                           \
        "Send Collective Distribute Pointwise",                       \
        "Send Collective Distribute Reduction",                       \
        "Send Collective Distribute Broadcast",                       \
        "Send Collective Distribute Reducecast",                      \
        "Send Collective Distribute Hourglass",                       \
        "Send Collective Distribute Allreduce",                       \
        "Send Collective Hammer Reduction",                           \
        "Send Collective Fuse Gather",                                \
        "Send Collective User Request",                               \
        "Send Collective User Response",                              \
        "Send Collective Individual Register User",                   \
        "Send Collective Remote Instances Request",                   \
        "Send Collective Remote Instances Response",                  \
        "Send Collective Nearest Instances Request",                  \
        "Send Collective Nearest Instances Response",                 \
        "Send Collective Remote Registration",                        \
        "Send Collective Finalize Mapping",                           \
        "Send Collective View Creation",                              \
        "Send Collective View Deletion",                              \
        "Send Collective View Release",                               \
        "Send Collective View Deletion Notification",                 \
        "Send Collective View Make Valid",                            \
        "Send Collective View Make Invalid",                          \
        "Send Collective View Invalidate Request",                    \
        "Send Collective View Invalidate Response",                   \
        "Send Collective View Add Remote Reference",                  \
        "Send Collective View Remove Remote Reference",               \
        "Send Create Top View Request",                               \
        "Send Create Top View Response",                              \
        "Send View Request",                                          \
        "Send View Register User",                                    \
        "Send View Find Copy Preconditions Request",                  \
        "Send View Add Copy User",                                    \
        "Send View Find Last Users Request",                          \
        "Send View Find Last Users Response",                         \
        "Send View Replication Request",                              \
        "Send View Replication Response",                             \
        "Send View Replication Removal",                              \
        "Send Manager Request",                                       \
        "Send Future Result",                                         \
        "Send Future Result Size",                                    \
        "Send Future Subscription",                                   \
        "Send Future Create Instance Request",                        \
        "Send Future Create Instance Response",                       \
        "Send Future Map Future Request",                             \
        "Send Future Map Future Response",                            \
        "Send Replicate Compute Equivalence Sets",                    \
        "Send Replicate Register Output Equivalence Set",             \
        "Send Replicate Refine Equivalence Sets",                     \
        "Send Replicate Equivalence Set Notification",                \
        "Send Replicate Intra Space Dependence",                      \
        "Send Replicate Broadcast Update",                            \
        "Send Replicate Created Regions Return",                      \
        "Send Replicate Trace Event Request",                         \
        "Send Replicate Trace Event Response",                        \
        "Send Replicate Trace Frontier Request",                      \
        "Send Replicate Trace Frontier Response",                     \
        "Send Replicate Trace Update",                                \
        "Send Replicate Implicit Rendezvous",                         \
        "Send Replicate Find or Create Collective View",              \
        "Send Mapper Message",                                        \
        "Send Mapper Broadcast",                                      \
        "Send Task Impl Semantic Req",                                \
        "Send Index Space Semantic Req",                              \
        "Send Index Partition Semantic Req",                          \
        "Send Field Space Semantic Req",                              \
        "Send Field Semantic Req",                                    \
        "Send Logical Region Semantic Req",                           \
        "Send Logical Partition Semantic Req",                        \
        "Send Task Impl Semantic Info",                               \
        "Send Index Space Semantic Info",                             \
        "Send Index Partition Semantic Info",                         \
        "Send Field Space Semantic Info",                             \
        "Send Field Semantic Info",                                   \
        "Send Logical Region Semantic Info",                          \
        "Send Logical Partition Semantic Info",                       \
        "Send Remote Context Request",                                \
        "Send Remote Context Response",                               \
        "Send Remote Context Physical Request",                       \
        "Send Remote Context Physical Response",                      \
        "Send Remote Context Find Collective View Request",           \
        "Send Remote Context Find Collective View Response",          \
        "Send Compute Equivalence Sets Request",                      \
        "Send Compute Equivalence Sets Response",                     \
        "Send Compute Equivalence Sets Pending",                      \
        "Send Register Output Equivalence Set Request",               \
        "Send Register Output Equivalence Set Response",              \
        "Send Cancel Equivalence Sets Subscription",                  \
        "Send Invalidate Equivalence Sets Subscription",              \
        "Send Equivalence Set Creation",                              \
        "Send Equivalence Set Reuse",                                 \
        "Send Equivalence Set Request",                               \
        "Send Equivalence Set Response",                              \
        "Send Equivalence Set Replication Request",                   \
        "Send Equivalence Set Replication Response",                  \
        "Send Equivalence Set Migration",                             \
        "Send Equivalence Set Owner Update",                          \
        "Send Equivalence Set Clone Request",                         \
        "Send Equivalence Set Clone Response",                        \
        "Send Equivalence Set Tracing Capture Request",               \
        "Send Equivalence Set Tracing Capture Response",              \
        "Send Equivalence Set Remote Request Instances",              \
        "Send Equivalence Set Remote Request Invalid",                \
        "Send Equivalence Set Remote Request Antivalid",              \
        "Send Equivalence Set Remote Updates",                        \
        "Send Equivalence Set Remote Acquires",                       \
        "Send Equivalence Set Remote Releases",                       \
        "Send Equivalence Set Remote Copies Across",                  \
        "Send Equivalence Set Remote Overwrites",                     \
        "Send Equivalence Set Remote Filters",                        \
        "Send Equivalence Set Remote Clones",                         \
        "Send Equivalence Set Remote Instances",                      \
        "Send Instance Request",                                      \
        "Send Instance Response",                                     \
        "Send External Create Request",                               \
        "Send External Create Response",                              \
        "Send External Attach",                                       \
        "Send External Detach",                                       \
        "Send GC Priority Update",                                    \
        "Send GC Request",                                            \
        "Send GC Response",                                           \
        "Send GC Acquire Request",                                    \
        "Send GC Acquire Failed",                                     \
        "Send GC Packed Reference Mismatch",                          \
        "Send GC Notify Collected",                                   \
        "Send GC Debug Request",                                      \
        "Send GC Debug Response",                                     \
        "Send GC Record Event",                                       \
        "Send Acquire Request",                                       \
        "Send Acquire Response",                                      \
        "Send Task Variant Broadcast",                                \
        "Send Constraint Request",                                    \
        "Send Constraint Response",                                   \
        "Send Constraint Release",                                    \
        "Top Level Task Complete",                                    \
        "Send MPI Rank Exchange",                                     \
        "Send Replication Distribution",                              \
        "Send Replication Collective Versioning",                     \
        "Send Replication Collective Mapping",                        \
        "Send Replication Virtual Mapping Rendezvous",                \
        "Send Replication Post Mapped",                               \
        "Send Replication Post Execution",                            \
        "Send Replication Trigger Complete",                          \
        "Send Replication Trigger Commit",                            \
        "Send Control Replication Rendezvous Message",                \
        "Send Library Mapper Request",                                \
        "Send Library Mapper Response",                               \
        "Send Library Trace Request",                                 \
        "Send Library Trace Response",                                \
        "Send Library Projection Request",                            \
        "Send Library Projection Response",                           \
        "Send Library Sharding Request",                              \
        "Send Library Sharding Response",                             \
        "Send Library Task Request",                                  \
        "Send Library Task Response",                                 \
        "Send Library Redop Request",                                 \
        "Send Library Redop Response",                                \
        "Send Library Serdez Request",                                \
        "Send Library Serdez Response",                               \
        "Remote Op Report Uninitialized",                             \
        "Remote Op Profiling Count Update",                           \
        "Remote Op Completion Effect",                                \
        "Send Remote Trace Update",                                   \
        "Send Remote Trace Response",                                 \
        "Send Free External Allocation",                              \
        "Send Create Future Instance Request",                        \
        "Send Create Future Instance Response",                       \
        "Send Free Future Instance",                                  \
        "Send Remote Distributed ID Request",                         \
        "Send Remote Distributed ID Response",                        \
        "Control Replication Collective Future All-Reduce",           \
        "Control Replication Collective Future Broadcast",            \
        "Control Replication Collective Future Reduction",            \
        "Control Replication Collective Value All-Reduce",            \
        "Control Replication Collective Value Broadcast",             \
        "Control Replication Collective Value Exchange",              \
        "Control Replication Collective Buffer Broadcast",            \
        "Control Replication Collective Shard Sync Tree",             \
        "Control Replication Collective Shard Event Tree",            \
        "Control Replication Collective Single Task Tree",            \
        "Control Replication Collective Cross Product Partition",     \
        "Control Replication Collective Sharding Gather Collective",  \
        "Control Replication Collective Indirect Copy Exchange",      \
        "Control Replication Collective Field Descriptor Exchange",   \
        "Control Replication Collective Field Descriptor Gather",     \
        "Control Replication Collective Deppart Result Scatter",      \
        "Control Replication Collective Buffer Exchange",             \
        "Control Replication Collective Future Name Exchange",        \
        "Control Replication Collective Must Epoch Mapping Broadcast",\
        "Control Replication Collective Must Epoch Mapping Exchange", \
        "Control Replication Collective Must Epoch Dependence Exchange",\
        "Control Replication Collective Must Epoch Completion Exchange",\
        "Control Replication Collective Check Mapping",               \
        "Control Replication Collective Check Sources",               \
        "Control Replication Collective Template Index Exchange",     \
        "Control Replication Collective Unordered Exchange",          \
        "Control Replication Collective Consensus Match",             \
        "Control Replication Collective Verify Control Replication Exchange",\
        "Control Replication Collective Output Size Exchange",        \
        "Control Replication Collective Index Attach Launch Space",   \
        "Control Replication Collective Index Attach Upper Bound",    \
        "Control Replication Collective Index Attach Exchange",       \
        "Control Replication Collective Shard Participants Exchange", \
        "Control Replication Collective Implicit Sharding Functor",   \
        "Control Replication Collective Create Fill View",            \
        "Control Replication Collective Versioning Rendezvous",       \
        "Control Replication Collective View Rendezvous",             \
        "Control Replication Collective Concurrent Execution Validation",\
<<<<<<< HEAD
        "Control Replication Collective Concurrent Allreduce",        \
        "Control Replication Collective Elide Close Exchange",        \
=======
        "Control Replication Collective Projection Tree Exchange",    \
        "Control Replication Collective Timeout Match Exchange",      \
        "Control Replication Collective Mask Exchange",               \
>>>>>>> ba02f74b
        "Control Replication Collective Predicate Exchange",          \
        "Control Replication Collective Cross Product Exchange",      \
        "Control Replication Collective Slow Barrier",                \
        "Send Shutdown Notification",                                 \
        "Send Shutdown Response",                                     \
      };

    // Runtime task numbering 
    enum {
      LG_STARTUP_TASK_ID      = Realm::Processor::TASK_ID_PROCESSOR_INIT,
      LG_SHUTDOWN_TASK_ID     = Realm::Processor::TASK_ID_PROCESSOR_SHUTDOWN,
      LG_TASK_ID              = Realm::Processor::TASK_ID_FIRST_AVAILABLE,
#ifdef LEGION_SEPARATE_META_TASKS
      LG_LEGION_PROFILING_ID  = LG_TASK_ID+LG_LAST_TASK_ID+LAST_SEND_KIND,
      LG_ENDPOINT_TASK_ID     = LG_TASK_ID+LG_LAST_TASK_ID+LAST_SEND_KIND+1,
      LG_APP_PROC_TASK_ID     = LG_TASK_ID+LG_LAST_TASK_ID+LAST_SEND_KIND+2,
      LG_TASK_ID_AVAILABLE    = LG_APP_PROC_TASK_ID+LG_LAST_TASK_ID,
#else
      LG_LEGION_PROFILING_ID  = LG_TASK_ID+1,
      LG_ENDPOINT_TASK_ID     = LG_TASK_ID+2,
      LG_APP_PROC_TASK_ID     = LG_TASK_ID+3,
      LG_TASK_ID_AVAILABLE    = LG_TASK_ID+4,
#endif
    };

    enum RuntimeCallKind {
      // Mapper runtime call kinds
      MAPPER_SEND_MESSAGE_CALL,
      MAPPER_BROADCAST_CALL,
      MAPPER_UNPACK_INSTANCE_CALL,
      MAPPER_CREATE_EVENT_CALL,
      MAPPER_HAS_TRIGGERED_CALL,
      MAPPER_TRIGGER_EVENT_CALL,
      MAPPER_WAIT_EVENT_CALL,
      MAPPER_FIND_EXECUTION_CONSTRAINTS_CALL,
      MAPPER_FIND_TASK_LAYOUT_CONSTRAINTS_CALL,
      MAPPER_FIND_LAYOUT_CONSTRAINTS_CALL,
      MAPPER_REGISTER_LAYOUT_CALL,
      MAPPER_RELEASE_LAYOUT_CALL,
      MAPPER_CONSTRAINTS_CONFLICT_CALL,
      MAPPER_CONSTRAINTS_ENTAIL_CALL,
      MAPPER_FIND_VALID_VARIANTS_CALL,
      MAPPER_FIND_TASK_VARIANT_NAME_CALL,
      MAPPER_IS_LEAF_VARIANT_CALL,
      MAPPER_IS_INNER_VARIANT_CALL,
      MAPPER_IS_IDEMPOTENT_VARIANT_CALL,
      MAPPER_IS_REPLICABLE_VARIANT_CALL,
      MAPPER_REGISTER_TASK_VARIANT_CALL,
      MAPPER_FILTER_VARIANTS_CALL,
      MAPPER_FILTER_INSTANCES_CALL,
      MAPPER_CREATE_PHYSICAL_INSTANCE_CALL,
      MAPPER_FIND_OR_CREATE_PHYSICAL_INSTANCE_CALL,
      MAPPER_FIND_PHYSICAL_INSTANCE_CALL,
      MAPPER_FIND_PHYSICAL_INSTANCES_CALL,
      MAPPER_SET_GC_PRIORITY_CALL,
      MAPPER_ACQUIRE_INSTANCE_CALL,
      MAPPER_ACQUIRE_INSTANCES_CALL,
      MAPPER_ACQUIRE_AND_FILTER_INSTANCES_CALL,
      MAPPER_RELEASE_INSTANCE_CALL,
      MAPPER_RELEASE_INSTANCES_CALL,
      MAPPER_ACQUIRE_FUTURE_CALL,
      MAPPER_CREATE_INDEX_SPACE_CALL,
      MAPPER_UNION_INDEX_SPACES_CALL,
      MAPPER_INTERSECT_INDEX_SPACES_CALL,
      MAPPER_SUBTRACT_INDEX_SPACES_CALL,
      MAPPER_INDEX_SPACE_EMPTY_CALL,
      MAPPER_INDEX_SPACES_OVERLAP_CALL,
      MAPPER_INDEX_SPACE_DOMINATES_CALL,
      MAPPER_HAS_INDEX_PARTITION_CALL,
      MAPPER_GET_INDEX_PARTITION_CALL,
      MAPPER_GET_INDEX_SUBSPACE_CALL,
      MAPPER_GET_INDEX_SPACE_DOMAIN_CALL,
      MAPPER_GET_INDEX_PARTITION_CS_CALL,
      MAPPER_GET_INDEX_PARTITION_CS_NAME_CALL,
      MAPPER_GET_INDEX_SPACE_PARTITION_COLORS_CALL,
      MAPPER_IS_INDEX_PARTITION_DISJOINT_CALL,
      MAPPER_IS_INDEX_PARTITION_COMPLETE_CALL,
      MAPPER_GET_INDEX_SPACE_COLOR_CALL,
      MAPPER_GET_INDEX_SPACE_COLOR_POINT_CALL,
      MAPPER_GET_INDEX_PARTITION_COLOR_CALL,
      MAPPER_GET_PARENT_INDEX_SPACE_CALL,
      MAPPER_HAS_PARENT_INDEX_PARTITION_CALL,
      MAPPER_GET_PARENT_INDEX_PARTITION_CALL,
      MAPPER_GET_INDEX_SPACE_DEPTH_CALL,
      MAPPER_GET_INDEX_PARTITION_DEPTH_CALL,
      MAPPER_GET_FIELD_SIZE_CALL,
      MAPPER_GET_FIELD_SPACE_FIELDS_CALL,
      MAPPER_GET_LOGICAL_PARTITION_CALL,
      MAPPER_GET_LOGICAL_PARTITION_BY_COLOR_CALL,
      MAPPER_GET_LOGICAL_PARTITION_BY_TREE_CALL,
      MAPPER_GET_LOGICAL_SUBREGION_CALL,
      MAPPER_GET_LOGICAL_SUBREGION_BY_COLOR_CALL,
      MAPPER_GET_LOGICAL_SUBREGION_BY_TREE_CALL,
      MAPPER_GET_LOGICAL_REGION_COLOR_CALL,
      MAPPER_GET_LOGICAL_REGION_COLOR_POINT_CALL,
      MAPPER_GET_LOGICAL_PARTITION_COLOR_CALL,
      MAPPER_GET_PARENT_LOGICAL_REGION_CALL,
      MAPPER_HAS_PARENT_LOGICAL_PARTITION_CALL,
      MAPPER_GET_PARENT_LOGICAL_PARTITION_CALL,
      MAPPER_RETRIEVE_SEMANTIC_INFO_CALL,
      MAPPER_RETRIEVE_NAME_CALL,
      MAPPER_AUTO_LOCK_CALL,
      // Old runtime call kinds
      PACK_BASE_TASK_CALL, 
      UNPACK_BASE_TASK_CALL,
      TASK_PRIVILEGE_CHECK_CALL,
      CLONE_TASK_CALL,
      COMPUTE_POINT_REQUIREMENTS_CALL,
      INTRA_TASK_ALIASING_CALL,
      ACTIVATE_SINGLE_CALL,
      DEACTIVATE_SINGLE_CALL,
      SELECT_INLINE_VARIANT_CALL,
      INLINE_CHILD_TASK_CALL,
      PACK_SINGLE_TASK_CALL,
      UNPACK_SINGLE_TASK_CALL,
      PACK_REMOTE_CONTEXT_CALL,
      HAS_CONFLICTING_INTERNAL_CALL,
      FIND_CONFLICTING_CALL,
      FIND_CONFLICTING_INTERNAL_CALL,
      CHECK_REGION_DEPENDENCE_CALL,
      FIND_PARENT_REGION_REQ_CALL,
      FIND_PARENT_REGION_CALL,
      CHECK_PRIVILEGE_CALL,
      TRIGGER_SINGLE_CALL,
      INITIALIZE_MAP_TASK_CALL,
      FINALIZE_MAP_TASK_CALL,
      VALIDATE_VARIANT_SELECTION_CALL,
      MAP_ALL_REGIONS_CALL,
      INITIALIZE_REGION_TREE_CONTEXTS_CALL,
      INVALIDATE_REGION_TREE_CONTEXTS_CALL,
      CREATE_INSTANCE_TOP_VIEW_CALL,
      LAUNCH_TASK_CALL,
      ACTIVATE_MULTI_CALL,
      DEACTIVATE_MULTI_CALL,
      SLICE_INDEX_SPACE_CALL,
      CLONE_MULTI_CALL,
      MULTI_TRIGGER_EXECUTION_CALL,
      PACK_MULTI_CALL,
      UNPACK_MULTI_CALL,
      ACTIVATE_INDIVIDUAL_CALL,
      DEACTIVATE_INDIVIDUAL_CALL,
      INDIVIDUAL_PERFORM_MAPPING_CALL,
      INDIVIDUAL_RETURN_VIRTUAL_CALL,
      INDIVIDUAL_TRIGGER_COMPLETE_CALL,
      INDIVIDUAL_TRIGGER_COMMIT_CALL,
      INDIVIDUAL_POST_MAPPED_CALL,
      INDIVIDUAL_PACK_TASK_CALL,
      INDIVIDUAL_UNPACK_TASK_CALL,
      INDIVIDUAL_PACK_REMOTE_COMPLETE_CALL,
      INDIVIDUAL_UNPACK_REMOTE_COMPLETE_CALL,
      POINT_ACTIVATE_CALL,
      POINT_DEACTIVATE_CALL,
      POINT_TASK_COMPLETE_CALL,
      POINT_TASK_COMMIT_CALL,
      POINT_PACK_TASK_CALL,
      POINT_UNPACK_TASK_CALL,
      POINT_TASK_POST_MAPPED_CALL,
      REMOTE_TASK_ACTIVATE_CALL,
      REMOTE_TASK_DEACTIVATE_CALL,
      REMOTE_UNPACK_CONTEXT_CALL,
      INDEX_ACTIVATE_CALL,
      INDEX_DEACTIVATE_CALL,
      INDEX_COMPUTE_FAT_PATH_CALL,
      INDEX_PREMAP_TASK_CALL,
      INDEX_DISTRIBUTE_CALL,
      INDEX_PERFORM_MAPPING_CALL,
      INDEX_COMPLETE_CALL,
      INDEX_COMMIT_CALL,
      INDEX_PERFORM_INLINING_CALL,
      INDEX_CLONE_AS_SLICE_CALL,
      INDEX_HANDLE_FUTURE,
      INDEX_RETURN_SLICE_MAPPED_CALL,
      INDEX_RETURN_SLICE_COMPLETE_CALL,
      INDEX_RETURN_SLICE_COMMIT_CALL,
      SLICE_ACTIVATE_CALL,
      SLICE_DEACTIVATE_CALL,
      SLICE_APPLY_VERSION_INFO_CALL,
      SLICE_DISTRIBUTE_CALL,
      SLICE_PERFORM_MAPPING_CALL,
      SLICE_LAUNCH_CALL,
      SLICE_MAP_AND_LAUNCH_CALL,
      SLICE_PACK_TASK_CALL,
      SLICE_UNPACK_TASK_CALL,
      SLICE_CLONE_AS_SLICE_CALL,
      SLICE_HANDLE_FUTURE_CALL,
      SLICE_CLONE_AS_POINT_CALL,
      SLICE_ENUMERATE_POINTS_CALL,
      SLICE_MAPPED_CALL,
      SLICE_COMPLETE_CALL,
      SLICE_COMMIT_CALL,
      REALM_SPAWN_META_CALL,
      REALM_SPAWN_TASK_CALL,
      REALM_CREATE_INSTANCE_CALL,
      REALM_ISSUE_COPY_CALL,
      REALM_ISSUE_FILL_CALL,
      REGION_TREE_LOGICAL_ANALYSIS_CALL,
      REGION_TREE_LOGICAL_FENCE_CALL,
      REGION_TREE_VERSIONING_ANALYSIS_CALL,
      REGION_TREE_ADVANCE_VERSION_NUMBERS_CALL,
      REGION_TREE_INITIALIZE_CONTEXT_CALL,
      REGION_TREE_INVALIDATE_CONTEXT_CALL,
      REGION_TREE_PREMAP_ONLY_CALL,
      REGION_TREE_PHYSICAL_REGISTER_ONLY_CALL,
      REGION_TREE_PHYSICAL_REGISTER_USERS_CALL,
      REGION_TREE_PHYSICAL_PERFORM_CLOSE_CALL,
      REGION_TREE_PHYSICAL_CLOSE_CONTEXT_CALL,
      REGION_TREE_PHYSICAL_COPY_ACROSS_CALL,
      REGION_TREE_PHYSICAL_REDUCE_ACROSS_CALL,
      REGION_TREE_PHYSICAL_CONVERT_MAPPING_CALL,
      REGION_TREE_PHYSICAL_FILL_FIELDS_CALL,
      REGION_TREE_PHYSICAL_ATTACH_EXTERNAL_CALL,
      REGION_TREE_PHYSICAL_DETACH_EXTERNAL_CALL,
      REGION_NODE_REGISTER_LOGICAL_USER_CALL,
      REGION_NODE_CLOSE_LOGICAL_NODE_CALL,
      REGION_NODE_SIPHON_LOGICAL_CHILDREN_CALL,
      REGION_NODE_SIPHON_LOGICAL_PROJECTION_CALL,
      REGION_NODE_PERFORM_LOGICAL_CLOSES_CALL,
      REGION_NODE_FIND_VALID_INSTANCE_VIEWS_CALL,
      REGION_NODE_FIND_VALID_REDUCTION_VIEWS_CALL,
      REGION_NODE_ISSUE_UPDATE_COPIES_CALL,
      REGION_NODE_SORT_COPY_INSTANCES_CALL,
      REGION_NODE_ISSUE_GROUPED_COPIES_CALL,
      REGION_NODE_ISSUE_UPDATE_REDUCTIONS_CALL,
      REGION_NODE_PREMAP_REGION_CALL,
      REGION_NODE_REGISTER_REGION_CALL,
      REGION_NODE_CLOSE_STATE_CALL,
      CURRENT_STATE_RECORD_VERSION_NUMBERS_CALL,
      CURRENT_STATE_ADVANCE_VERSION_NUMBERS_CALL,
      PHYSICAL_STATE_CAPTURE_STATE_CALL,
      PHYSICAL_STATE_APPLY_PATH_ONLY_CALL,
      PHYSICAL_STATE_APPLY_STATE_CALL,
      PHYSICAL_STATE_MAKE_LOCAL_CALL,
      MATERIALIZED_VIEW_FIND_LOCAL_PRECONDITIONS_CALL,
      MATERIALIZED_VIEW_FIND_LOCAL_COPY_PRECONDITIONS_CALL,
      MATERIALIZED_VIEW_FILTER_PREVIOUS_USERS_CALL,
      MATERIALIZED_VIEW_FILTER_CURRENT_USERS_CALL,
      MATERIALIZED_VIEW_FILTER_LOCAL_USERS_CALL,
      REDUCTION_VIEW_PERFORM_REDUCTION_CALL,
      REDUCTION_VIEW_PERFORM_DEFERRED_REDUCTION_CALL,
      REDUCTION_VIEW_PERFORM_DEFERRED_REDUCTION_ACROSS_CALL,
      REDUCTION_VIEW_FIND_COPY_PRECONDITIONS_CALL,
      REDUCTION_VIEW_FIND_USER_PRECONDITIONS_CALL,
      REDUCTION_VIEW_FILTER_LOCAL_USERS_CALL,
      PHYSICAL_TRACE_EXECUTE_CALL,
      PHYSICAL_TRACE_PRECONDITION_CHECK_CALL,
      PHYSICAL_TRACE_OPTIMIZE_CALL,
      LAST_RUNTIME_CALL_KIND, // This one must be last
    };

#define RUNTIME_CALL_DESCRIPTIONS(name)                               \
    const char *name[LAST_RUNTIME_CALL_KIND] = {                      \
      "MapperRuntime::send_message",                                  \
      "MapperRuntime::broadcast",                                     \
      "MapperRuntime::unpack_physical_instance",                      \
      "MapperRuntime::create_mapper_event",                           \
      "MapperRuntime::has_mapper_event_triggered",                    \
      "MapperRuntime::trigger_mapper_event",                          \
      "MapperRuntime::wait_on_mapper_event",                          \
      "MapperRuntime::find_execution_constraints",                    \
      "MapperRuntime::find_task_layout_constraints",                  \
      "MapperRuntime::find_layout_constraints",                       \
      "MapperRuntime::register_layout",                               \
      "MapperRuntime::release_layout",                                \
      "MapperRuntime::do_constraints_conflict",                       \
      "MapperRuntime::do_constraints_entail",                         \
      "MapperRuntime::find_valid_variants",                           \
      "MapperRuntime::find_task_variant_name",                        \
      "MapperRuntime::is_leaf_variant",                               \
      "MapperRuntime::is_inner_variant",                              \
      "MapperRuntime::is_idempotent_variant",                         \
      "MapperRuntime::is_replicable_variant",                         \
      "MapperRuntime::register_task_variant",                         \
      "MapperRuntime::filter_variants",                               \
      "MapperRuntime::filter_instances",                              \
      "MapperRuntime::create_physical_instance",                      \
      "MapperRuntime::find_or_create_physical_instance",              \
      "MapperRuntime::find_physical_instance",                        \
      "MapperRuntime::find_physical_instances",                       \
      "MapperRuntime::set_garbage_collection_priority",               \
      "MapperRuntime::acquire_instance",                              \
      "MapperRuntime::acquire_instances",                             \
      "MapperRuntime::acquire_and_filter_instances",                  \
      "MapperRuntime::release_instance",                              \
      "MapperRuntime::release_instances",                             \
      "MapperRuntime::acquire_future",                                \
      "MapperRuntime::create_index_space",                            \
      "MapperRuntime::union_index_spaces",                            \
      "MapperRuntime::intersect_index_spaces",                        \
      "MapperRuntime::subtract_index_spaces",                         \
      "MapperRuntime::is_index_space_empty",                          \
      "MapperRuntime::index_spaces_overlap",                          \
      "MapperRuntime::index_space_dominates",                         \
      "MapperRuntime::has_index_partition",                           \
      "MapperRuntime::get_index_partition",                           \
      "MapperRuntime::get_index_subspace",                            \
      "MapperRuntime::get_index_space_domain",                        \
      "MapperRuntime::get_index_partition_color_space",               \
      "MapperRuntime::get_index_partition_color_space_name",          \
      "MapperRuntime::get_index_space_parition_colors",               \
      "MapperRuntime::is_index_partition_disjoint",                   \
      "MapperRuntime::is_index_partition_complete",                   \
      "MapperRuntime::get_index_space_color",                         \
      "MapperRuntime::get_index_space_color_point",                   \
      "MapperRuntime::get_index_partition_color",                     \
      "MapperRuntime::get_parent_index_space",                        \
      "MapperRuntime::has_parent_index_partition",                    \
      "MapperRuntime::get_parent_index_partition",                    \
      "MapperRuntime::get_index_space_depth",                         \
      "MapperRuntime::get_index_partition_depth",                     \
      "MapperRuntime::get_field_size",                                \
      "MapperRuntime::get_field_space_fields",                        \
      "MapperRuntime::get_logical_partition",                         \
      "MapperRuntime::get_logical_partition_by_color",                \
      "MapperRuntime::get_logical_partition_by_tree",                 \
      "MapperRuntime::get_logical_subregion",                         \
      "MapperRuntime::get_logical_subregion_by_color",                \
      "MapperRuntime::get_logical_subregion_by_tree",                 \
      "MapperRuntime::get_logical_region_color",                      \
      "MapperRuntime::get_logical_region_color_point",                \
      "MapperRuntime::get_logical_partition_color",                   \
      "MapperRuntime::get_parent_logical_region",                     \
      "MapperRuntime::has_parent_logical_partition",                  \
      "MapperRuntime::get_parent_logical_partition",                  \
      "MapperRuntime::retrieve_semantic_information",                 \
      "MapperRuntime::retrieve_name",                                 \
      "MapperRuntime::AutoLock",                                      \
      "Pack Base Task",                                               \
      "Unpack Base Task",                                             \
      "Task Privilege Check",                                         \
      "Clone Base Task",                                              \
      "Compute Point Requirements",                                   \
      "Intra-Task Aliasing",                                          \
      "Activate Single",                                              \
      "Deactivate Single",                                            \
      "Select Inline Variant",                                        \
      "Inline Child Task",                                            \
      "Pack Single Task",                                             \
      "Unpack Single Task",                                           \
      "Pack Remote Context",                                          \
      "Has Conflicting Internal",                                     \
      "Find Conflicting",                                             \
      "Find Conflicting Internal",                                    \
      "Check Region Dependence",                                      \
      "Find Parent Region Requirement",                               \
      "Find Parent Region",                                           \
      "Check Privilege",                                              \
      "Trigger Single",                                               \
      "Initialize Map Task",                                          \
      "Finalized Map Task",                                           \
      "Validate Variant Selection",                                   \
      "Map All Regions",                                              \
      "Initialize Region Tree Contexts",                              \
      "Invalidate Region Tree Contexts",                              \
      "Create Instance Top View",                                     \
      "Launch Task",                                                  \
      "Activate Multi",                                               \
      "Deactivate Multi",                                             \
      "Slice Index Space",                                            \
      "Clone Multi Call",                                             \
      "Multi Trigger Execution",                                      \
      "Pack Multi",                                                   \
      "Unpack Multi",                                                 \
      "Activate Individual",                                          \
      "Deactivate Individual",                                        \
      "Individual Perform Mapping",                                   \
      "Individual Return Virtual",                                    \
      "Individual Trigger Complete",                                  \
      "Individual Trigger Commit",                                    \
      "Individual Post Mapped",                                       \
      "Individual Pack Task",                                         \
      "Individual Unpack Task",                                       \
      "Individual Pack Remote Complete",                              \
      "Individual Unpack Remote Complete",                            \
      "Activate Point",                                               \
      "Deactivate Point",                                             \
      "Point Task Complete",                                          \
      "Point Task Commit",                                            \
      "Point Task Pack",                                              \
      "Point Task Unpack",                                            \
      "Point Task Post Mapped",                                       \
      "Remote Task Activate",                                         \
      "Remote Task Deactivate",                                       \
      "Remote Unpack Context",                                        \
      "Index Activate",                                               \
      "Index Deactivate",                                             \
      "Index Compute Fat Path",                                       \
      "Index PreMap Task",                                            \
      "Index Distribute",                                             \
      "Index Perform Mapping",                                        \
      "Index Complete",                                               \
      "Index Commit",                                                 \
      "Index Perform Inlining",                                       \
      "Index Clone As Slice",                                         \
      "Index Handle Future",                                          \
      "Index Return Slice Mapped",                                    \
      "Index Return Slice Complete",                                  \
      "Index Return Slice Commit",                                    \
      "Slice Activate",                                               \
      "Slice Deactivate",                                             \
      "Slice Apply Version Info",                                     \
      "Slice Distribute",                                             \
      "Slice Perform Mapping",                                        \
      "Slice Launch",                                                 \
      "Slice Map and Launch",                                         \
      "Slice Pack Task",                                              \
      "Slice Unpack Task",                                            \
      "Slice Clone As Slice",                                         \
      "Slice Handle Future",                                          \
      "Slice Cone as Point",                                          \
      "Slice Enumerate Points",                                       \
      "Slice Mapped",                                                 \
      "Slice Complete",                                               \
      "Slice Commit",                                                 \
      "Realm Spawn Meta",                                             \
      "Realm Spawn Task",                                             \
      "Realm Create Instance",                                        \
      "Realm Issue Copy",                                             \
      "Realm Issue Fill",                                             \
      "Region Tree Logical Analysis",                                 \
      "Region Tree Logical Fence",                                    \
      "Region Tree Versioning Analysis",                              \
      "Region Tree Advance Version Numbers",                          \
      "Region Tree Initialize Context",                               \
      "Region Tree Invalidate Context",                               \
      "Region Tree Premap Only",                                      \
      "Region Tree Physical Register Only",                           \
      "Region Tree Physical Register Users",                          \
      "Region Tree Physical Perform Close",                           \
      "Region Tree Physical Close Context",                           \
      "Region Tree Physical Copy Across",                             \
      "Region Tree Physical Reduce Across",                           \
      "Region Tree Physical Convert Mapping",                         \
      "Region Tree Physical Fill Fields",                             \
      "Region Tree Physical Attach External",                         \
      "Region Tree Physical Detach External",                         \
      "Region Node Register Logical User",                            \
      "Region Node Close Logical Node",                               \
      "Region Node Siphon Logical Children",                          \
      "Region Node Siphon Logical Projection",                        \
      "Region Node Perform Logical Closes",                           \
      "Region Node Find Valid Instance Views",                        \
      "Region Node Find Valid Reduction Views",                       \
      "Region Node Issue Update Copies",                              \
      "Region Node Sort Copy Instances",                              \
      "Region Node Issue Grouped Copies",                             \
      "Region Node Issue Update Reductions",                          \
      "Region Node Premap Region",                                    \
      "Region Node Register Region",                                  \
      "Region Node Close State",                                      \
      "Logical State Record Verison Numbers",                         \
      "Logical State Advance Version Numbers",                        \
      "Physical State Capture State",                                 \
      "Physical State Apply Path Only",                               \
      "Physical State Apply State",                                   \
      "Physical State Make Local",                                    \
      "Materialized View Find Local Preconditions",                   \
      "Materialized View Find Local Copy Preconditions",              \
      "Materialized View Filter Previous Users",                      \
      "Materialized View Filter Current Users",                       \
      "Materialized View Filter Local Users",                         \
      "Reduction View Perform Reduction",                             \
      "Reduction View Perform Deferred Reduction",                    \
      "Reduction View Perform Deferred Reduction Across",             \
      "Reduction View Find Copy Preconditions",                       \
      "Reduction View Find User Preconditions",                       \
      "Reduction View Filter Local Users",                            \
      "Physical Trace Execute",                                       \
      "Physical Trace Precondition Check",                            \
      "Physical Trace Optimize",                                      \
    };

    enum SemanticInfoKind {
      INDEX_SPACE_SEMANTIC,
      INDEX_PARTITION_SEMANTIC,
      FIELD_SPACE_SEMANTIC,
      FIELD_SEMANTIC,
      LOGICAL_REGION_SEMANTIC,
      LOGICAL_PARTITION_SEMANTIC,
      TASK_SEMANTIC,
    };

    // Static locations for where collectives are allocated
    // These are just arbitrary numbers but they should appear
    // with at most one logical static collective kind
    // Ones that have been commented out are free to be reused
    enum CollectiveIndexLocation {
      //COLLECTIVE_LOC_0 = 0, 
      COLLECTIVE_LOC_1 = 1,
      COLLECTIVE_LOC_2 = 2,
      COLLECTIVE_LOC_3 = 3,
      COLLECTIVE_LOC_4 = 4, 
      COLLECTIVE_LOC_5 = 5,
      COLLECTIVE_LOC_6 = 6,
      COLLECTIVE_LOC_7 = 7,
      COLLECTIVE_LOC_8 = 8, 
      COLLECTIVE_LOC_9 = 9,
      COLLECTIVE_LOC_10 = 10,
      COLLECTIVE_LOC_11 = 11, 
      COLLECTIVE_LOC_12 = 12, 
      COLLECTIVE_LOC_13 = 13,
      COLLECTIVE_LOC_14 = 14,
      COLLECTIVE_LOC_15 = 15,
      COLLECTIVE_LOC_16 = 16,
      COLLECTIVE_LOC_17 = 17, 
      COLLECTIVE_LOC_18 = 18, 
      COLLECTIVE_LOC_19 = 19,
      COLLECTIVE_LOC_20 = 20,
      COLLECTIVE_LOC_21 = 21, 
      COLLECTIVE_LOC_22 = 22, 
      COLLECTIVE_LOC_23 = 23,
      COLLECTIVE_LOC_24 = 24,
      COLLECTIVE_LOC_25 = 25,
      COLLECTIVE_LOC_26 = 26,
      COLLECTIVE_LOC_27 = 27, 
      COLLECTIVE_LOC_28 = 28, 
      COLLECTIVE_LOC_29 = 29,
      COLLECTIVE_LOC_30 = 30,
      COLLECTIVE_LOC_31 = 31, 
      COLLECTIVE_LOC_32 = 32,
      COLLECTIVE_LOC_33 = 33,
      COLLECTIVE_LOC_34 = 34,
      COLLECTIVE_LOC_35 = 35,
      COLLECTIVE_LOC_36 = 36,
      COLLECTIVE_LOC_37 = 37, 
      COLLECTIVE_LOC_38 = 38, 
      COLLECTIVE_LOC_39 = 39,
      COLLECTIVE_LOC_40 = 40,
      COLLECTIVE_LOC_41 = 41,
      COLLECTIVE_LOC_42 = 42,
      COLLECTIVE_LOC_43 = 43,
      COLLECTIVE_LOC_44 = 44,
      COLLECTIVE_LOC_45 = 45,
      COLLECTIVE_LOC_46 = 46,
      COLLECTIVE_LOC_47 = 47,
      COLLECTIVE_LOC_48 = 48,
      COLLECTIVE_LOC_49 = 49,
      COLLECTIVE_LOC_50 = 50,
      COLLECTIVE_LOC_51 = 51,
      COLLECTIVE_LOC_52 = 52,
      COLLECTIVE_LOC_53 = 53,
      COLLECTIVE_LOC_54 = 54,
      COLLECTIVE_LOC_55 = 55,
      COLLECTIVE_LOC_56 = 56,
      COLLECTIVE_LOC_57 = 57,
      COLLECTIVE_LOC_58 = 58,
      COLLECTIVE_LOC_59 = 59,
      COLLECTIVE_LOC_60 = 60,
      COLLECTIVE_LOC_61 = 61,
      COLLECTIVE_LOC_62 = 62,
      COLLECTIVE_LOC_63 = 63,
      COLLECTIVE_LOC_64 = 64,
      COLLECTIVE_LOC_65 = 65,
      COLLECTIVE_LOC_66 = 66,
      //COLLECTIVE_LOC_67 = 67,
      //COLLECTIVE_LOC_68 = 68,
      //COLLECTIVE_LOC_69 = 69,
      COLLECTIVE_LOC_70 = 70,
      COLLECTIVE_LOC_71 = 71,
      COLLECTIVE_LOC_72 = 72,
      COLLECTIVE_LOC_73 = 73,
      COLLECTIVE_LOC_74 = 74,
      COLLECTIVE_LOC_75 = 75,
      COLLECTIVE_LOC_76 = 76,
      COLLECTIVE_LOC_77 = 77,
      COLLECTIVE_LOC_78 = 78,
      COLLECTIVE_LOC_79 = 79,
      COLLECTIVE_LOC_80 = 80,
      COLLECTIVE_LOC_81 = 81,
      COLLECTIVE_LOC_82 = 82,
      COLLECTIVE_LOC_83 = 83,
      COLLECTIVE_LOC_84 = 84,
      COLLECTIVE_LOC_85 = 85,
      COLLECTIVE_LOC_86 = 86,
      COLLECTIVE_LOC_87 = 87,
      COLLECTIVE_LOC_88 = 88,
      COLLECTIVE_LOC_89 = 89,
      COLLECTIVE_LOC_90 = 90,
      COLLECTIVE_LOC_91 = 91,
      COLLECTIVE_LOC_92 = 92,
      COLLECTIVE_LOC_93 = 93,
      COLLECTIVE_LOC_94 = 94,
      COLLECTIVE_LOC_95 = 95,
      COLLECTIVE_LOC_96 = 96,
      COLLECTIVE_LOC_97 = 97,
      COLLECTIVE_LOC_98 = 98,
      COLLECTIVE_LOC_99 = 99,
      COLLECTIVE_LOC_100 = 100,
      COLLECTIVE_LOC_101 = 101,
      COLLECTIVE_LOC_102 = 102,
      COLLECTIVE_LOC_103 = 103,
      COLLECTIVE_LOC_104 = 104,
      COLLECTIVE_LOC_105 = 105,
    };

    // legion_types.h
    class LocalLock;
    class AutoLock;
    class AutoTryLock;
    class LgEvent; // base event type for legion
    class ApEvent; // application event
    class ApUserEvent; // application user event
    class ApBarrier; // application barrier
    class RtEvent; // runtime event
    class RtUserEvent; // runtime user event
    class RtBarrier;

    // legion_utilities.h
    struct RegionUsage; 
    template<typename T> class Fraction;
    template<typename T, unsigned LOG2MAX> class BitPermutation;

    // Forward declarations for runtime level objects
    // runtime.h
    class Collectable;
    class FieldAllocatorImpl;
    class ArgumentMapImpl;
    class FutureImpl;
    class FutureInstance;
    class FutureMapImpl;
    class ReplFutureMapImpl;
    class PhysicalRegionImpl;
    class OutputRegionImpl;
    class ExternalResourcesImpl;
    class PieceIteratorImpl;
    class GrantImpl;
    class PredicateImpl;
    class LegionHandshakeImpl;
    class ProcessorManager;
    class MemoryManager;
    class VirtualChannel;
    class MessageManager;
    class ShutdownManager;
    class TaskImpl;
    class VariantImpl;
    class LayoutConstraints;
    class ProjectionFunction;
    class ShardingFunction;
    class Runtime;
    // A small interface class for handling profiling responses
    struct ProfilingResponseBase;
    class ProfilingResponseHandler {
    public:
      virtual void handle_profiling_response(
                const ProfilingResponseBase *base,
                const Realm::ProfilingResponse &response,
                const void *orig, size_t orig_length) = 0;
    };
    struct ProfilingResponseBase {
    public:
      ProfilingResponseBase(ProfilingResponseHandler *h)
        : handler(h) { }
    public:
      ProfilingResponseHandler *const handler;
    };

    // legion_ops.h
    class Provenance;
    class Operation;
    class MemoizableOp;
    class PredicatedOp;
    class MapOp;
    class CopyOp;
    class IndexCopyOp;
    class PointCopyOp;
    class FenceOp;
    class FrameOp;
    class CreationOp;
    class DeletionOp;
    class InternalOp;
    class CloseOp;
    class MergeCloseOp;
    class PostCloseOp;
    class VirtualCloseOp;
    class RefinementOp;
    class ResetOp;
    class AcquireOp;
    class ReleaseOp;
    class DynamicCollectiveOp;
    class FuturePredOp;
    class NotPredOp;
    class AndPredOp;
    class OrPredOp;
    class MustEpochOp;
    class PendingPartitionOp;
    class DependentPartitionOp;
    class PointDepPartOp;
    class FillOp;
    class IndexFillOp;
    class PointFillOp;
    class DiscardOp;
    class AttachOp;
    class IndexAttachOp;
    class PointAttachOp;
    class DetachOp;
    class IndexDetachOp;
    class PointDetachOp;
    class TimingOp;
    class TunableOp;
    class AllReduceOp;
    class ExternalMappable;
    class RemoteOp;
    class RemoteMapOp;
    class RemoteCopyOp;
    class RemoteCloseOp;
    class RemoteAcquireOp;
    class RemoteReleaseOp;
    class RemoteFillOp;
    class RemotePartitionOp;
    class RemoteReplayOp;
    class RemoteSummaryOp;
    template<typename OP>
    class Memoizable;
    template<typename OP>
    class Predicated;


    // legion_tasks.h
    class ExternalTask;
    class TaskOp;
    class RemoteTaskOp;
    class SingleTask;
    class MultiTask;
    class IndividualTask;
    class PointTask;
    class ShardTask;
    class IndexTask;
    class SliceTask;
    class RemoteTask;

    // legion_context.h
    class TaskContext;
    class InnerContext;;
    class TopLevelContext;
    class ReplicateContext;
    class RemoteContext;
    class LeafContext;

    // legion_trace.h
    class LogicalTrace;
    class TraceCaptureOp;
    class TraceCompleteOp;
    class TraceReplayOp;
    class TraceBeginOp;
    class TraceSummaryOp;
    class PhysicalTrace;
    class TraceViewSet;
    class TraceConditionSet;
    class PhysicalTemplate;
    class ShardedPhysicalTemplate;
    class Instruction;
    class GetTermEvent;
    class ReplayMapping;
    class CreateApUserEvent;
    class TriggerEvent;
    class MergeEvent;
    class AssignFenceCompletion;
    class IssueCopy;
    class IssueFill;
    class IssueAcross;
    class GetOpTermEvent;
    class SetOpSyncEvent;
    class SetEffects;
    class CompleteReplay;
    class AcquireReplay;
    class ReleaseReplay;
    class BarrierArrival;
    class BarrierAdvance;

    // region_tree.h
    class RegionTreeForest;
    class CopyAcrossExecutor;
    class CopyAcrossUnstructured;
    class IndexSpaceExpression;
    class IndexSpaceExprRef;
    class IndexSpaceOperation;
    template<int DIM, typename T> class IndexSpaceOperationT;
    template<int DIM, typename T> class IndexSpaceUnion;
    template<int DIM, typename T> class IndexSpaceIntersection;
    template<int DIM, typename T> class IndexSpaceDifference;
    class ExpressionTrieNode;
    class IndexTreeNode;
    class IndexSpaceNode;
    template<int DIM, typename T> class IndexSpaceNodeT;
    class IndexPartNode;
    template<int DIM, typename T> class IndexPartNodeT;
    class FieldSpaceNode;
    class RegionTreeNode;
    class RegionNode;
    class PartitionNode;
    class ColorSpaceIterator;
    template<int DIM, typename T> class ColorSpaceLinearizationT;
    template<int DIM, typename T, typename RT = void> class KDNode;
    class EqKDTree;
    template<int DIM, typename T> class EqKDTreeT;

    class RegionTreePath;
    class PathTraverser;
    class NodeTraverser;

    class LogicalState;
    class LogicalAnalysis;
    class PhysicalAnalysis;
    class EquivalenceSet;
    class EqSetTracker;
    class VersionManager;
    class VersionInfo;
    class ProjectionNode;
    class ProjectionRegion;
    class ProjectionPartition;
    class RefinementTracker;
    class RegionRefinementTracker;
    class PartitionRefinementTracker;

    class Collectable;
    class Notifiable;
    class ImplicitReferenceTracker;
    class DistributedCollectable;
    class LayoutDescription;
    class InstanceManager; // base class for all instances
    class CopyAcrossHelper;
    class LogicalView; // base class for instance and reduction
    class InstanceKey;
    class InstanceView;
    class CollectableView; // pure virtual class
    class IndividualView;
    class CollectiveView;
    class MaterializedView;
    class ReplicatedView;
    class ReductionView;
    class AllreduceView;
    class DeferredView;
    class FillView;
    class PhiView;
    class MappingRef;
    class InstanceRef;
    class InstanceSet;
    class InnerTaskView;
    class VirtualManager;
    class PhysicalManager;
    class InstanceBuilder;

    class RegionAnalyzer;
    class RegionMapper;

    struct LogicalUser;
    struct PhysicalUser;
    struct LogicalTraceInfo;
    struct PhysicalTraceInfo;
    class TreeCloseImpl;
    class TreeClose;
    struct CloseInfo; 
    struct FieldDataDescriptor;
    struct PendingRemoteExpression;
    class ProjectionSummary;
    class ProjectionInfo;


    // legion_spy.h
    class TreeStateLogger;

    // legion_profiling.h
    class LegionProfiler;
    class LegionProfInstance;

    // mapper_manager.h
    class MappingCallInfo;
    class MapperManager;
    class SerializingManager;
    class ConcurrentManager;
    typedef Mapping::MapperEvent MapperEvent;
    typedef Mapping::ProfilingMeasurementID ProfilingMeasurementID;

    // legion_replication.h
    class ShardedMapping;
    class ReplIndividualTask;
    class ReplIndexTask;
    class ReplMergeCloseOp;
    class ReplVirtualCloseOp;
    class ReplRefinementOp;
    class ReplResetOp;
    class ReplFillOp;
    class ReplIndexFillOp;
    class ReplDiscardOp;
    class ReplCopyOp;
    class ReplIndexCopyOp;
    class ReplDeletionOp;
    class ReplPendingPartitionOp;
    class ReplDependentPartitionOp;
    class ReplMustEpochOp;
    class ReplTimingOp;
    class ReplTunableOp;
    class ReplAllReduceOp;
    class ReplFenceOp;
    class ReplMapOp;
    class ReplAttachOp;
    class ReplIndexAttachOp;
    class ReplDetachOp;
    class ReplIndexDetachOp;
    class ReplAcquireOp;
    class ReplReleaseOp;
    class ReplTraceOp;
    class ReplTraceCaptureOp;
    class ReplTraceCompleteOp;
    class ReplTraceReplayOp;
    class ReplTraceBeginOp;
    class ReplTraceSummaryOp;
    class ShardMapping;
    class CollectiveMapping;
    class ShardManager;
    class ShardCollective;
    class GatherCollective;
    template<bool>
    class AllGatherCollective;
    template<typename T> class BarrierExchangeCollective;
    template<typename T> class ValueBroadcast;
    template<typename T> class AllReduceCollective;
    class CrossProductCollective;
    class ShardingGatherCollective;
    class FieldDescriptorExchange;
    class FieldDescriptorGather;
    class FutureBroadcast;
    class FutureExchange;
    class FutureNameExchange;
    class MustEpochMappingBroadcast;
    class MustEpochMappingExchange;
    class PredicateCollective;
    class UnorderedExchange;
    class ShardRendezvous;
    class ProjectionTreeExchange;
    class TimeoutMatchExchange;

    // Nasty global variable for TLS support of figuring out
    // our context implicitly
    extern thread_local TaskContext *implicit_context;
    // Same thing for the runtime
    extern thread_local Runtime *implicit_runtime;
    // Another nasty global variable for tracking the fast
    // reservations that we are holding
    extern thread_local AutoLock *local_lock_list;
    // One more nasty global variable that we use for tracking
    // the provenance of meta-task operations for profiling
    // purposes, this has no bearing on correctness
    extern thread_local ::legion_unique_id_t implicit_provenance;
    // Use this to track if we're inside of a registration 
    // callback function which we know to be deduplicated
    enum RegistrationCallbackMode {
      NO_REGISTRATION_CALLBACK = 0,
      LOCAL_REGISTRATION_CALLBACK = 1,
      GLOBAL_REGISTRATION_CALLBACK = 2,
    };
    extern thread_local unsigned inside_registration_callback;
    // This data structure tracks references to any live
    // temporary index space expressions that have been
    // handed back by the region tree inside the execution
    // of a meta-task or a runtime API call. It also tracks
    // changes to remote distributed collectable that can be
    // delayed and batched together.
    extern thread_local ImplicitReferenceTracker *implicit_reference_tracker; 
#ifdef DEBUG_LEGION_WAITS
    extern thread_local int meta_task_id;
#endif
#ifdef DEBUG_LEGION_CALLERS
    extern thread_local LgTaskID implicit_task_kind;
    extern thread_local LgTaskID implicit_task_caller;
#endif

    /**
     * \class LgTaskArgs
     * The base class for all Legion Task arguments
     */
    template<typename T>
    struct LgTaskArgs {
    public:
      LgTaskArgs(::legion_unique_id_t uid)
        : provenance(uid),
#ifdef DEBUG_LEGION_CALLERS
          lg_call_id(implicit_task_kind),
#endif
          lg_task_id(T::TASK_ID) { }
    public:
      // In this order for alignment reasons
      const ::legion_unique_id_t provenance;
#ifdef DEBUG_LEGION_CALLERS
      const LgTaskID lg_call_id;
#endif
      const LgTaskID lg_task_id;
    };

#define FRIEND_ALL_RUNTIME_CLASSES                          \
    friend class Legion::Runtime;                           \
    friend class Internal::Runtime;                         \
    friend class Internal::FutureImpl;                      \
    friend class Internal::FutureMapImpl;                   \
    friend class Internal::PhysicalRegionImpl;              \
    friend class Internal::ExternalResourcesImpl;           \
    friend class Internal::TaskImpl;                        \
    friend class Internal::VariantImpl;                     \
    friend class Internal::ProcessorManager;                \
    friend class Internal::MemoryManager;                   \
    friend class Internal::Operation;                       \
    friend class Internal::PredicatedOp;                    \
    friend class Internal::MapOp;                           \
    friend class Internal::CopyOp;                          \
    friend class Internal::IndexCopyOp;                     \
    friend class Internal::PointCopyOp;                     \
    friend class Internal::FenceOp;                         \
    friend class Internal::DynamicCollectiveOp;             \
    friend class Internal::FuturePredOp;                    \
    friend class Internal::CreationOp;                      \
    friend class Internal::DeletionOp;                      \
    friend class Internal::CloseOp;                         \
    friend class Internal::MergeCloseOp;                    \
    friend class Internal::PostCloseOp;                     \
    friend class Internal::VirtualCloseOp;                  \
    friend class Internal::RefinementOp;                    \
    friend class Internal::ResetOp;                         \
    friend class Internal::AcquireOp;                       \
    friend class Internal::ReleaseOp;                       \
    friend class Internal::PredicateImpl;                   \
    friend class Internal::NotPredOp;                       \
    friend class Internal::AndPredOp;                       \
    friend class Internal::OrPredOp;                        \
    friend class Internal::MustEpochOp;                     \
    friend class Internal::PendingPartitionOp;              \
    friend class Internal::DependentPartitionOp;            \
    friend class Internal::PointDepPartOp;                  \
    friend class Internal::FillOp;                          \
    friend class Internal::IndexFillOp;                     \
    friend class Internal::PointFillOp;                     \
    friend class Internal::DiscardOp;                       \
    friend class Internal::AttachOp;                        \
    friend class Internal::IndexAttachOp;                   \
    friend class Internal::ReplIndexAttachOp;               \
    friend class Internal::PointAttachOp;                   \
    friend class Internal::DetachOp;                        \
    friend class Internal::IndexDetachOp;                   \
    friend class Internal::ReplIndexDetachOp;               \
    friend class Internal::PointDetachOp;                   \
    friend class Internal::TimingOp;                        \
    friend class Internal::TunableOp;                       \
    friend class Internal::AllReduceOp;                     \
    friend class Internal::TraceSummaryOp;                  \
    friend class Internal::ExternalMappable;                \
    friend class Internal::ExternalTask;                    \
    friend class Internal::TaskOp;                          \
    friend class Internal::SingleTask;                      \
    friend class Internal::MultiTask;                       \
    friend class Internal::IndividualTask;                  \
    friend class Internal::PointTask;                       \
    friend class Internal::IndexTask;                       \
    friend class Internal::SliceTask;                       \
    friend class Internal::ReplIndividualTask;              \
    friend class Internal::ReplIndexTask;                   \
    friend class Internal::ReplFillOp;                      \
    friend class Internal::ReplIndexFillOp;                 \
    friend class Internal::ReplDiscardOp;                   \
    friend class Internal::ReplCopyOp;                      \
    friend class Internal::ReplIndexCopyOp;                 \
    friend class Internal::ReplDeletionOp;                  \
    friend class Internal::ReplPendingPartitionOp;          \
    friend class Internal::ReplDependentPartitionOp;        \
    friend class Internal::ReplMustEpochOp;                 \
    friend class Internal::ReplMapOp;                       \
    friend class Internal::ReplTimingOp;                    \
    friend class Internal::ReplTunableOp;                   \
    friend class Internal::ReplAllReduceOp;                 \
    friend class Internal::ReplFenceOp;                     \
    friend class Internal::ReplAttachOp;                    \
    friend class Internal::ReplDetachOp;                    \
    friend class Internal::ReplAcquireOp;                   \
    friend class Internal::ReplReleaseOp;                   \
    template<typename OP>                                   \
    friend class Internal::Memoizable;                      \
    friend class Internal::ShardManager;                    \
    friend class Internal::RegionTreeForest;                \
    friend class Internal::IndexSpaceNode;                  \
    template<int, typename>                                 \
    friend class Internal::IndexSpaceNodeT;                 \
    friend class Internal::IndexPartNode;                   \
    friend class Internal::FieldSpaceNode;                  \
    friend class Internal::RegionTreeNode;                  \
    friend class Internal::RegionNode;                      \
    friend class Internal::PartitionNode;                   \
    friend class Internal::LogicalView;                     \
    friend class Internal::InstanceView;                    \
    friend class Internal::DeferredView;                    \
    friend class Internal::ReductionView;                   \
    friend class Internal::MaterializedView;                \
    friend class Internal::FillView;                        \
    friend class Internal::LayoutDescription;               \
    friend class Internal::InstanceManager;                 \
    friend class Internal::PhysicalManager;                 \
    friend class Internal::TreeStateLogger;                 \
    friend class Internal::MapperManager;                   \
    friend class Internal::InstanceRef;                     \
    friend class Internal::LegionHandshakeImpl;             \
    friend class Internal::ArgumentMapImpl;                 \
    friend class Internal::FutureMapImpl;                   \
    friend class Internal::ReplFutureMapImpl;               \
    friend class Internal::TaskContext;                     \
    friend class Internal::InnerContext;                    \
    friend class Internal::TopLevelContext;                 \
    friend class Internal::RemoteContext;                   \
    friend class Internal::LeafContext;                     \
    friend class Internal::ReplicateContext;                \
    friend class Internal::InstanceBuilder;                 \
    friend class Internal::FutureNameExchange;              \
    friend class Internal::MustEpochMappingExchange;        \
    friend class Internal::MustEpochMappingBroadcast;       \
    friend class BindingLib::Utility;                       \
    friend class CObjectWrapper;                  

#define LEGION_EXTERN_LOGGER_DECLARATIONS      \
    extern Realm::Logger log_run;              \
    extern Realm::Logger log_task;             \
    extern Realm::Logger log_index;            \
    extern Realm::Logger log_field;            \
    extern Realm::Logger log_region;           \
    extern Realm::Logger log_inst;             \
    extern Realm::Logger log_variant;          \
    extern Realm::Logger log_allocation;       \
    extern Realm::Logger log_migration;        \
    extern Realm::Logger log_prof;             \
    extern Realm::Logger log_garbage;          \
    extern Realm::Logger log_spy;              \
    extern Realm::Logger log_shutdown;         \
    extern Realm::Logger log_tracing;

  }; // Internal namespace

  // Typedefs that are needed everywhere
  typedef Realm::Runtime RealmRuntime;
  typedef Realm::Machine Machine;
  typedef Realm::Memory Memory;
  typedef Realm::Processor Processor;
  typedef Realm::ProcessorGroup ProcessorGroup;
  typedef Realm::CodeDescriptor CodeDescriptor;
  typedef Realm::Reservation Reservation;
  typedef Realm::CompletionQueue CompletionQueue;
  typedef ::legion_reduction_op_id_t ReductionOpID;
  typedef Realm::ReductionOpUntyped ReductionOp;
  typedef ::legion_custom_serdez_id_t CustomSerdezID;
  typedef Realm::CustomSerdezUntyped SerdezOp;
  typedef Realm::Machine::ProcessorMemoryAffinity ProcessorMemoryAffinity;
  typedef Realm::Machine::MemoryMemoryAffinity MemoryMemoryAffinity;
  typedef Realm::DynamicTemplates::TagType TypeTag;
  typedef Realm::Logger Logger;
  typedef ::legion_coord_t coord_t;
  typedef std::map<CustomSerdezID, 
                   const Realm::CustomSerdezUntyped *> SerdezOpTable;
  typedef std::map<Realm::ReductionOpID, 
                   Realm::ReductionOpUntyped *> ReductionOpTable;
  typedef void (*SerdezInitFnptr)(const ReductionOp*, void *&, size_t&);
  typedef void (*SerdezFoldFnptr)(const ReductionOp*, void *&, 
                                  size_t&, const void*);
  typedef std::map<Realm::ReductionOpID, SerdezRedopFns> SerdezRedopTable;
  typedef ::legion_projection_type_t HandleType;
  typedef ::legion_address_space_t AddressSpace;
  typedef ::legion_task_priority_t TaskPriority;
  typedef ::legion_task_priority_t RealmPriority;
  typedef ::legion_garbage_collection_priority_t GCPriority;
  typedef ::legion_color_t Color;
  typedef ::legion_field_id_t FieldID;
  typedef ::legion_trace_id_t TraceID;
  typedef ::legion_mapper_id_t MapperID;
  typedef ::legion_context_id_t ContextID;
  typedef ::legion_instance_id_t InstanceID;
  typedef ::legion_index_space_id_t IndexSpaceID;
  typedef ::legion_index_partition_id_t IndexPartitionID;
  typedef ::legion_index_tree_id_t IndexTreeID;
  typedef ::legion_field_space_id_t FieldSpaceID;
  typedef ::legion_generation_id_t GenerationID;
  typedef ::legion_type_handle TypeHandle;
  typedef ::legion_projection_id_t ProjectionID;
  typedef ::legion_sharding_id_t ShardingID;
  typedef ::legion_region_tree_id_t RegionTreeID;
  typedef ::legion_distributed_id_t DistributedID;
  typedef ::legion_address_space_t AddressSpaceID;
  typedef ::legion_tunable_id_t TunableID;
  typedef ::legion_local_variable_id_t LocalVariableID;
  typedef ::legion_mapping_tag_id_t MappingTagID;
  typedef ::legion_semantic_tag_t SemanticTag;
  typedef ::legion_variant_id_t VariantID;
  typedef ::legion_code_descriptor_id_t CodeDescriptorID;
  typedef ::legion_unique_id_t UniqueID;
  typedef ::legion_version_id_t VersionID;
  typedef ::legion_projection_epoch_id_t ProjectionEpochID;
  typedef ::legion_task_id_t TaskID;
  typedef ::legion_layout_constraint_id_t LayoutConstraintID;
  typedef ::legion_shard_id_t ShardID;
  typedef ::legion_internal_color_t LegionColor;
  typedef void (*RegistrationCallbackFnptr)(Machine machine, 
                Runtime *rt, const std::set<Processor> &local_procs);
  typedef void (*RegistrationWithArgsCallbackFnptr)(
                const RegistrationCallbackArgs &args);
  typedef LogicalRegion (*RegionProjectionFnptr)(LogicalRegion parent, 
      const DomainPoint&, Runtime *rt);
  typedef LogicalRegion (*PartitionProjectionFnptr)(LogicalPartition parent, 
      const DomainPoint&, Runtime *rt);
  typedef bool (*PredicateFnptr)(const void*, size_t, 
      const std::vector<Future> futures);
  typedef void (*RealmFnptr)(const void*,size_t,
                             const void*,size_t,Processor);
  // Magical typedefs 
  // (don't forget to update ones in old HighLevel namespace in legion.inl)
  typedef Internal::TaskContext* Context;
  // Anothing magical typedef
  namespace Mapping {
    typedef Internal::MappingCallInfo* MapperContext;
    typedef Internal::InstanceManager* PhysicalInstanceImpl;
    typedef Internal::CollectiveView*  CollectiveViewImpl;
    // This type import is experimental to facilitate coordination and
    // synchronization between different mappers and may be revoked later
    // as we develop new abstractions for mappers to interact
    typedef Internal::LocalLock LocalLock;
  };

  namespace Internal { 
    // The invalid color
    const LegionColor INVALID_COLOR = LLONG_MAX;
    // This is only needed internally
    typedef Realm::RegionInstance PhysicalInstance;
    typedef Realm::CopySrcDstField CopySrcDstField;
    typedef unsigned long long CollectiveID;
    typedef unsigned long long IndexSpaceExprID;
    struct ContextCoordinate;
    typedef ContextCoordinate TraceLocalID;
    typedef std::vector<ContextCoordinate> TaskTreeCoordinates;
    // Helper for encoding templates
    struct NT_TemplateHelper : 
      public Realm::DynamicTemplates::ListProduct2<Realm::DIMCOUNTS, 
                                                   Realm::DIMTYPES> {
    typedef Realm::DynamicTemplates::ListProduct2<Realm::DIMCOUNTS, 
                                                  Realm::DIMTYPES> SUPER;
    public:
      template<int N, typename T> __CUDA_HD__
      static inline constexpr TypeTag encode_tag(void) {
#if __cplusplus >= 201402L
        constexpr TypeTag type =
          SUPER::template encode_tag<Realm::DynamicTemplates::Int<N>, T>();
        static_assert(type != 0, "All types should be non-zero for Legion");
        return type;
#else
        return SUPER::template encode_tag<Realm::DynamicTemplates::Int<N>, T>();
#endif
      }
      template<int N, typename T>
      static inline void check_type(const TypeTag t) {
#ifdef DEBUG_LEGION
#ifndef NDEBUG
        const TypeTag t1 = encode_tag<N,T>();
#endif
        assert(t1 == t);
#endif
      }
      struct DimHelper {
      public:
        template<typename N, typename T>
        static inline void demux(int *result) { *result = N::N; }
      };
      static inline int get_dim(const TypeTag t) {
        int result = 0;
        SUPER::demux<DimHelper>(t, &result);
        return result; 
      }
    };
    // Pull some of the mapper types into the internal space
    typedef Mapping::Mapper Mapper;
    typedef Mapping::PhysicalInstance MappingInstance;
    typedef Mapping::CollectiveView MappingCollective;
    // A little bit of logic here to figure out the 
    // kind of bit mask to use for FieldMask

// The folowing macros are used in the FieldMask instantiation of BitMask
// If you change one you probably have to change the others too
#define LEGION_FIELD_MASK_FIELD_TYPE          uint64_t 
#define LEGION_FIELD_MASK_FIELD_SHIFT         6
#define LEGION_FIELD_MASK_FIELD_MASK          0x3F
#define LEGION_FIELD_MASK_FIELD_ALL_ONES      0xFFFFFFFFFFFFFFFF

#if defined(__AVX__)
#if (LEGION_MAX_FIELDS > 256)
    typedef AVXTLBitMask<LEGION_MAX_FIELDS> FieldMask;
#elif (LEGION_MAX_FIELDS > 128)
    typedef AVXBitMask<LEGION_MAX_FIELDS> FieldMask;
#elif (LEGION_MAX_FIELDS > 64)
    typedef SSEBitMask<LEGION_MAX_FIELDS> FieldMask;
#else
    typedef BitMask<LEGION_FIELD_MASK_FIELD_TYPE,LEGION_MAX_FIELDS,
                    LEGION_FIELD_MASK_FIELD_SHIFT,
                    LEGION_FIELD_MASK_FIELD_MASK> FieldMask;
#endif
#elif defined(__SSE2__)
#if (LEGION_MAX_FIELDS > 128)
    typedef SSETLBitMask<LEGION_MAX_FIELDS> FieldMask;
#elif (LEGION_MAX_FIELDS > 64)
    typedef SSEBitMask<LEGION_MAX_FIELDS> FieldMask;
#else
    typedef BitMask<LEGION_FIELD_MASK_FIELD_TYPE,LEGION_MAX_FIELDS,
                    LEGION_FIELD_MASK_FIELD_SHIFT,
                    LEGION_FIELD_MASK_FIELD_MASK> FieldMask;
#endif
#elif defined(__ALTIVEC__)
#if (LEGION_MAX_FIELDS > 128)
    typedef PPCTLBitMask<LEGION_MAX_FIELDS> FieldMask;
#elif (LEGION_MAX_FIELDS > 64)
    typedef PPCBitMask<LEGION_MAX_FIELDS> FieldMask;
#else
    typedef BitMask<LEGION_FIELD_MASK_FIELD_TYPE,LEGION_MAX_FIELDS,
                    LEGION_FIELD_MASK_FIELD_SHIFT,
                    LEGION_FIELD_MASK_FIELD_MASK> FieldMask;
#endif
#elif defined(__ARM_NEON)
#if (LEGION_MAX_FIELDS > 128)
    typedef NeonTLBitMask<LEGION_MAX_FIELDS> FieldMask;
#elif (LEGION_MAX_FIELDS > 64)
    typedef NeonBitMask<LEGION_MAX_FIELDS> FieldMask;
#else
    typedef BitMask<LEGION_FIELD_MASK_FIELD_TYPE,LEGION_MAX_FIELDS,
                    LEGION_FIELD_MASK_FIELD_SHIFT,
                    LEGION_FIELD_MASK_FIELD_MASK> FieldMask;
#endif
#else
#if (LEGION_MAX_FIELDS > 64)
    typedef TLBitMask<LEGION_FIELD_MASK_FIELD_TYPE,LEGION_MAX_FIELDS,
                      LEGION_FIELD_MASK_FIELD_SHIFT,
                      LEGION_FIELD_MASK_FIELD_MASK> FieldMask;
#else
    typedef BitMask<LEGION_FIELD_MASK_FIELD_TYPE,LEGION_MAX_FIELDS,
                    LEGION_FIELD_MASK_FIELD_SHIFT,
                    LEGION_FIELD_MASK_FIELD_MASK> FieldMask;
#endif
#endif
    typedef BitPermutation<FieldMask,LEGION_FIELD_LOG2> FieldPermutation;
    typedef Fraction<unsigned long> InstFrac;
#undef LEGION_FIELD_MASK_FIELD_SHIFT
#undef LEGION_FIELD_MASK_FIELD_MASK

    // Similar logic as field masks for node masks

// The following macros are used in the NodeMask instantiation of BitMask
// If you change one you probably have to change the others too
#define LEGION_NODE_MASK_NODE_TYPE           uint64_t
#define LEGION_NODE_MASK_NODE_SHIFT          6
#define LEGION_NODE_MASK_NODE_MASK           0x3F
#define LEGION_NODE_MASK_NODE_ALL_ONES       0xFFFFFFFFFFFFFFFF

#if defined(__AVX__)
#if (LEGION_MAX_NUM_NODES > 256)
    typedef AVXTLBitMask<LEGION_MAX_NUM_NODES> NodeMask;
#elif (LEGION_MAX_NUM_NODES > 128)
    typedef AVXBitMask<LEGION_MAX_NUM_NODES> NodeMask;
#elif (LEGION_MAX_NUM_NODES > 64)
    typedef SSEBitMask<LEGION_MAX_NUM_NODES> NodeMask;
#else
    typedef BitMask<LEGION_NODE_MASK_NODE_TYPE,LEGION_MAX_NUM_NODES,
                    LEGION_NODE_MASK_NODE_SHIFT,
                    LEGION_NODE_MASK_NODE_MASK> NodeMask;
#endif
#elif defined(__SSE2__)
#if (LEGION_MAX_NUM_NODES > 128)
    typedef SSETLBitMask<LEGION_MAX_NUM_NODES> NodeMask;
#elif (LEGION_MAX_NUM_NODES > 64)
    typedef SSEBitMask<LEGION_MAX_NUM_NODES> NodeMask;
#else
    typedef BitMask<LEGION_NODE_MASK_NODE_TYPE,LEGION_MAX_NUM_NODES,
                    LEGION_NODE_MASK_NODE_SHIFT,
                    LEGION_NODE_MASK_NODE_MASK> NodeMask;
#endif
#elif defined(__ALTIVEC__)
#if (LEGION_MAX_NUM_NODES > 128)
    typedef PPCTLBitMask<LEGION_MAX_NUM_NODES> NodeMask;
#elif (LEGION_MAX_NUM_NODES > 64)
    typedef PPCBitMask<LEGION_MAX_NUM_NODES> NodeMask;
#else
    typedef BitMask<LEGION_NODE_MASK_NODE_TYPE,LEGION_MAX_NUM_NODES,
                    LEGION_NODE_MASK_NODE_SHIFT,
                    LEGION_NODE_MASK_NODE_MASK> NodeMask;
#endif
#elif defined(__ARM_NEON)
#if (LEGION_MAX_NUM_NODES > 128)
    typedef NeonTLBitMask<LEGION_MAX_NUM_NODES> NodeMask;
#elif (LEGION_MAX_NUM_NODES > 64)
    typedef NeonBitMask<LEGION_MAX_NUM_NODES> NodeMask;
#else
    typedef BitMask<LEGION_NODE_MASK_NODE_TYPE,LEGION_MAX_NUM_NODES,
                    LEGION_NODE_MASK_NODE_SHIFT,
                    LEGION_NODE_MASK_NODE_MASK> NodeMask;
#endif
#else
#if (LEGION_MAX_NUM_NODES > 64)
    typedef TLBitMask<LEGION_NODE_MASK_NODE_TYPE,LEGION_MAX_NUM_NODES,
                      LEGION_NODE_MASK_NODE_SHIFT,
                      LEGION_NODE_MASK_NODE_MASK> NodeMask;
#else
    typedef BitMask<LEGION_NODE_MASK_NODE_TYPE,LEGION_MAX_NUM_NODES,
                    LEGION_NODE_MASK_NODE_SHIFT,
                    LEGION_NODE_MASK_NODE_MASK> NodeMask;
#endif
#endif
    typedef CompoundBitMask<NodeMask,1/*bloat*/,true/*bidir*/> NodeSet;

#undef LEGION_NODE_MASK_NODE_SHIFT
#undef LEGION_NODE_MASK_NODE_MASK

// The following macros are used in the ProcessorMask instantiation of BitMask
// If you change one you probably have to change the others too
#define LEGION_PROC_MASK_PROC_TYPE           uint64_t
#define LEGION_PROC_MASK_PROC_SHIFT          6
#define LEGION_PROC_MASK_PROC_MASK           0x3F
#define LEGION_PROC_MASK_PROC_ALL_ONES       0xFFFFFFFFFFFFFFFF

#if defined(__AVX__)
#if (LEGION_MAX_NUM_PROCS > 256)
    typedef AVXTLBitMask<LEGION_MAX_NUM_PROCS> ProcessorMask;
#elif (LEGION_MAX_NUM_PROCS > 128)
    typedef AVXBitMask<LEGION_MAX_NUM_PROCS> ProcessorMask;
#elif (LEGION_MAX_NUM_PROCS > 64)
    typedef SSEBitMask<LEGION_MAX_NUM_PROCS> ProcessorMask;
#else
    typedef BitMask<LEGION_PROC_MASK_PROC_TYPE,LEGION_MAX_NUM_PROCS,
                    LEGION_PROC_MASK_PROC_SHIFT,
                    LEGION_PROC_MASK_PROC_MASK> ProcessorMask;
#endif
#elif defined(__SSE2__)
#if (LEGION_MAX_NUM_PROCS > 128)
    typedef SSETLBitMask<LEGION_MAX_NUM_PROCS> ProcessorMask;
#elif (LEGION_MAX_NUM_PROCS > 64)
    typedef SSEBitMask<LEGION_MAX_NUM_PROCS> ProcessorMask;
#else
    typedef BitMask<LEGION_PROC_MASK_PROC_TYPE,LEGION_MAX_NUM_PROCS,
                    LEGION_PROC_MASK_PROC_SHIFT,
                    LEGION_PROC_MASK_PROC_MASK> ProcessorMask;
#endif
#elif defined(__ALTIVEC__)
#if (LEGION_MAX_NUM_PROCS > 128)
    typedef PPCTLBitMask<LEGION_MAX_NUM_PROCS> ProcessorMask;
#elif (LEGION_MAX_NUM_PROCS > 64)
    typedef PPCBitMask<LEGION_MAX_NUM_PROCS> ProcessorMask;
#else
    typedef BitMask<LEGION_PROC_MASK_PROC_TYPE,LEGION_MAX_NUM_PROCS,
                    LEGION_PROC_MASK_PROC_SHIFT,
                    LEGION_PROC_MASK_PROC_MASK> ProcessorMask;
#endif
#elif defined(__ARM_NEON)
#if (LEGION_MAX_NUM_PROCS > 128)
    typedef NeonTLBitMask<LEGION_MAX_NUM_PROCS> ProcessorMask;
#elif (LEGION_MAX_NUM_PROCS > 64)
    typedef NeonBitMask<LEGION_MAX_NUM_PROCS> ProcessorMask;
#else
    typedef BitMask<LEGION_PROC_MASK_PROC_TYPE,LEGION_MAX_NUM_PROCS,
                    LEGION_PROC_MASK_PROC_SHIFT,
                    LEGION_PROC_MASK_PROC_MASK> ProcessorMask;
#endif
#else
#if (LEGION_MAX_NUM_PROCS > 64)
    typedef TLBitMask<LEGION_PROC_MASK_PROC_TYPE,LEGION_MAX_NUM_PROCS,
                      LEGION_PROC_MASK_PROC_SHIFT,
                      LEGION_PROC_MASK_PROC_MASK> ProcessorMask;
#else
    typedef BitMask<LEGION_PROC_MASK_PROC_TYPE,LEGION_MAX_NUM_PROCS,
                    LEGION_PROC_MASK_PROC_SHIFT,
                    LEGION_PROC_MASK_PROC_MASK> ProcessorMask;
#endif
#endif

#undef PROC_SHIFT
#undef PROC_MASK 

    // Legion derived event types
    class LgEvent : public Realm::Event {
    public:
      static const LgEvent NO_LG_EVENT;
    public:
      LgEvent(void) noexcept { id = 0; }
      LgEvent(const LgEvent &rhs) = default;
      explicit LgEvent(const Realm::Event e) { id = e.id; }
    public:
      inline LgEvent& operator=(const LgEvent &rhs) = default;
    public:
      // Override the wait method so we can have our own implementation
      inline void wait(void) const;
      inline void wait_faultaware(bool &poisoned) const;
    protected:
      void begin_context_wait(Context ctx) const;
      void end_context_wait(Context ctx) const;
    };

    class PredEvent : public LgEvent {
    public:
      static const PredEvent NO_PRED_EVENT;
    public:
      PredEvent(void) noexcept : LgEvent() { } 
      PredEvent(const PredEvent &rhs) = default;
      explicit PredEvent(const Realm::Event &e) : LgEvent(e) { }
    public:
      inline PredEvent& operator=(const PredEvent &rhs) = default;
    };

    class PredUserEvent : public PredEvent {
    public:
      static const PredUserEvent NO_PRED_USER_EVENT;
    public:
      PredUserEvent(void) noexcept : PredEvent() { }
      PredUserEvent(const PredUserEvent &rhs) = default;
      explicit PredUserEvent(const Realm::UserEvent &e) : PredEvent(e) { }
    public:
      inline PredUserEvent& operator=(const PredUserEvent &rhs) = default;
      inline operator Realm::UserEvent() const
        { Realm::UserEvent e; e.id = id; return e; }
    };

    class ApEvent : public LgEvent {
    public:
      static const ApEvent NO_AP_EVENT;
    public:
      ApEvent(void) noexcept : LgEvent() { }
      ApEvent(const ApEvent &rhs) = default;
      explicit ApEvent(const Realm::Event &e) : LgEvent(e) { }
      explicit ApEvent(const PredEvent &e) { id = e.id; }
    public:
      inline ApEvent& operator=(const ApEvent &rhs) = default;
      inline bool has_triggered_faultignorant(void) const
        { bool poisoned = false; 
          return has_triggered_faultaware(poisoned); }
      inline void wait_faultignorant(void) const
        { bool poisoned = false; LgEvent::wait_faultaware(poisoned); }
    private:
      // Make these private because we always want to be conscious of faults
      // when testing or waiting on application events
      inline bool has_triggered(void) const { return LgEvent::has_triggered(); }
      inline void wait(void) const { LgEvent::wait(); }
    };

    class ApUserEvent : public ApEvent {
    public:
      static const ApUserEvent NO_AP_USER_EVENT;
    public:
      ApUserEvent(void) noexcept : ApEvent() { }
      ApUserEvent(const ApUserEvent &rhs) = default;
      explicit ApUserEvent(const Realm::UserEvent &e) : ApEvent(e) { }
    public:
      inline ApUserEvent& operator=(const ApUserEvent &rhs) = default;
      inline operator Realm::UserEvent() const
        { Realm::UserEvent e; e.id = id; return e; }
    };

    class ApBarrier : public ApEvent {
    public:
      static const ApBarrier NO_AP_BARRIER;
    public:
      ApBarrier(void) noexcept : ApEvent(), timestamp(0) { }
      ApBarrier(const ApBarrier &rhs) = default; 
      explicit ApBarrier(const Realm::Barrier &b) 
        : ApEvent(b), timestamp(b.timestamp) { }
    public:
      inline ApBarrier& operator=(const ApBarrier &rhs) = default;
      inline operator Realm::Barrier() const
        { Realm::Barrier b; b.id = id; 
          b.timestamp = timestamp; return b; }
    public:
      inline bool get_result(void *value, size_t value_size) const
        { Realm::Barrier b; b.id = id;
          b.timestamp = timestamp; return b.get_result(value, value_size); }
      inline void destroy_barrier(void)
        { Realm::Barrier b; b.id = id;
          b.timestamp = timestamp; b.destroy_barrier(); }
    public:
      Realm::Barrier::timestamp_t timestamp;
    };

    class RtEvent : public LgEvent {
    public:
      static const RtEvent NO_RT_EVENT;
    public:
      RtEvent(void) noexcept : LgEvent() { }
      RtEvent(const RtEvent &rhs) = default;
      explicit RtEvent(const Realm::Event &e) : LgEvent(e) { }
      explicit RtEvent(const PredEvent &e) { id = e.id; }
    public:
      inline RtEvent& operator=(const RtEvent &rhs) = default;
    };

    class RtUserEvent : public RtEvent {
    public:
      static const RtUserEvent NO_RT_USER_EVENT;
    public:
      RtUserEvent(void) noexcept : RtEvent() { }
      RtUserEvent(const RtUserEvent &rhs) = default;
      explicit RtUserEvent(const Realm::UserEvent &e) : RtEvent(e) { }
    public:
      inline RtUserEvent& operator=(const RtUserEvent &rhs) = default;
      inline operator Realm::UserEvent() const
        { Realm::UserEvent e; e.id = id; return e; }
    };

    class RtBarrier : public RtEvent {
    public:
      static const RtBarrier NO_RT_BARRIER;
    public:
      RtBarrier(void) noexcept : RtEvent(), timestamp(0) { }
      RtBarrier(const RtBarrier &rhs) = default;
      explicit RtBarrier(const Realm::Barrier &b)
        : RtEvent(b), timestamp(b.timestamp) { }
    public:
      inline RtBarrier& operator=(const RtBarrier &rhs) = default;
      inline operator Realm::Barrier() const
        { Realm::Barrier b; b.id = id; 
          b.timestamp = timestamp; return b; } 
    public:
      inline bool get_result(void *value, size_t value_size) const
        { Realm::Barrier b; b.id = id;
          b.timestamp = timestamp; return b.get_result(value, value_size); }
      inline RtBarrier get_previous_phase(void)
        { Realm::Barrier b; b.id = id;
          return RtBarrier(b.get_previous_phase()); }
      inline void destroy_barrier(void)
        { Realm::Barrier b; b.id = id;
          b.timestamp = timestamp; b.destroy_barrier(); }
    public:
      Realm::Barrier::timestamp_t timestamp;
    }; 

    // Local lock for accelerating lock taking
    class LocalLock {
    public:
      inline LocalLock(void) { } 
    public:
      inline LocalLock(const LocalLock &rhs)
      {
        // should never be called
        assert(false);
      }
      inline ~LocalLock(void) { }
    public:
      inline LocalLock& operator=(const LocalLock &rhs)
      {
        // should never be called
        assert(false);
        return *this;
      }
    private:
      // These are only accessible via AutoLock
      friend class AutoLock;
      friend class AutoTryLock;
      friend class Mapping::AutoLock;
      inline RtEvent lock(void)   { return RtEvent(wrlock()); }
      inline RtEvent wrlock(void) { return RtEvent(reservation.wrlock()); }
      inline RtEvent rdlock(void) { return RtEvent(reservation.rdlock()); }
      inline bool trylock(void) { return reservation.trylock(); }
      inline bool trywrlock(void) { return reservation.trywrlock(); }
      inline bool tryrdlock(void) { return reservation.tryrdlock(); }
      inline void unlock(void) { reservation.unlock(); }
    private:
      inline void advise_sleep_entry(Realm::UserEvent guard)
        { reservation.advise_sleep_entry(guard); }
      inline void advise_sleep_exit(void)
        { reservation.advise_sleep_exit(); }
    protected:
      Realm::FastReservation reservation;
    };

    /////////////////////////////////////////////////////////////
    // AutoLock 
    /////////////////////////////////////////////////////////////
    // An auto locking class for taking a lock and releasing it when
    // the object goes out of scope
    class AutoLock { 
    public:
      inline AutoLock(LocalLock &r, int mode = 0, bool excl = true)
        : local_lock(r), previous(Internal::local_lock_list), 
          exclusive(excl), held(true)
      {
#ifdef DEBUG_REENTRANT_LOCKS
        if (previous != NULL)
          previous->check_for_reentrant_locks(&local_lock);
#endif
        if (exclusive)
        {
          RtEvent ready = local_lock.wrlock();
          while (ready.exists())
          {
            ready.wait();
            ready = local_lock.wrlock();
          }
        }
        else
        {
          RtEvent ready = local_lock.rdlock();
          while (ready.exists())
          {
            ready.wait();
            ready = local_lock.rdlock();
          }
        }
        Internal::local_lock_list = this;
      }
    protected:
      // Helper constructor for AutoTryLock and Mapping::AutoLock
      inline AutoLock(int mode, bool excl, LocalLock &r)
        : local_lock(r), previous(Internal::local_lock_list), 
          exclusive(excl), held(false)
      {
#ifdef DEBUG_REENTRANT_LOCKS
        if (previous != NULL)
          previous->check_for_reentrant_locks(&local_lock);
#endif
      }
    public:
      AutoLock(AutoLock &&rhs) = delete;
      AutoLock(const AutoLock &rhs) = delete;
      inline ~AutoLock(void)
      {
        if (held)
        {
#ifdef DEBUG_LEGION
          assert(Internal::local_lock_list == this);
#endif
          local_lock.unlock();
          Internal::local_lock_list = previous;
        }
        else
          assert(Internal::local_lock_list == previous);
      }
    public:
      AutoLock& operator=(AutoLock &&rhs) = delete;
      AutoLock& operator=(const AutoLock &rhs) = delete;
    public:
      inline void release(void) 
      { 
#ifdef DEBUG_LEGION
        assert(held);
        assert(Internal::local_lock_list == this);
#endif
        local_lock.unlock(); 
        Internal::local_lock_list = previous;
        held = false; 
      }
      inline void reacquire(void)
      {
#ifdef DEBUG_LEGION
        assert(!held);
        assert(Internal::local_lock_list == previous);
#endif
#ifdef DEBUG_REENTRANT_LOCKS
        if (previous != NULL)
          previous->check_for_reentrant_locks(&local_lock);
#endif
        if (exclusive)
        {
          RtEvent ready = local_lock.wrlock();
          while (ready.exists())
          {
            ready.wait();
            ready = local_lock.wrlock();
          }
        }
        else
        {
          RtEvent ready = local_lock.rdlock();
          while (ready.exists())
          {
            ready.wait();
            ready = local_lock.rdlock();
          }
        }
        Internal::local_lock_list = this;
        held = true;
      }
    public:
      inline void advise_sleep_entry(Realm::UserEvent guard) const
      {
        if (held)
          local_lock.advise_sleep_entry(guard);
        if (previous != NULL)
          previous->advise_sleep_entry(guard);
      }
      inline void advise_sleep_exit(void) const
      {
        if (held)
          local_lock.advise_sleep_exit();
        if (previous != NULL)
          previous->advise_sleep_exit();
      }
#ifdef DEBUG_REENTRANT_LOCKS
      inline void check_for_reentrant_locks(LocalLock *to_acquire) const
      {
        assert(to_acquire != &local_lock);
        if (previous != NULL)
          previous->check_for_reentrant_locks(to_acquire);
      }
#endif
    protected:
      LocalLock &local_lock;
      AutoLock *const previous;
      const bool exclusive;
      bool held;
    };

    // AutoTryLock is an extension of AutoLock that supports try lock
    class AutoTryLock : public AutoLock {
    public:
      inline AutoTryLock(LocalLock &r, int mode = 0, bool excl = true)
        : AutoLock(mode, excl, r) 
      {
        if (exclusive)
          ready = local_lock.wrlock();
        else
          ready = local_lock.rdlock();
        held = !ready.exists();
        if (held)
          Internal::local_lock_list = this;
      }
      AutoTryLock(const AutoTryLock &rhs) = delete;
    public:
      AutoTryLock& operator=(const AutoTryLock &rhs) = delete;
    public:
      // Allow an easy test for whether we got the lock or not
      inline bool has_lock(void) const { return held; }
      inline RtEvent try_next(void) const { return ready; }
    protected:
      RtEvent ready;
    };
    
    // Special method that we need here for waiting on events

    //--------------------------------------------------------------------------
    inline void LgEvent::wait(void) const
    //--------------------------------------------------------------------------
    {
#ifdef DEBUG_LEGION_WAITS
      const int local_meta_task_id = Internal::meta_task_id;
      const long long start = Realm::Clock::current_time_in_microseconds();
#endif
      // Save the context locally
      Internal::TaskContext *local_ctx = Internal::implicit_context; 
      // Save the task provenance information
      UniqueID local_provenance = Internal::implicit_provenance;
#ifdef DEBUG_LEGION_CALLERS
      LgTaskID local_kind = Internal::implicit_task_kind;
      LgTaskID local_caller = Internal::implicit_task_caller;
#endif
      // Save whether we are in a registration callback
      unsigned local_callback = Internal::inside_registration_callback;
      // Save the reference tracker that we have
      ImplicitReferenceTracker *local_tracker = implicit_reference_tracker;
      Internal::implicit_reference_tracker = NULL;
      // Check to see if we have any local locks to notify
      if (Internal::local_lock_list != NULL)
      {
        // Make a copy of the local locks here
        AutoLock *local_lock_list_copy = Internal::local_lock_list;
        // Set this back to NULL until we are done waiting
        Internal::local_lock_list = NULL;
        // Make a user event and notify all the thread locks
        const Realm::UserEvent done = Realm::UserEvent::create_user_event();
        local_lock_list_copy->advise_sleep_entry(done);
        if (local_ctx != NULL)
          begin_context_wait(local_ctx); 
        // Now we can do the wait
        if (!Processor::get_executing_processor().exists())
          Realm::Event::external_wait();
        else
          Realm::Event::wait();
        if (local_ctx != NULL)
          end_context_wait(local_ctx);
        // When we wake up, notify that we are done and exited the wait
        local_lock_list_copy->advise_sleep_exit();
        // Trigger the user-event
        done.trigger();
        // Restore our local lock list
        Internal::local_lock_list = local_lock_list_copy; 
      }
      else // Just do the normal wait
      {
        if (local_ctx != NULL)
          begin_context_wait(local_ctx);
        if (!Processor::get_executing_processor().exists())
          Realm::Event::external_wait();
        else
          Realm::Event::wait();
        if (local_ctx != NULL)
          end_context_wait(local_ctx);
      }
      // Write the context back
      Internal::implicit_context = local_ctx;
      // Write the provenance information back
      Internal::implicit_provenance = local_provenance;
#ifdef DEBUG_LEGION_CALLERS
      Internal::implicit_task_kind = local_kind;
      Internal::implicit_task_caller = local_caller;
#endif
      // Write the registration callback information back
      Internal::inside_registration_callback = local_callback;
#ifdef DEBUG_LEGION
      assert(Internal::implicit_reference_tracker == NULL);
#endif
      // Write the local reference tracker back
      Internal::implicit_reference_tracker = local_tracker;
#ifdef DEBUG_LEGION_WAITS
      Internal::meta_task_id = local_meta_task_id;
      const long long stop = Realm::Clock::current_time_in_microseconds();
      if (((stop - start) >= LIMIT) && (local_meta_task_id == BAD_TASK_ID))
        assert(false);
#endif
    }

    //--------------------------------------------------------------------------
    inline void LgEvent::wait_faultaware(bool &poisoned) const
    //--------------------------------------------------------------------------
    {
#ifdef DEBUG_LEGION_WAITS
      const int local_meta_task_id = Internal::meta_task_id;
      const long long start = Realm::Clock::current_time_in_microseconds();
#endif
      // Save the context locally
      Internal::TaskContext *local_ctx = Internal::implicit_context; 
      // Save the task provenance information
      UniqueID local_provenance = Internal::implicit_provenance;
#ifdef DEBUG_LEGION_CALLERS
      LgTaskID local_kind = Internal::implicit_task_kind;
      LgTaskID local_caller = Internal::implicit_task_caller;
#endif
      // Save whether we are in a registration callback
      unsigned local_callback = Internal::inside_registration_callback;
      // Save the reference tracker that we have
      ImplicitReferenceTracker *local_tracker = implicit_reference_tracker;
      Internal::implicit_reference_tracker = NULL;
      // Check to see if we have any local locks to notify
      if (Internal::local_lock_list != NULL)
      {
        // Make a copy of the local locks here
        AutoLock *local_lock_list_copy = Internal::local_lock_list;
        // Set this back to NULL until we are done waiting
        Internal::local_lock_list = NULL;
        // Make a user event and notify all the thread locks
        const Realm::UserEvent done = Realm::UserEvent::create_user_event();
        local_lock_list_copy->advise_sleep_entry(done);
        if (local_ctx != NULL)
          begin_context_wait(local_ctx);
        // Now we can do the wait
        if (!Processor::get_executing_processor().exists())
          Realm::Event::external_wait_faultaware(poisoned);
        else
          Realm::Event::wait_faultaware(poisoned);
        if (local_ctx != NULL)
          end_context_wait(local_ctx);
        // When we wake up, notify that we are done and exited the wait
        local_lock_list_copy->advise_sleep_exit();
        // Trigger the user-event
        done.trigger();
        // Restore our local lock list
        Internal::local_lock_list = local_lock_list_copy; 
      }
      else // Just do the normal wait
      {
        if (local_ctx != NULL)
          begin_context_wait(local_ctx);
        if (!Processor::get_executing_processor().exists())
          Realm::Event::external_wait_faultaware(poisoned);
        else
          Realm::Event::wait_faultaware(poisoned);
        if (local_ctx != NULL)
          end_context_wait(local_ctx);
      }
      // Write the context back
      Internal::implicit_context = local_ctx;
      // Write the provenance information back
      Internal::implicit_provenance = local_provenance;
#ifdef DEBUG_LEGION_CALLERS
      Internal::implicit_task_kind = local_kind;
      Internal::implicit_task_caller = local_caller;
#endif
      // Write the registration callback information back
      Internal::inside_registration_callback = local_callback;
#ifdef DEBUG_LEGION
      assert(Internal::implicit_reference_tracker == NULL);
#endif
      // Write the local reference tracker back
      Internal::implicit_reference_tracker = local_tracker;
#ifdef DEBUG_LEGION_WAITS
      Internal::meta_task_id = local_meta_task_id;
      const long long stop = Realm::Clock::current_time_in_microseconds();
      if (((stop - start) >= LIMIT) && (local_meta_task_id == BAD_TASK_ID))
        assert(false);
#endif
    }

  }; // namespace Internal 
  
  // A class for preventing serialization of Legion objects
  // which cannot be serialized
  template<typename T>
  class Unserializable {
  public:
    inline size_t legion_buffer_size(void);
    inline size_t legion_serialize(void *buffer);
    inline size_t legion_deserialize(const void *buffer);
  };

}; // Legion namespace

// now that we have things like LgEvent defined, we can include accessor.h to
// pick up ptr_t, which is used for compatibility-mode Coloring and friends
#include "legion/accessor.h"

namespace Legion {
  typedef LegionRuntime::Accessor::ByteOffset ByteOffset;

  typedef std::map<Color,ColoredPoints<ptr_t> > Coloring;
  typedef std::map<Color,Domain> DomainColoring;
  typedef std::map<Color,std::set<Domain> > MultiDomainColoring;
  typedef std::map<DomainPoint,ColoredPoints<ptr_t> > PointColoring;
  typedef std::map<DomainPoint,Domain> DomainPointColoring;
  typedef std::map<DomainPoint,std::set<Domain> > MultiDomainPointColoring;
};

#endif // __LEGION_TYPES_H__<|MERGE_RESOLUTION|>--- conflicted
+++ resolved
@@ -1074,14 +1074,10 @@
       SEND_CONTROL_REPLICATION_VERSIONING_RENDEZVOUS,
       SEND_CONTROL_REPLICATION_VIEW_RENDEZVOUS,
       SEND_CONTROL_REPLICATION_CONCURRENT_EXECUTION_VALIDATION,
-<<<<<<< HEAD
       SEND_CONTROL_REPLICATION_CONCURRENT_ALLREDUCE,
-      SEND_CONTROL_REPLICATION_ELIDE_CLOSE_EXCHANGE,
-=======
       SEND_CONTROL_REPLICATION_PROJECTION_TREE_EXCHANGE,
       SEND_CONTROL_REPLICATION_TIMEOUT_MATCH_EXCHANGE,
       SEND_CONTROL_REPLICATION_MASK_EXCHANGE,
->>>>>>> ba02f74b
       SEND_CONTROL_REPLICATION_PREDICATE_EXCHANGE,
       SEND_CONTROL_REPLICATION_CROSS_PRODUCT_EXCHANGE,
       SEND_CONTROL_REPLICATION_SLOW_BARRIER,
@@ -1399,14 +1395,10 @@
         "Control Replication Collective Versioning Rendezvous",       \
         "Control Replication Collective View Rendezvous",             \
         "Control Replication Collective Concurrent Execution Validation",\
-<<<<<<< HEAD
         "Control Replication Collective Concurrent Allreduce",        \
-        "Control Replication Collective Elide Close Exchange",        \
-=======
         "Control Replication Collective Projection Tree Exchange",    \
         "Control Replication Collective Timeout Match Exchange",      \
         "Control Replication Collective Mask Exchange",               \
->>>>>>> ba02f74b
         "Control Replication Collective Predicate Exchange",          \
         "Control Replication Collective Cross Product Exchange",      \
         "Control Replication Collective Slow Barrier",                \

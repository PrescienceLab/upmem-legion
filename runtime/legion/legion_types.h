--- conflicted
+++ resolved
@@ -374,11 +374,8 @@
       LG_DEFER_PERFORM_OUTPUT_TASK_ID,
       LG_DEFER_INSTANCE_MANAGER_TASK_ID,
       LG_DEFER_REDUCTION_MANAGER_TASK_ID,
-<<<<<<< HEAD
       LG_DEFER_CONSENSUS_MATCH_TASK_ID,
-=======
       LG_YIELD_TASK_ID,
->>>>>>> 4d790b61
       LG_MESSAGE_ID, // These two must be the last two
       LG_RETRY_SHUTDOWN_TASK_ID,
       LG_LAST_TASK_ID, // This one should always be last
@@ -507,11 +504,8 @@
         "Defer Physical Analysis Output Stage",                   \
         "Defer Instance Manager Registration",                    \
         "Defer Reduction Manager Registration",                   \
-<<<<<<< HEAD
         "Defer Consensus Match",                                  \
-=======
         "Yield",                                                  \
->>>>>>> 4d790b61
         "Remote Message",                                         \
         "Retry Shutdown",                                         \
       };

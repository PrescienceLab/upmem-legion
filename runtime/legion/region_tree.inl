--- conflicted
+++ resolved
@@ -2009,11 +2009,8 @@
     //--------------------------------------------------------------------------
     template<int DIM, typename T>
     bool IndexSpaceNodeT<DIM,T>::destroy_node(AddressSpaceID source,
-<<<<<<< HEAD
+                                              std::set<RtEvent> &applied,
                                               bool collective)
-=======
-                                              std::set<RtEvent> &applied)
->>>>>>> ee3e5b11
     //--------------------------------------------------------------------------
     {
 #ifdef DEBUG_LEGION
@@ -2057,11 +2054,7 @@
         {
           for (std::vector<IndexPartNode*>::const_iterator it = 
                 color_map_copy.begin(); it != color_map_copy.end(); it++)
-<<<<<<< HEAD
-            (*it)->destroy_node(local_space, false/*top*/, collective);
-=======
-            (*it)->destroy_node(local_space, false/*top*/, applied);
->>>>>>> ee3e5b11
+            (*it)->destroy_node(local_space, false/*top*/, applied, collective);
         }
         if (is_owner())
           return remove_base_valid_ref(APPLICATION_REF, NULL/*mutator*/);
@@ -4608,11 +4601,8 @@
     //--------------------------------------------------------------------------
     template<int DIM, typename T>
     bool IndexPartNodeT<DIM,T>::destroy_node(AddressSpaceID source, bool top,
-<<<<<<< HEAD
+                                             std::set<RtEvent> &applied, 
                                              bool collective) 
-=======
-                                             std::set<RtEvent> &applied) 
->>>>>>> ee3e5b11
     //--------------------------------------------------------------------------
     {
 #ifdef DEBUG_LEGION
@@ -4668,11 +4658,7 @@
         {
           for (std::vector<IndexSpaceNode*>::const_iterator it = 
                 color_map_copy.begin(); it != color_map_copy.end(); it++)
-<<<<<<< HEAD
-            (*it)->destroy_node(local_space, collective);
-=======
-            (*it)->destroy_node(local_space, applied);
->>>>>>> ee3e5b11
+            (*it)->destroy_node(local_space, applied, collective);
         }
         if (is_owner())
           return remove_base_valid_ref(APPLICATION_REF, NULL/*mutator*/);

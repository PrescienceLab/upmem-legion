--- conflicted
+++ resolved
@@ -1311,7 +1311,12 @@
             execution_preconditions.insert(pending_deletion);
         }
         else
-          physical_trace->record_replayable_capture(current_template);
+        {
+          ApEvent pending_deletion = physical_trace->record_replayable_capture(
+                                      current_template, map_applied_conditions);
+          if (pending_deletion.exists())
+            execution_preconditions.insert(pending_deletion);
+        }
         // Reset the local trace
         local_trace->initialize_tracing_state();
       }
@@ -1503,7 +1508,12 @@
             execution_preconditions.insert(pending_deletion);
         }
         else
-          physical_trace->record_replayable_capture(current_template);
+        {
+          ApEvent pending_deletion = physical_trace->record_replayable_capture(
+                                      current_template, map_applied_conditions);
+          if (pending_deletion.exists())
+            execution_preconditions.insert(pending_deletion);
+        }
         local_trace->initialize_tracing_state();
       }
       else if (replayed)
@@ -1940,9 +1950,27 @@
     }
 
     //--------------------------------------------------------------------------
-    void PhysicalTrace::record_replayable_capture(PhysicalTemplate *tpl)
-    //--------------------------------------------------------------------------
-    {
+    ApEvent PhysicalTrace::record_replayable_capture(PhysicalTemplate *tpl,
+                                      std::set<RtEvent> &map_applied_conditions)
+    //--------------------------------------------------------------------------
+    {
+      ApEvent pending_deletion;
+      // See if we're going to exceed the maximum number of templates
+      if (templates.size() == logical_trace->ctx->get_max_trace_templates())
+      {
+#ifdef DEBUG_LEGION
+        assert(!templates.empty());
+#endif
+        PhysicalTemplate *to_delete = templates.front();
+        if (!to_delete->defer_template_deletion(pending_deletion, 
+                                                map_applied_conditions))
+          delete to_delete;
+        // Remove the least recently used (first) one from the vector
+        // shift it to the back first though, should be fast
+        if (templates.size() > 1)
+          std::rotate(templates.begin(),templates.begin()+1,templates.end());
+        templates.pop_back();
+      }
       templates.push_back(tpl);
       if (++new_template_count > LEGION_NEW_TEMPLATE_WARNING_COUNT)
       {
@@ -1961,6 +1989,7 @@
       // Reset the nonreplayable count when we find a replayable template
       nonreplayable_count = 0;
       current_template = NULL;
+      return pending_deletion;
     }
 
     //--------------------------------------------------------------------------
@@ -1980,40 +2009,6 @@
             "making memoization requests.", LEGION_NON_REPLAYABLE_WARNING,
             logical_trace->get_trace_id(), message_buffer)
         nonreplayable_count = 0;
-<<<<<<< HEAD
-=======
-        // See if we're going to exceed the maximum number of templates
-        if (templates.size() == logical_trace->ctx->get_max_trace_templates())
-        {
-#ifdef DEBUG_LEGION
-          assert(!templates.empty());
-#endif
-          PhysicalTemplate *to_delete = templates.front();
-          if (!to_delete->defer_template_deletion(pending_deletion, 
-                                                  applied_events))
-            delete to_delete;
-          // Remove the least recently used (first) one from the vector
-          // shift it to the back first though, should be fast
-          if (templates.size() > 1)
-            std::rotate(templates.begin(),templates.begin()+1,templates.end());
-          templates.pop_back();
-        }
-        templates.push_back(tpl);
-        if (++new_template_count > LEGION_NEW_TEMPLATE_WARNING_COUNT)
-        {
-          REPORT_LEGION_WARNING(LEGION_WARNING_NEW_TEMPLATE_COUNT_EXCEEDED,
-              "WARNING: The runtime has created %d new replayable templates "
-              "for trace %u without replaying any existing templates. This "
-              "may mean that your mapper is not making mapper decisions "
-              "conducive to replaying templates. Please check that your "
-              "mapper is making decisions that align with prior templates. "
-              "If you believe that this number of templates is reasonable "
-              "please adjust the settings for LEGION_NEW_TEMPLATE_WARNING_COUNT"
-              " in legion_config.h.", LEGION_NEW_TEMPLATE_WARNING_COUNT, 
-              logical_trace->get_trace_id())
-          new_template_count = 0;
-        }
->>>>>>> 0d4f5d53
       }
       current_template = NULL;
     }

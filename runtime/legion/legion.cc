--- conflicted
+++ resolved
@@ -2089,21 +2089,12 @@
     }
 
     //--------------------------------------------------------------------------
-<<<<<<< HEAD
-    TaskVariantRegistrar::TaskVariantRegistrar(TaskID tid, bool global/*=true*/,
-                                               GeneratorContext ctx/*=NULL*/,
-                                               const char *name/*= NULL*/)
-      : task_id(tid), generator(ctx), global_registration(global), 
-        task_variant_name(name), leaf_variant(false), 
-        inner_variant(false), idempotent_variant(false), 
-        replicable_variant(false)
-=======
     TaskVariantRegistrar::TaskVariantRegistrar(TaskID task_id, bool global,
                                                const char *variant_name)
       : task_id(task_id), global_registration(global), 
         task_variant_name(variant_name), leaf_variant(false), 
-        inner_variant(false), idempotent_variant(false)
->>>>>>> 47fc3e21
+        inner_variant(false), idempotent_variant(false),
+        replicable_variant(false)
     //--------------------------------------------------------------------------
     {
     }

--- conflicted
+++ resolved
@@ -425,31 +425,9 @@
     var delay = d.start - d.ready;
     total = parseFloat(total.toFixed(3))
     delay = parseFloat(delay.toFixed(3))
-<<<<<<< HEAD
     
     // Insert texts in reverse order
-    if ((d.instances != undefined) && d.instances != "") {
-      var instances = [];
-      d.instances.forEach((element) => {
-        var inst_hex = '0x' + parseInt(element[0]).toString(16);
-        instances.push(inst_hex);
-      });
-      descTexts.push("Instances: " + instances);
-    }
     var provenance = get_provenance(d);
-    if (provenance != "") {
-      descTexts.push("Provenance: " + provenance);
-=======
-    var initiation = "";
-    var provenance = "";
-    // Insert texts in reverse order
-    if (d.op_id != -1) {
-        provenance = state.operations[d.op_id].provenance;
-    }
-    if ((provenance == "") && (d.initiation != undefined) && (d.initiation != "")) {
-        provenance = state.operations[d.initiation].provenance;
-    }
-
     if (provenance != "") {
         // provenance strings are in this form:
         // "(human readable string)$(key1),(value1)|(key2),(value2)|..."
@@ -466,10 +444,19 @@
                 descTexts.push(tokens[0] + ": " + tokens[1]);
             });
         }
->>>>>>> 50ce27fb
     }
     // Add a line break to separate provenance info from the rest
     descTexts.push(" ");
+
+    // Add instances
+    if ((d.instances != undefined) && d.instances != "") {
+      var instances = [];
+      d.instances.forEach((element) => {
+        var inst_hex = '0x' + parseInt(element[0]).toString(16);
+        instances.push(inst_hex);
+      });
+      descTexts.push("Instances: " + instances);
+    }
 
     if ((d.ready != undefined) && (d.ready != "") && (delay != 0)) {
       descTexts.push("Ready State: " + get_time_str(delay,false));

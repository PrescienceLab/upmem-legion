--- conflicted
+++ resolved
@@ -118,17 +118,10 @@
     SliceOwner { parent_id: UniqueID, op_id: OpID },
     TaskWaitInfo { op_id: OpID, task_id: TaskID, variant_id: VariantID, wait_start: Timestamp, wait_ready: Timestamp, wait_end: Timestamp },
     MetaWaitInfo { op_id: OpID, lg_id: VariantID, wait_start: Timestamp, wait_ready: Timestamp, wait_end: Timestamp },
-<<<<<<< HEAD
-    TaskInfo { op_id: OpID, task_id: TaskID, variant_id: VariantID, proc_id: ProcID, create: Timestamp, ready: Timestamp, start: Timestamp, stop: Timestamp, fevent: EventID },
-    GPUTaskInfo { op_id: OpID, task_id: TaskID, variant_id: VariantID, proc_id: ProcID, create: Timestamp, ready: Timestamp, start: Timestamp, stop: Timestamp, gpu_start: Timestamp, gpu_stop: Timestamp, fevent: EventID },
-    MetaInfo { op_id: OpID, lg_id: VariantID, proc_id: ProcID, create: Timestamp, ready: Timestamp, start: Timestamp, stop: Timestamp, fevent: EventID },
-    CopyInfo { op_id: OpID, size: u64, create: Timestamp, ready: Timestamp, start: Timestamp, stop: Timestamp, fevent: EventID, collective: u32 },
-=======
     TaskInfo { op_id: OpID, task_id: TaskID, variant_id: VariantID, proc_id: ProcID, create: Timestamp, ready: Timestamp, start: Timestamp, stop: Timestamp, creator: EventID, fevent: EventID  },
     GPUTaskInfo { op_id: OpID, task_id: TaskID, variant_id: VariantID, proc_id: ProcID, create: Timestamp, ready: Timestamp, start: Timestamp, stop: Timestamp, gpu_start: Timestamp, gpu_stop: Timestamp, creator: EventID, fevent: EventID },
     MetaInfo { op_id: OpID, lg_id: VariantID, proc_id: ProcID, create: Timestamp, ready: Timestamp, start: Timestamp, stop: Timestamp, creator: EventID, fevent: EventID },
-    CopyInfo { op_id: OpID, size: u64, create: Timestamp, ready: Timestamp, start: Timestamp, stop: Timestamp, creator: EventID, fevent: EventID },
->>>>>>> dc4f4e8f
+    CopyInfo { op_id: OpID, size: u64, create: Timestamp, ready: Timestamp, start: Timestamp, stop: Timestamp, creator: EventID, fevent: EventID, collective: u32 },
     CopyInstInfo { src: MemID, dst: MemID, src_fid: FieldID, dst_fid: FieldID, src_inst: InstUID, dst_inst: InstUID, fevent: EventID, num_hops: u32, indirect: bool },
     FillInfo { op_id: OpID, size: u64, create: Timestamp, ready: Timestamp, start: Timestamp, stop: Timestamp, creator: EventID, fevent: EventID },
     FillInstInfo { dst: MemID, fid: FieldID, dst_inst: InstUID, fevent: EventID },
